stdout of test 'SQL-dump` in directory 'clients` itself:


# 15:01:36 >  
# 15:01:36 >  "mserver5" "--debug=10" "--set" "gdk_nr_threads=0" "--set" "mapi_open=true" "--set" "mapi_port=34237" "--set" "mapi_usock=/var/tmp/mtest-13451/.s.monetdb.34237" "--set" "monet_prompt=" "--forcemito" "--set" "mal_listing=2" "--dbpath=/ufs/sjoerd/Monet-candidate/var/MonetDB/mTests_clients" "--set" "mal_listing=0"
# 15:01:36 >  

# MonetDB 5 server v11.17.0 (hg id: 51cced809df4)
# This is an unreleased version
# Serving database 'mTests_clients', using 8 threads
# Compiled for x86_64-unknown-linux-gnu/64bit with 64bit OIDs dynamically linked
# Found 15.591 GiB available main-memory.
# Copyright (c) 1993-July 2008 CWI.
# Copyright (c) August 2008-2015 MonetDB B.V., all rights reserved
# Visit http://www.monetdb.org/ for further information


Ready.
# SQL catalog created, loading sql scripts once
# loading sql script: 09_like.sql
# loading sql script: 10_math.sql
# loading sql script: 11_times.sql
# loading sql script: 12_url.sql
# loading sql script: 13_date.sql
# loading sql script: 14_inet.sql
# loading sql script: 15_querylog.sql
# loading sql script: 16_tracelog.sql
# loading sql script: 17_compress.sql
# loading sql script: 18_dictionary.sql
# loading sql script: 19_cluster.sql
# loading sql script: 20_vacuum.sql
# loading sql script: 21_dependency_functions.sql
# loading sql script: 22_clients.sql
# loading sql script: 23_skyserver.sql
# loading sql script: 24_zorder.sql
# loading sql script: 25_debug.sql
# loading sql script: 26_sysmon.sql
# loading sql script: 39_analytics.sql
# loading sql script: 40_geom.sql
# loading sql script: 40_json.sql
# loading sql script: 41_md5sum.sql
# loading sql script: 45_uuid.sql
# loading sql script: 46_gsl.sql
# loading sql script: 75_storagemodel.sql
# loading sql script: 80_statistics.sql
# loading sql script: 80_udf.sql
# loading sql script: 80_udf_hge.sql
# loading sql script: 85_bam.sql
# loading sql script: 90_generator.sql
# loading sql script: 90_generator_hge.sql
# loading sql script: 99_system.sql

# 15:16:56 >  
# 15:16:56 >  "mclient" "-lsql" "-ftest" "-Eutf-8" "-i" "-e" "--host=/var/tmp/mtest-9622" "--port=32080"
# 15:16:56 >  

SYSTEM SCHEMA  bam
SYSTEM SCHEMA  json
SYSTEM SCHEMA  profiler
SYSTEM SCHEMA  sys
SYSTEM SCHEMA  tmp
SYSTEM TABLE  sys._columns
SYSTEM TABLE  sys._tables
SYSTEM TABLE  sys.args
SYSTEM TABLE  sys.auths
SYSTEM TABLE  sys.connections
SYSTEM TABLE  sys.db_user_info
SYSTEM TABLE  sys.dependencies
SYSTEM TABLE  sys.dependency_types
SYSTEM TABLE  sys.functions
SYSTEM TABLE  sys.idxs
SYSTEM TABLE  sys.keys
SYSTEM TABLE  sys.keywords
SYSTEM TABLE  sys.netcdf_attrs
SYSTEM TABLE  sys.netcdf_dims
SYSTEM TABLE  sys.netcdf_files
SYSTEM TABLE  sys.netcdf_vardim
SYSTEM TABLE  sys.netcdf_vars
SYSTEM TABLE  sys.objects
SYSTEM TABLE  sys.privileges
SYSTEM TABLE  sys.schemas
SYSTEM TABLE  sys.sequences
SYSTEM TABLE  sys.statistics
SYSTEM TABLE  sys.storagemodelinput
SYSTEM TABLE  sys.systemfunctions
SYSTEM TABLE  sys.table_types
SYSTEM TABLE  sys.triggers
SYSTEM TABLE  sys.types
SYSTEM TABLE  sys.user_role
SYSTEM VIEW  sys.columns
SYSTEM VIEW  sys.environment
SYSTEM VIEW  sys.optimizers
SYSTEM VIEW  sys.querylog_calls
SYSTEM VIEW  sys.querylog_catalog
SYSTEM VIEW  sys.querylog_history
SYSTEM VIEW  sys.queue
SYSTEM VIEW  sys.rejects
SYSTEM VIEW  sys.sessions
SYSTEM VIEW  sys.storage
SYSTEM VIEW  sys.storagemodel
SYSTEM VIEW  sys.tables
SYSTEM VIEW  sys.tablestoragemodel
SYSTEM VIEW  sys.tracelog
SYSTEM VIEW  sys.users
SYSTEM FUNCTION  sys.Intersect
SYSTEM FUNCTION  sys.Union
SYSTEM FUNCTION  sys.abbrev
SYSTEM FUNCTION  sys.alpha
SYSTEM FUNCTION  sys.analyze
SYSTEM FUNCTION  sys.area
SYSTEM FUNCTION  sys.astext
SYSTEM FUNCTION  sys.bbp
SYSTEM FUNCTION  sys.boundary
SYSTEM FUNCTION  sys.broadcast
SYSTEM FUNCTION  sys.buffer
SYSTEM FUNCTION  sys.chi2prob
SYSTEM FUNCTION  sys.clearrejects
SYSTEM FUNCTION  sys.columnsize
SYSTEM FUNCTION  sys.contains
SYSTEM FUNCTION  sys.convexhull
SYSTEM FUNCTION  sys.corr
SYSTEM FUNCTION  sys.crosses
SYSTEM FUNCTION  sys.date_to_str
SYSTEM FUNCTION  sys.db_users
SYSTEM FUNCTION  sys.debug
SYSTEM FUNCTION  sys.degrees
SYSTEM FUNCTION  sys.dependencies_columns_on_functions
SYSTEM FUNCTION  sys.dependencies_columns_on_indexes
SYSTEM FUNCTION  sys.dependencies_columns_on_keys
SYSTEM FUNCTION  sys.dependencies_columns_on_triggers
SYSTEM FUNCTION  sys.dependencies_columns_on_views
SYSTEM FUNCTION  sys.dependencies_functions_on_functions
SYSTEM FUNCTION  sys.dependencies_functions_os_triggers
SYSTEM FUNCTION  sys.dependencies_keys_on_foreignkeys
SYSTEM FUNCTION  sys.dependencies_owners_on_schemas
SYSTEM FUNCTION  sys.dependencies_schemas_on_users
SYSTEM FUNCTION  sys.dependencies_tables_on_foreignkeys
SYSTEM FUNCTION  sys.dependencies_tables_on_functions
SYSTEM FUNCTION  sys.dependencies_tables_on_indexes
SYSTEM FUNCTION  sys.dependencies_tables_on_triggers
SYSTEM FUNCTION  sys.dependencies_tables_on_views
SYSTEM FUNCTION  sys.dependencies_views_on_functions
SYSTEM FUNCTION  sys.dependencies_views_on_triggers
SYSTEM FUNCTION  sys.difference
SYSTEM FUNCTION  sys.dimension
SYSTEM FUNCTION  sys.disjoint
SYSTEM FUNCTION  sys.distance
SYSTEM FUNCTION  sys.env
SYSTEM FUNCTION  sys.envelope
SYSTEM FUNCTION  sys.environment
SYSTEM FUNCTION  sys.epoch
SYSTEM FUNCTION  sys.equals
SYSTEM FUNCTION  sys.evalalgebra
SYSTEM FUNCTION  sys.fitsattach
SYSTEM FUNCTION  sys.fitsload
SYSTEM FUNCTION  sys.flush_log
SYSTEM FUNCTION  sys.fuse
SYSTEM FUNCTION  sys.generate_series
SYSTEM FUNCTION  sys.geomcollectionfromtext
SYSTEM FUNCTION  sys.geometrytypeid
SYSTEM FUNCTION  sys.geomfromtext
SYSTEM FUNCTION  sys.getanchor
SYSTEM FUNCTION  sys.getbasename
SYSTEM FUNCTION  sys.getcontent
SYSTEM FUNCTION  sys.getcontext
SYSTEM FUNCTION  sys.getdomain
SYSTEM FUNCTION  sys.getextension
SYSTEM FUNCTION  sys.getfile
SYSTEM FUNCTION  sys.gethost
SYSTEM FUNCTION  sys.getport
SYSTEM FUNCTION  sys.getprotocol
SYSTEM FUNCTION  sys.getquery
SYSTEM FUNCTION  sys.getroboturl
SYSTEM FUNCTION  sys.getuser
SYSTEM FUNCTION  sys.hashsize
SYSTEM FUNCTION  sys.heapsize
SYSTEM FUNCTION  sys.host
SYSTEM FUNCTION  sys.hostmask
SYSTEM FUNCTION  sys.ilike
SYSTEM FUNCTION  sys.imprintsize
SYSTEM FUNCTION  sys.intersection
SYSTEM FUNCTION  sys.isaurl
SYSTEM FUNCTION  sys.isauuid
SYSTEM FUNCTION  sys.isempty
SYSTEM FUNCTION  sys.issimple
SYSTEM FUNCTION  sys.left_shift
SYSTEM FUNCTION  sys.left_shift_assign
SYSTEM FUNCTION  sys.length
SYSTEM FUNCTION  sys.like
SYSTEM FUNCTION  sys.linefromtext
SYSTEM FUNCTION  sys.listdir
SYSTEM FUNCTION  sys.listdirpat
SYSTEM FUNCTION  sys.malfunctions
SYSTEM FUNCTION  sys.masklen
SYSTEM FUNCTION  sys.mbr
SYSTEM FUNCTION  sys.mbroverlaps
SYSTEM FUNCTION  sys.md5
SYSTEM FUNCTION  sys.median
SYSTEM FUNCTION  sys.mlinefromtext
SYSTEM FUNCTION  sys.mpointfromtext
SYSTEM FUNCTION  sys.mpolyfromtext
SYSTEM FUNCTION  sys.ms_round
SYSTEM FUNCTION  sys.ms_str
SYSTEM FUNCTION  sys.ms_stuff
SYSTEM FUNCTION  sys.ms_trunc
SYSTEM FUNCTION  sys.netcdf_attach
SYSTEM FUNCTION  sys.netcdf_importvar
SYSTEM FUNCTION  sys.netmask
SYSTEM FUNCTION  sys.network
SYSTEM FUNCTION  sys.newurl
SYSTEM FUNCTION  sys.optimizer_stats
SYSTEM FUNCTION  sys.optimizers
SYSTEM FUNCTION  sys.overlaps
SYSTEM FUNCTION  sys.password_hash
SYSTEM FUNCTION  sys.pause
SYSTEM FUNCTION  sys.point
SYSTEM FUNCTION  sys.pointfromtext
SYSTEM FUNCTION  sys.polyfromtext
SYSTEM FUNCTION  sys.polygonfromtext
SYSTEM FUNCTION  sys.quantile
SYSTEM FUNCTION  sys.querycache
SYSTEM FUNCTION  sys.querylog
SYSTEM FUNCTION  sys.querylog_calls
SYSTEM FUNCTION  sys.querylog_catalog
SYSTEM FUNCTION  sys.querylog_disable
SYSTEM FUNCTION  sys.querylog_empty
SYSTEM FUNCTION  sys.querylog_enable
SYSTEM FUNCTION  sys.queue
SYSTEM FUNCTION  sys.radians
SYSTEM FUNCTION  sys.rejects
SYSTEM FUNCTION  sys.relate
SYSTEM FUNCTION  sys.resume
SYSTEM FUNCTION  sys.reuse
SYSTEM FUNCTION  sys.reverse
SYSTEM FUNCTION  sys.right_shift
SYSTEM FUNCTION  sys.right_shift_assign
SYSTEM FUNCTION  sys.sessions
SYSTEM FUNCTION  sys.setmasklen
SYSTEM FUNCTION  sys.setsession
SYSTEM FUNCTION  sys.settimeout
SYSTEM FUNCTION  sys.shrink
SYSTEM FUNCTION  sys.shutdown
SYSTEM FUNCTION  sys.srid
SYSTEM FUNCTION  sys.stddev_pop
SYSTEM FUNCTION  sys.stddev_samp
SYSTEM FUNCTION  sys.stop
SYSTEM FUNCTION  sys.storage
SYSTEM FUNCTION  sys.storagemodel
SYSTEM FUNCTION  sys.storagemodelinit
SYSTEM FUNCTION  sys.str_to_date
SYSTEM FUNCTION  sys.str_to_time
SYSTEM FUNCTION  sys.str_to_timestamp
SYSTEM FUNCTION  sys.symdifference
SYSTEM FUNCTION  sys.text
SYSTEM FUNCTION  sys.time_to_str
SYSTEM FUNCTION  sys.times
SYSTEM FUNCTION  sys.timestamp_to_str
SYSTEM FUNCTION  sys.touches
SYSTEM FUNCTION  sys.tracelog
SYSTEM FUNCTION  sys.uuid
SYSTEM FUNCTION  sys.vacuum
SYSTEM FUNCTION  sys.var
SYSTEM FUNCTION  sys.var_pop
SYSTEM FUNCTION  sys.var_samp
SYSTEM FUNCTION  sys.within
SYSTEM FUNCTION  sys.x
SYSTEM FUNCTION  sys.y
SYSTEM FUNCTION  sys.zorder_decode_x
SYSTEM FUNCTION  sys.zorder_decode_y
SYSTEM FUNCTION  sys.zorder_encode
CREATE SCHEMA "bam" AUTHORIZATION "monetdb";
CREATE SCHEMA "json" AUTHORIZATION "monetdb";
CREATE SCHEMA "tmp";
CREATE SCHEMA "sys";
CREATE TABLE "sys"."_columns" (
	"id"          INTEGER,
	"name"        VARCHAR(1024),
	"type"        VARCHAR(1024),
	"type_digits" INTEGER,
	"type_scale"  INTEGER,
	"table_id"    INTEGER,
	"default"     VARCHAR(2048),
	"null"        BOOLEAN,
	"number"      INTEGER,
	"storage"     VARCHAR(2048)
);
CREATE TABLE "sys"."_tables" (
	"id"            INTEGER,
	"name"          VARCHAR(1024),
	"schema_id"     INTEGER,
	"query"         VARCHAR(2048),
	"type"          SMALLINT,
	"system"        BOOLEAN,
	"commit_action" SMALLINT,
	"access"        SMALLINT
);
CREATE TABLE "sys"."args" (
	"id"          INTEGER,
	"func_id"     INTEGER,
	"name"        VARCHAR(256),
	"type"        VARCHAR(1024),
	"type_digits" INTEGER,
	"type_scale"  INTEGER,
	"inout"       TINYINT,
	"number"      INTEGER
);
CREATE TABLE "sys"."auths" (
	"id"      INTEGER,
	"name"    VARCHAR(1024),
	"grantor" INTEGER
);
CREATE TABLE "sys"."connections" (
	"id"       INTEGER,
	"server"   CHAR(1024),
	"port"     INTEGER,
	"db"       CHAR(64),
	"db_alias" CHAR(1024),
	"user"     CHAR(1024),
	"password" CHAR(1024),
	"language" CHAR(1024)
);
CREATE TABLE "sys"."db_user_info" (
	"name"           VARCHAR(1024),
	"fullname"       VARCHAR(2048),
	"default_schema" INTEGER
);
CREATE TABLE "sys"."dependencies" (
	"id"          INTEGER,
	"depend_id"   INTEGER,
	"depend_type" SMALLINT
);
CREATE TABLE "sys"."functions" (
	"id"          INTEGER,
	"name"        VARCHAR(256),
	"func"        VARCHAR(8196),
	"mod"         VARCHAR(8196),
	"language"    INTEGER,
	"type"        INTEGER,
	"side_effect" BOOLEAN,
	"varres"      BOOLEAN,
	"vararg"      BOOLEAN,
	"schema_id"   INTEGER
);
CREATE TABLE "sys"."idxs" (
	"id"       INTEGER,
	"table_id" INTEGER,
	"type"     INTEGER,
	"name"     VARCHAR(1024)
);
CREATE TABLE "sys"."keys" (
	"id"       INTEGER,
	"table_id" INTEGER,
	"type"     INTEGER,
	"name"     VARCHAR(1024),
	"rkey"     INTEGER,
	"action"   INTEGER
);
CREATE TABLE "sys"."objects" (
	"id"   INTEGER,
	"name" VARCHAR(1024),
	"nr"   INTEGER
);
CREATE TABLE "sys"."privileges" (
	"obj_id"     INTEGER,
	"auth_id"    INTEGER,
	"privileges" INTEGER,
	"grantor"    INTEGER,
	"grantable"  INTEGER
);
CREATE TABLE "sys"."schemas" (
	"id"            INTEGER,
	"name"          VARCHAR(1024),
	"authorization" INTEGER,
	"owner"         INTEGER,
	"system"        BOOLEAN
);
CREATE TABLE "sys"."sequences" (
	"id"        INTEGER,
	"schema_id" INTEGER,
	"name"      VARCHAR(256),
	"start"     BIGINT,
	"minvalue"  BIGINT,
	"maxvalue"  BIGINT,
	"increment" BIGINT,
	"cacheinc"  BIGINT,
	"cycle"     BOOLEAN
);
CREATE TABLE "sys"."statistics" (
	"column_id" INTEGER,
	"type"   CHARACTER LARGE OBJECT,
	"width"  INTEGER,
	"stamp"  TIMESTAMP,
	"sample" BIGINT,
	"count"  BIGINT,
	"unique" BIGINT,
	"nils"   BIGINT,
	"minval" CHARACTER LARGE OBJECT,
	"maxval" CHARACTER LARGE OBJECT,
	"sorted" BOOLEAN
);
CREATE TABLE "sys"."storagemodelinput" (
	"schema"    CHARACTER LARGE OBJECT,
	"table"     CHARACTER LARGE OBJECT,
	"column"    CHARACTER LARGE OBJECT,
	"type"      CHARACTER LARGE OBJECT,
	"typewidth" INTEGER,
	"count"     BIGINT,
	"distinct"  BIGINT,
	"atomwidth" INTEGER,
	"reference" BOOLEAN,
	"sorted"    BOOLEAN
);
CREATE TABLE "sys"."systemfunctions" (
	"function_id" INTEGER
);
CREATE TABLE "sys"."triggers" (
	"id"          INTEGER,
	"name"        VARCHAR(1024),
	"table_id"    INTEGER,
	"time"        SMALLINT,
	"orientation" SMALLINT,
	"event"       SMALLINT,
	"old_name"    VARCHAR(1024),
	"new_name"    VARCHAR(1024),
	"condition"   VARCHAR(2048),
	"statement"   VARCHAR(2048)
);
CREATE TABLE "sys"."types" (
	"id"         INTEGER,
	"systemname" VARCHAR(256),
	"sqlname"    VARCHAR(1024),
	"digits"     INTEGER,
	"scale"      INTEGER,
	"radix"      INTEGER,
	"eclass"     INTEGER,
	"schema_id"  INTEGER
);
CREATE TABLE "sys"."user_role" (
	"login_id" INTEGER,
	"role_id"  INTEGER
);
SELECT * FROM (SELECT p.* FROM "sys"."_columns" AS p UNION ALL SELECT t.* FROM "tmp"."_columns" AS t) AS columns;
create view sys.environment as select * from sys.environment();
create view sys.optimizers as select * from sys.optimizers();
create view sys.querylog_calls as select * from sys.querylog_calls();
create view sys.querylog_catalog as select * from sys.querylog_catalog();
create view sys.querylog_history as
select qd.*, ql."start",ql."stop", ql.arguments, ql.tuples, ql.run, ql.ship, ql.cpu, ql.io 
from sys.querylog_catalog() qd, sys.querylog_calls() ql
where qd.id = ql.id and qd.owner = user;
create view sys.queue as select * from sys.queue();
create view sys.sessions as select * from sys.sessions();
create view sys."storage" as select * from sys."storage"();
create view sys.storagemodel as select * from sys.storagemodel();
SELECT "id", "name", "schema_id", "query", CAST(CASE WHEN "system" THEN "type" + 10 /* system table/view */ ELSE (CASE WHEN "commit_action" = 0 THEN "type" /* table/view */ ELSE "type" + 20 /* global temp table */ END) END AS SMALLINT) AS "type", "system", "commit_action", "access", CASE WHEN (NOT "system" AND "commit_action" > 0) THEN 1 ELSE 0 END AS "temporary" FROM "sys"."_tables" WHERE "type" <> 2 UNION ALL SELECT "id", "name", "schema_id", "query", CAST("type" + 30 /* local temp table */ AS SMALLINT) AS "type", "system", "commit_action", "access", 1 AS "temporary" FROM "tmp"."_tables";
create view sys.tablestoragemodel
as select "schema","table",max(count) as "count",
	sum(columnsize) as columnsize,
	sum(heapsize) as heapsize,
	sum(hashes) as hashes,
	sum(imprints) as imprints,
	sum(case when sorted = false then 8 * count else 0 end) as auxiliary
from sys.storagemodel() group by "schema","table";
create view sys.tracelog as select * from sys.tracelog();
SELECT u."name" AS "name", ui."fullname", ui."default_schema" FROM db_users() AS u LEFT JOIN "sys"."db_user_info" AS ui ON u."name" = ui."name" ;
create function "abbrev" (p inet) returns clob
	external name inet."abbrev";
create function alpha(pdec double, pradius double)
returns double external name sql.alpha;
create procedure sys.analyze(minmax int, "sample" bigint)
external name sql.analyze;
create procedure sys.analyze(minmax int, "sample" bigint, sch string)
external name sql.analyze;
create procedure sys.analyze(minmax int, "sample" bigint, sch string, tbl string)
external name sql.analyze;
create procedure sys.analyze(minmax int, "sample" bigint, sch string, tbl string, col string)
external name sql.analyze;
create function area(g geometry) returns float external name geom."Area";
create function astext(g geometry) returns string external name geom."AsText";
create function sys.bbp () 
	returns table (id int, name string, 
		ttype string, count bigint, refcnt int, lrefcnt int, 
		location string, heat int, dirty string, 
		status string, kind string) 
	external name bbp.get;
create function boundary(g geometry) returns geometry external name geom."Boundary";
create function "broadcast" (p inet) returns inet 
	external name inet."broadcast";
create function buffer(a geometry, distance float) returns geometry external name geom."Buffer";
create function sys.chi2prob(chi2 double, datapoints double)
returns double external name gsl."chi2prob";
create procedure sys.clearrejects()
external name sql.copy_rejects_clear;
create function sys.columnsize(nme string, i bigint, d bigint)
returns bigint
begin
	case
	when nme = 'boolean' then return i;
	when nme = 'char' then return 2*i;
	when nme = 'smallint' then return 2 * i;
	when nme = 'int'	 then return 4 * i;
	when nme = 'bigint'	 then return 8 * i;
	when nme = 'hugeint'	 then return 16 * i;
	when nme = 'timestamp' then return 8 * i;
	when  nme = 'varchar' then
		case
		when cast(d as bigint) << 8 then return i;
		when cast(d as bigint) << 16 then return 2 * i;
		when cast(d as bigint) << 32 then return 4 * i;
		else return 8 * i;
		end case;
	else return 8 * i;
	end case;
end;
create function contains(a geometry, b geometry) returns boolean external name geom."Contains";
create function contains(a geometry, x double, y double) returns boolean external name geom."Contains";
create function convexhull(a geometry) returns geometry external name geom."ConvexHull";
create aggregate corr(e1 tinyint, e2 tinyint) returns tinyint
	external name "aggr"."corr";
create aggregate corr(e1 smallint, e2 smallint) returns smallint
	external name "aggr"."corr";
create aggregate corr(e1 integer, e2 integer) returns integer
	external name "aggr"."corr";
create aggregate corr(e1 bigint, e2 bigint) returns bigint
	external name "aggr"."corr";
create aggregate corr(e1 real, e2 real) returns real
	external name "aggr"."corr";
create aggregate corr(e1 double, e2 double) returns double
	external name "aggr"."corr";
create aggregate corr(e1 hugeint, e2 hugeint) returns hugeint
	external name "aggr"."corr";
create function crosses(a geometry, b geometry) returns boolean external name geom."Crosses";
create function date_to_str(d date, format string) returns string
	external name mtime."date_to_str";
CREATE FUNCTION db_users () RETURNS TABLE( name varchar(2048)) EXTERNAL NAME sql.db_users;
create function degrees(r double) 
returns double
	return r*180/pi();
create function dependencies_columns_on_functions()
returns table (sch varchar(100), usr varchar(100), dep_type varchar(32))
return table (select c.name, f.name, 'DEP_FUNC' from functions as f, columns as c, dependencies as dep where c.id = dep.id and f.id = dep.depend_id and dep.depend_type = 7);
create function dependencies_columns_on_indexes()
returns table (sch varchar(100), usr varchar(100), dep_type varchar(32))
return table (select c.name, i.name, 'DEP_INDEX' from columns as c, objects as kc, idxs as i where kc."name" = c.name and kc.id = i.id and c.table_id = i.table_id and i.name not in (select name from keys));
create function dependencies_columns_on_keys()
returns table (sch varchar(100), usr varchar(100), dep_type varchar(32))
return table (select c.name, k.name, 'DEP_KEY' from columns as c, objects as kc, keys as k where kc."name" = c.name and kc.id = k.id and k.table_id = c.table_id and k.rkey = -1);
create function dependencies_columns_on_triggers()
returns table (sch varchar(100), usr varchar(100), dep_type varchar(32))
return table (select c.name, tri.name, 'DEP_TRIGGER' from columns as c, triggers as tri, dependencies as dep where dep.id = c.id and dep.depend_id =tri.id and dep.depend_type = 8);
create function dependencies_columns_on_views()
returns table (sch varchar(100), usr varchar(100), dep_type varchar(32))
return table (select c.name, v.name, 'DEP_VIEW' from columns as c, tables as v, dependencies as dep where c.id = dep.id and v.id = dep.depend_id and dep.depend_type = 5 and v.type = 1);
create function dependencies_functions_on_functions()
returns table (sch varchar(100), usr varchar(100), dep_type varchar(32))
return table (select f1.name, f2.name, 'DEP_FUNC' from functions as f1, functions as f2, dependencies as dep where f1.id = dep.id and f2.id = dep.depend_id and dep.depend_type = 7);
create function dependencies_functions_os_triggers()
returns table (sch varchar(100), usr varchar(100), dep_type varchar(32))
return table (select f.name, tri.name, 'DEP_TRIGGER' from functions as f, triggers as tri, dependencies as dep where dep.id = f.id and dep.depend_id =tri.id and dep.depend_type = 8);
create function dependencies_keys_on_foreignkeys()
returns table (sch varchar(100), usr varchar(100), dep_type varchar(32))
return table (select k.name, fk.name, 'DEP_FKEY' from keys as k, keys as fk where fk.rkey = k.id);
create function dependencies_owners_on_schemas()
returns table (sch varchar(100), usr varchar(100), dep_type varchar(32))
return table (select a.name, s.name, 'DEP_SCHEMA' from schemas as s, auths a where s.owner = a.id);
create function dependencies_schemas_on_users()
returns table (sch varchar(100), usr varchar(100), dep_type varchar(32))
return table (select s.name, u.name, 'DEP_USER' from schemas as s, users u where u.default_schema = s.id);
create function dependencies_tables_on_foreignkeys()
returns table (sch varchar(100), usr varchar(100), dep_type varchar(32))
return table (select t.name, fk.name, 'DEP_FKEY' from tables as t, keys as k, keys as fk where fk.rkey = k.id and k.table_id = t.id);
create function dependencies_tables_on_functions()
returns table (sch varchar(100), usr varchar(100), dep_type varchar(32))
return table (select t.name, f.name, 'DEP_FUNC' from functions as f, tables as t, dependencies as dep where t.id = dep.id and f.id = dep.depend_id and dep.depend_type = 7 and t.type = 0);
create function dependencies_tables_on_indexes()
returns table (sch varchar(100), usr varchar(100), dep_type varchar(32))
return table (select t.name, i.name, 'DEP_INDEX' from tables as t, idxs as i where i.table_id = t.id and i.name not in (select name from keys) and t.type = 0);
create function dependencies_tables_on_triggers()
returns table (sch varchar(100), usr varchar(100), dep_type varchar(32))
return table ((select t.name, tri.name, 'DEP_TRIGGER' from tables as t, triggers as tri where tri.table_id = t.id) union (select t.name, tri.name, 'DEP_TRIGGER' from triggers tri, tables t, dependencies dep where dep.id = t.id and dep.depend_id =tri.id and dep.depend_type = 8));
create function dependencies_tables_on_views()
returns table (sch varchar(100), usr varchar(100), dep_type varchar(32))
return table (select t.name, v.name, 'DEP_VIEW' from tables as t, tables as v, dependencies as dep where t.id = dep.id and v.id = dep.depend_id and dep.depend_type = 5 and v.type = 1);
create function dependencies_views_on_functions()
returns table (sch varchar(100), usr varchar(100), dep_type varchar(32))
return table (select v.name, f.name, 'DEP_FUNC' from functions as f, tables as v, dependencies as dep where v.id = dep.id and f.id = dep.depend_id and dep.depend_type = 7 and v.type = 1);
create function dependencies_views_on_triggers()
returns table (sch varchar(100), usr varchar(100), dep_type varchar(32))
return table (select v.name, tri.name, 'DEP_TRIGGER' from tables as v, triggers as tri, dependencies as dep where dep.id = v.id and dep.depend_id =tri.id and dep.depend_type = 8 and v.type = 1);
create function difference(a geometry, b geometry) returns geometry external name geom."Difference";
create function dimension(g geometry) returns integer external name geom."Dimension";
create function disjoint(a geometry, b geometry) returns boolean external name geom."Disjoint";
create function distance(a geometry, b geometry) returns float external name geom."Distance";
CREATE FUNCTION env () RETURNS TABLE( name varchar(1024), value varchar(2048)) EXTERNAL NAME sql.sql_environment;
create function envelope(g geometry) returns geometry external name geom."Envelope";
create function sys.environment()
	returns table ("name" string, value string)
	external name sql.sql_environment;
create function sys."epoch"(sec bigint) returns timestamp
	external name timestamp."epoch";
create function sys."epoch"(sec int) returns timestamp
	external name timestamp."epoch";
create function sys."epoch"(ts timestamp) returns int
	external name timestamp."epoch";
create function sys."epoch"(ts timestamp with time zone) returns int
	external name timestamp."epoch";
create function equals(a geometry, b geometry) returns boolean external name geom."Equals";
create procedure sys.evalalgebra( ra_stmt string, opt bool)
	external name sql."evalAlgebra";
create procedure fitsattach(fname string) external name fits.attach;
create procedure fitsload(tname string) external name fits.load;
create function fuse(one tinyint, two tinyint)
returns smallint external name udf.fuse;
create function fuse(one smallint, two smallint)
returns integer external name udf.fuse;
create function fuse(one integer, two integer)
returns bigint external name udf.fuse;
create function fuse(one bigint, two bigint)
returns hugeint external name udf.fuse;
create function sys.generate_series(first tinyint, last tinyint)
returns table (value tinyint)
external name generator.series;
create function sys.generate_series(first tinyint, last tinyint, stepsize tinyint)
returns table (value tinyint)
external name generator.series;
create function sys.generate_series(first smallint, last smallint)
returns table (value smallint)
external name generator.series;
create function sys.generate_series(first smallint, last smallint, stepsize smallint)
returns table (value smallint)
external name generator.series;
create function sys.generate_series(first int, last int)
returns table (value int)
external name generator.series;
create function sys.generate_series(first int, last int, stepsize int)
returns table (value int)
external name generator.series;
create function sys.generate_series(first bigint, last bigint)
returns table (value bigint)
external name generator.series;
create function sys.generate_series(first bigint, last bigint, stepsize bigint)
returns table (value bigint)
external name generator.series;
create function sys.generate_series(first real, last real, stepsize real)
returns table (value real)
external name generator.series;
create function sys.generate_series(first double, last double, stepsize double)
returns table (value double)
external name generator.series;
create function sys.generate_series(first decimal(10,2), last decimal(10,2), stepsize decimal(10,2))
returns table (value decimal(10,2))
external name generator.series;
create function sys.generate_series(first timestamp, last timestamp, stepsize interval second)
returns table (value timestamp)
external name generator.series;
create function sys.generate_series(first hugeint, last hugeint)
returns table (value hugeint)
external name generator.series;
create function sys.generate_series(first hugeint, last hugeint, stepsize hugeint)
returns table (value hugeint)
external name generator.series;
create function geomcollectionfromtext(wkt string, srid smallint) returns multipolygon external name geom."GeomCollectionFromText";
create function geometrytypeid(g geometry) returns integer external name geom."GeometryTypeId";
create function geomfromtext(wkt string, srid smallint) returns geometry external name geom."GeomFromText";
create function getanchor( theurl url ) returns string 
	external name url."getAnchor";
create function getbasename(theurl url) returns string       
	external name url."getBasename";
create function getcontent(theurl url)   returns string       
	external name url."getContent";
create function getcontext(theurl url)   returns string       
	external name url."getContext";
create function getdomain(theurl url) returns string       
	external name url."getDomain";
create function getextension(theurl url) returns string       
	external name url."getExtension";
create function getfile(theurl url) returns string       
	external name url."getFile";
create function gethost(theurl url)   returns string       
	external name url."getHost";
create function getport(theurl url) returns string       
	external name url."getPort";
create function getprotocol(theurl url) returns string       
	external name url."getProtocol";
create function getquery(theurl url) returns string       
	external name url."getQuery";
create function getroboturl(theurl url) returns string       
	external name url."getRobotURL";
create function getuser(theurl url) returns string       
	external name url."getUser";
create function sys.hashsize(b boolean, i bigint)
returns bigint
begin
 
	if  b = true
	then
		return 8 * i;
	end if;
	return 0;
end;
create function sys.heapsize(tpe string, i bigint, w int)
returns bigint
begin
	if  tpe <> 'varchar' and tpe <> 'clob'
	then
		return 0;
	end if;
	return 10240 + i * w;
end;
create function "host" (p inet) returns clob
	external name inet."host";
create function "hostmask" (p inet) returns inet
	external name inet."hostmask";
create filter function "ilike"(val string, pat string, esc string) external name algebra."ilike";
create filter function "ilike"(val string, pat string) external name algebra."ilike";
create function sys.imprintsize(i bigint, nme string)
returns bigint
begin
	if nme = 'boolean'
		or nme = 'tinyint'
		or nme = 'smallint'
		or nme = 'int'	
		or nme = 'bigint'	
		or nme = 'hugeint'	
		or nme = 'decimal'	
		or nme = 'date'
		or nme = 'timestamp'
		or nme = 'real'
		or nme = 'double'
	then
		return cast( i * 0.12 as bigint);
	end if ;
	return 0;
end;
create function intersection(a geometry, b geometry) returns geometry external name geom."Intersection";
create function isaurl(theurl url) returns bool
	external name url."isaURL";
create function sys.isauuid(u uuid)
returns uuid external name uuid."isaUUID";
create function sys.isauuid(u string)
returns uuid external name uuid."isaUUID";
create function isempty(g geometry) returns boolean external name geom."IsEmpty";
create function issimple(g geometry) returns boolean external name geom."IsSimple";
create function "left_shift"(i1 inet, i2 inet) returns boolean
	external name inet."<<";
create function "left_shift_assign"(i1 inet, i2 inet) returns boolean
	external name inet."<<=";
create function length(g geometry) returns float external name geom."Length";
create filter function "like"(val string, pat string, esc string) external name algebra."like";
create filter function "like"(val string, pat string) external name algebra."like";
create function linefromtext(wkt string, srid smallint) returns linestring external name geom."LineFromText";


create procedure listdir(dirname string) external name fits.listdir;
create procedure listdirpat(dirname string,pat string) external name fits.listdirpattern;
create function "masklen" (p inet) returns int
	external name inet."masklen";
create function mbr (g geometry) returns mbr external name geom.mbr;
create function mbroverlaps(a mbr, b mbr) returns boolean external name geom."mbroverlaps";
create function sys.md5(v string)
returns string external name clients.md5sum;
create aggregate median(val tinyint) returns tinyint
	external name "aggr"."median";
create aggregate median(val smallint) returns smallint
	external name "aggr"."median";
create aggregate median(val integer) returns integer
	external name "aggr"."median";
create aggregate median(val bigint) returns bigint
	external name "aggr"."median";
create aggregate median(val decimal) returns decimal
 	external name "aggr"."median";
create aggregate median(val real) returns real
	external name "aggr"."median";
create aggregate median(val double) returns double
	external name "aggr"."median";
create aggregate median(val date) returns date
	external name "aggr"."median";
create aggregate median(val time) returns time
	external name "aggr"."median";
create aggregate median(val timestamp) returns timestamp
	external name "aggr"."median";
create aggregate median(val hugeint) returns hugeint
	external name "aggr"."median";
create function mlinefromtext(wkt string, srid smallint) returns multilinestring external name geom."MultiLineFromText";
create function mpointfromtext(wkt string, srid smallint) returns multipoint external name geom."MultiPointFromText";
create function mpolyfromtext(wkt string, srid smallint) returns multipolygon external name geom."MultiPolyFromText";
create function ms_round(num double, prc int, truncat int)
returns double
begin
	if (truncat = 0)
		then return round(num, prc);
		else return ms_trunc(num, prc);
	end if;
end;
create function ms_str(num float, prc int, truncat int)
returns string
begin
        return cast(num as string);
end;
create function ms_stuff( s1 varchar(32), st int, len int, s3 varchar(32))
returns varchar(32)
begin
	declare res varchar(32), aux varchar(32);
	declare ofset int;

    if ( st < 0 or st > length(s1))
        then return '';
    end if;

    set ofset = 1;
    set res = substring(s1,ofset,st-1);
    set res = res || s3;
    set ofset = st + len;
    set aux = substring(s1,ofset,length(s1)-ofset+1);
	set res = res || aux;
	return res;
end;
create function ms_trunc(num double, prc int)
returns double
external name sql.ms_trunc;
create procedure netcdf_attach(fname varchar(256))
    external name netcdf.attach;
create procedure netcdf_importvar(fid integer, varnname varchar(256))
    external name netcdf.importvariable;
create function "netmask" (p inet) returns inet
	external name inet."netmask";
create function "network" (p inet) returns inet
	external name inet."network";
create function newurl(protocol string, hostname string, "port" int, file string) 
	returns url       
	external name url."new";
create function newurl(protocol string, hostname string, file string) 
	returns url 
	external name url."new";
create function sys.optimizer_stats () 
	returns table (rewrite string, count int) 
	external name sql.dump_opt_stats;
create function sys.optimizers () 
	returns table (name string, def string, status string)
	external name sql.optimizers;
create function overlaps(a geometry, b geometry) returns boolean external name geom."Overlaps";
create function sys.password_hash (username string) 
	returns string 
	external name sql.password;
create procedure sys.pause(tag int)
external name sql.sysmon_pause;
create procedure sys.pause(tag bigint)
external name sql.sysmon_pause;
create function point(x double,y double) returns point external name geom.point;
create function pointfromtext(wkt string, srid smallint) returns point external name geom."PointFromText";
create function polyfromtext(wkt string, srid smallint) returns polygon external name geom."PolyFromText";
create function polygonfromtext(wkt string, srid smallint) returns polygon external name geom."PolyFromText";
create aggregate quantile(val tinyint, q double) returns tinyint
 	external name "aggr"."quantile";
create aggregate quantile(val smallint, q double) returns smallint
 	external name "aggr"."quantile";
create aggregate quantile(val integer, q double) returns integer
 	external name "aggr"."quantile";
create aggregate quantile(val bigint, q double) returns bigint
	external name "aggr"."quantile";
create aggregate quantile(val decimal, q double) returns decimal
 	external name "aggr"."quantile";
create aggregate quantile(val real, q double) returns real
	external name "aggr"."quantile";
create aggregate quantile(val double, q double) returns double
	external name "aggr"."quantile";
create aggregate quantile(val date, q double) returns date
	external name "aggr"."quantile";
create aggregate quantile(val time, q double) returns time
	external name "aggr"."quantile";
create aggregate quantile(val timestamp, q double) returns timestamp
	external name "aggr"."quantile";
create aggregate quantile(val hugeint, q double) returns hugeint
	external name "aggr"."quantile";
create function sys.querycache() 
	returns table (query string, count int) 
	external name sql.dump_cache;
create procedure sys.querylog(filename string) 
	external name sql.logfile;
create function sys.querylog_calls()
returns table(
<<<<<<< HEAD
	id oid,				 -- references query plan
	"start" timestamp,	-- time the statement was started
	"stop" timestamp,	-- time the statement was completely finished
	arguments string,	-- actual call structure
	tuples bigint,		-- number of tuples in the result set
	run bigint,		-- time spent (in usec)  until the result export
	ship bigint,		-- time spent (in usec)  to ship the result set
	cpu int,  		-- average cpu load percentage during execution
	io int			-- percentage time waiting for IO to finish 
=======
 id oid, 
 "start" timestamp, 
 "stop" timestamp, 
 arguments string, 
 tuples wrd, 
 run bigint, 
 ship bigint, 
 cpu int, 
 io int 
>>>>>>> bb7c6535
)
external name sql.querylog_calls;
create function sys.querylog_catalog()
returns table(
	id oid,
	owner string,
	defined timestamp,
	query string,
	pipe string,
 "plan" string, 
 mal int, 
 optimize bigint 
)
external name sql.querylog_catalog;
create procedure sys.querylog_disable()
external name sql.querylog_disable;
create procedure sys.querylog_empty()
external name sql.querylog_empty;
create procedure sys.querylog_enable()
external name sql.querylog_enable;
create procedure sys.querylog_enable(threshold smallint)
external name sql.querylog_enable_threshold;
create function sys.queue()
returns table(
	qtag bigint,
	"user" string,
	started timestamp,
	estimate timestamp,
	progress int,
	status string,
	tag oid,
	query string
)
external name sql.sysmon_queue;
create function radians(d double) 
returns double
	return d*pi()/180;
create function sys.rejects()
returns table(
	rowid bigint,
	fldid int,
	"message" string,
	"input" string
)
external name sql.copy_rejects;
create function relate(a geometry, b geometry, pattern string) returns boolean external name geom."Relate";
create procedure sys.resume(tag int)
external name sql.sysmon_resume;
create procedure sys.resume(tag bigint)
external name sql.sysmon_resume;
create procedure reuse(sys string, tab string)
	external name sql.reuse;
create function reverse(src string)
returns string external name udf.reverse;
create function "right_shift"(i1 inet, i2 inet) returns boolean
	external name inet.">>";
create function "right_shift_assign"(i1 inet, i2 inet) returns boolean
	external name inet.">>=";
create function sys.sessions()
returns table("user" string, "login" timestamp, "sessiontimeout" bigint, "lastcommand" timestamp, "querytimeout" bigint, "active" bool)
external name sql.sessions;
create function "setmasklen" (p inet, mask int) returns inet
	external name inet."setmasklen";
create procedure sys.setsession("timeout" bigint)
	external name sql.setsession;
create procedure sys.settimeout("query" bigint)
	external name sql.settimeout;
create procedure sys.settimeout("query" bigint, "session" bigint)
	external name sql.settimeout;
create procedure shrink(sys string, tab string)
	external name sql.shrink;
create procedure sys.shutdown(delay tinyint) 
external name sql.shutdown;
create procedure sys.shutdown(delay tinyint, force bool) 
external name sql.shutdown;
create function srid(g geometry) returns integer external name geom."SRID";
create aggregate stddev_pop(val tinyint) returns double
	external name "aggr"."stdevp";
create aggregate stddev_pop(val smallint) returns double
	external name "aggr"."stdevp";
create aggregate stddev_pop(val integer) returns double
	external name "aggr"."stdevp";
create aggregate stddev_pop(val bigint) returns double
	external name "aggr"."stdevp";
create aggregate stddev_pop(val real) returns double
	external name "aggr"."stdevp";
create aggregate stddev_pop(val double) returns double
	external name "aggr"."stdevp";
create aggregate stddev_pop(val date) returns double
	external name "aggr"."stdevp";
create aggregate stddev_pop(val time) returns double
	external name "aggr"."stdevp";
create aggregate stddev_pop(val timestamp) returns double
	external name "aggr"."stdevp";
create aggregate stddev_pop(val hugeint) returns double
	external name "aggr"."stdevp";
create aggregate stddev_samp(val tinyint) returns double
	external name "aggr"."stdev";
create aggregate stddev_samp(val smallint) returns double
	external name "aggr"."stdev";
create aggregate stddev_samp(val integer) returns double
	external name "aggr"."stdev";
create aggregate stddev_samp(val bigint) returns double
	external name "aggr"."stdev";
create aggregate stddev_samp(val real) returns double
	external name "aggr"."stdev";
create aggregate stddev_samp(val double) returns double
	external name "aggr"."stdev";
create aggregate stddev_samp(val date) returns double
	external name "aggr"."stdev";
create aggregate stddev_samp(val time) returns double
	external name "aggr"."stdev";
create aggregate stddev_samp(val timestamp) returns double
	external name "aggr"."stdev";
create aggregate stddev_samp(val hugeint) returns double
	external name "aggr"."stdev";
create procedure sys.stop(tag int)
external name sql.sysmon_stop;
create procedure sys.stop(tag bigint)
external name sql.sysmon_stop;
create function sys."storage"()
returns table (
	"schema" string,
	"table" string,
	"column" string,
	"type" string,
	"mode" string,
	location string,
	"count" bigint,
	typewidth int,
	columnsize bigint,
	heapsize bigint,
	hashes bigint,
	phash boolean,
	imprints bigint,
	sorted boolean
)
external name sql."storage";
create function sys.storagemodel()
returns table (
	"schema" string,
	"table" string,
	"column" string,
	"type" string,
	"count"	bigint,
	columnsize bigint,
	heapsize bigint,
	hashes bigint,
	imprints bigint,
	sorted boolean)
begin
	return select i."schema", i."table", i."column", i."type", i."count",
	columnsize(i."type", i.count, i."distinct"),
	heapsize(i."type", i."distinct", i."atomwidth"),
	hashsize(i."reference", i."count"),
	imprintsize(i."count",i."type"),
	i.sorted
	from sys.storagemodelinput i;
end;
create procedure sys.storagemodelinit()
begin
	delete from sys.storagemodelinput;

	insert into sys.storagemodelinput
	select x."schema", x."table", x."column", x."type", x.typewidth, x.count, 0, x.typewidth, false, x.sorted from sys."storage"() x;

	update sys.storagemodelinput
	set reference = true
	where concat(concat("schema","table"), "column") in (
		select concat( concat("fkschema"."name", "fktable"."name"), "fkkeycol"."name" )
		from	"sys"."keys" as    "fkkey",
				"sys"."objects" as "fkkeycol",
				"sys"."tables" as  "fktable",
				"sys"."schemas" as "fkschema"
		where   "fktable"."id" = "fkkey"."table_id"
			and "fkkey"."id" = "fkkeycol"."id"
			and "fkschema"."id" = "fktable"."schema_id"
			and "fkkey"."rkey" > -1);

	update sys.storagemodelinput
 set "distinct" = "count" 
	where "type" = 'varchar' or "type"='clob';
end;
create function str_to_date(s string, format string) returns date
	external name mtime."str_to_date";
create function str_to_time(s string, format string) returns time
	external name mtime."str_to_time";
create function str_to_timestamp(s string, format string) returns timestamp
	external name mtime."str_to_timestamp";
create function symdifference(a geometry, b geometry) returns geometry external name geom."SymDifference";
create function "text" (p inet) returns clob
	external name inet."text";
create function time_to_str(d time, format string) returns string
	external name mtime."time_to_str";
create procedure times()
external name sql.times;
create function timestamp_to_str(d timestamp, format string) returns string
	external name mtime."timestamp_to_str";
create function touches(a geometry, b geometry) returns boolean external name geom."Touches";
create function sys.tracelog() 
	returns table (
 event integer, 
 clk varchar(20), 
 pc varchar(50), 
 thread int, 
 ticks bigint, 
 rrsmb bigint, 
 vmmb bigint, 
 reads bigint, 
 writes bigint, 
 minflt bigint, 
 majflt bigint, 
 nvcsw bigint, 
 stmt string 
	)
	external name sql.dump_trace;
create function sys.uuid()
returns uuid external name uuid."new";
create procedure vacuum(sys string, tab string)
	external name sql.vacuum;
CREATE FUNCTION var() RETURNS TABLE( name varchar(1024)) EXTERNAL NAME sql.sql_variables;
create aggregate var_pop(val tinyint) returns double
	external name "aggr"."variancep";
create aggregate var_pop(val smallint) returns double
	external name "aggr"."variancep";
create aggregate var_pop(val integer) returns double
	external name "aggr"."variancep";
create aggregate var_pop(val bigint) returns double
	external name "aggr"."variancep";
create aggregate var_pop(val real) returns double
	external name "aggr"."variancep";
create aggregate var_pop(val double) returns double
	external name "aggr"."variancep";
create aggregate var_pop(val date) returns double
	external name "aggr"."variancep";
create aggregate var_pop(val time) returns double
	external name "aggr"."variancep";
create aggregate var_pop(val timestamp) returns double
	external name "aggr"."variancep";
create aggregate var_pop(val hugeint) returns double
	external name "aggr"."variancep";
create aggregate var_samp(val tinyint) returns double
	external name "aggr"."variance";
create aggregate var_samp(val smallint) returns double
	external name "aggr"."variance";
create aggregate var_samp(val integer) returns double
	external name "aggr"."variance";
create aggregate var_samp(val bigint) returns double
	external name "aggr"."variance";
create aggregate var_samp(val real) returns double
	external name "aggr"."variance";
create aggregate var_samp(val double) returns double
	external name "aggr"."variance";
create aggregate var_samp(val date) returns double
	external name "aggr"."variance";
create aggregate var_samp(val time) returns double
	external name "aggr"."variance";
create aggregate var_samp(val timestamp) returns double
	external name "aggr"."variance";
create aggregate var_samp(val hugeint) returns double
	external name "aggr"."variance";
create function within(a geometry, b geometry) returns boolean external name geom."Within";
create function x(g geometry) returns double external name geom."X";
create function y(g geometry) returns double external name geom."Y";
create function zorder_decode_x(z oid) returns integer
    external name zorder.decode_x;
create function zorder_decode_y(z oid) returns integer
    external name zorder.decode_y;
create function zorder_encode(x integer, y integer) returns oid
    external name zorder.encode;
START TRANSACTION;
CREATE TABLE "sys"."_columns" (
	"id"          INTEGER,
	"name"        VARCHAR(1024),
	"type"        VARCHAR(1024),
	"type_digits" INTEGER,
	"type_scale"  INTEGER,
	"table_id"    INTEGER,
	"default"     VARCHAR(2048),
	"null"        BOOLEAN,
	"number"      INTEGER,
	"storage"     VARCHAR(2048)
);
COPY 361 RECORDS INTO "sys"."_columns" FROM stdin USING DELIMITERS '\t','\n','"';
2002	"id"	"int"	32	0	2001	NULL	true	0	NULL
2003	"name"	"varchar"	1024	0	2001	NULL	true	1	NULL
2004	"authorization"	"int"	32	0	2001	NULL	true	2	NULL
2005	"owner"	"int"	32	0	2001	NULL	true	3	NULL
2006	"system"	"boolean"	1	0	2001	NULL	true	4	NULL
2008	"id"	"int"	32	0	2007	NULL	true	0	NULL
2009	"systemname"	"varchar"	256	0	2007	NULL	true	1	NULL
2010	"sqlname"	"varchar"	1024	0	2007	NULL	true	2	NULL
2011	"digits"	"int"	32	0	2007	NULL	true	3	NULL
2012	"scale"	"int"	32	0	2007	NULL	true	4	NULL
2013	"radix"	"int"	32	0	2007	NULL	true	5	NULL
2014	"eclass"	"int"	32	0	2007	NULL	true	6	NULL
2015	"schema_id"	"int"	32	0	2007	NULL	true	7	NULL
2017	"id"	"int"	32	0	2016	NULL	true	0	NULL
2018	"name"	"varchar"	256	0	2016	NULL	true	1	NULL
2019	"func"	"varchar"	8196	0	2016	NULL	true	2	NULL
2020	"mod"	"varchar"	8196	0	2016	NULL	true	3	NULL
2021	"language"	"int"	32	0	2016	NULL	true	4	NULL
2022	"type"	"int"	32	0	2016	NULL	true	5	NULL
2023	"side_effect"	"boolean"	1	0	2016	NULL	true	6	NULL
2024	"varres"	"boolean"	1	0	2016	NULL	true	7	NULL
2025	"vararg"	"boolean"	1	0	2016	NULL	true	8	NULL
2026	"schema_id"	"int"	32	0	2016	NULL	true	9	NULL
2028	"id"	"int"	32	0	2027	NULL	true	0	NULL
2029	"func_id"	"int"	32	0	2027	NULL	true	1	NULL
2030	"name"	"varchar"	256	0	2027	NULL	true	2	NULL
2031	"type"	"varchar"	1024	0	2027	NULL	true	3	NULL
2032	"type_digits"	"int"	32	0	2027	NULL	true	4	NULL
2033	"type_scale"	"int"	32	0	2027	NULL	true	5	NULL
2034	"inout"	"tinyint"	8	0	2027	NULL	true	6	NULL
2035	"number"	"int"	32	0	2027	NULL	true	7	NULL
2037	"id"	"int"	32	0	2036	NULL	true	0	NULL
2038	"schema_id"	"int"	32	0	2036	NULL	true	1	NULL
2039	"name"	"varchar"	256	0	2036	NULL	true	2	NULL
2040	"start"	"bigint"	64	0	2036	NULL	true	3	NULL
2041	"minvalue"	"bigint"	64	0	2036	NULL	true	4	NULL
2042	"maxvalue"	"bigint"	64	0	2036	NULL	true	5	NULL
2043	"increment"	"bigint"	64	0	2036	NULL	true	6	NULL
2044	"cacheinc"	"bigint"	64	0	2036	NULL	true	7	NULL
2045	"cycle"	"boolean"	1	0	2036	NULL	true	8	NULL
2047	"id"	"int"	32	0	2046	NULL	true	0	NULL
2048	"depend_id"	"int"	32	0	2046	NULL	true	1	NULL
2049	"depend_type"	"smallint"	16	0	2046	NULL	true	2	NULL
2051	"id"	"int"	32	0	2050	NULL	true	0	NULL
2052	"server"	"char"	1024	0	2050	NULL	true	1	NULL
2053	"port"	"int"	32	0	2050	NULL	true	2	NULL
2054	"db"	"char"	64	0	2050	NULL	true	3	NULL
2055	"db_alias"	"char"	1024	0	2050	NULL	true	4	NULL
2056	"user"	"char"	1024	0	2050	NULL	true	5	NULL
2057	"password"	"char"	1024	0	2050	NULL	true	6	NULL
2058	"language"	"char"	1024	0	2050	NULL	true	7	NULL
2060	"id"	"int"	32	0	2059	NULL	true	0	NULL
2061	"name"	"varchar"	1024	0	2059	NULL	true	1	NULL
2062	"schema_id"	"int"	32	0	2059	NULL	true	2	NULL
2063	"query"	"varchar"	2048	0	2059	NULL	true	3	NULL
2064	"type"	"smallint"	16	0	2059	NULL	true	4	NULL
2065	"system"	"boolean"	1	0	2059	NULL	true	5	NULL
2066	"commit_action"	"smallint"	16	0	2059	NULL	true	6	NULL
2067	"access"	"smallint"	16	0	2059	NULL	true	7	NULL
2069	"id"	"int"	32	0	2068	NULL	true	0	NULL
2070	"name"	"varchar"	1024	0	2068	NULL	true	1	NULL
2071	"type"	"varchar"	1024	0	2068	NULL	true	2	NULL
2072	"type_digits"	"int"	32	0	2068	NULL	true	3	NULL
2073	"type_scale"	"int"	32	0	2068	NULL	true	4	NULL
2074	"table_id"	"int"	32	0	2068	NULL	true	5	NULL
2075	"default"	"varchar"	2048	0	2068	NULL	true	6	NULL
2076	"null"	"boolean"	1	0	2068	NULL	true	7	NULL
2077	"number"	"int"	32	0	2068	NULL	true	8	NULL
2078	"storage"	"varchar"	2048	0	2068	NULL	true	9	NULL
2080	"id"	"int"	32	0	2079	NULL	true	0	NULL
2081	"table_id"	"int"	32	0	2079	NULL	true	1	NULL
2082	"type"	"int"	32	0	2079	NULL	true	2	NULL
2083	"name"	"varchar"	1024	0	2079	NULL	true	3	NULL
2084	"rkey"	"int"	32	0	2079	NULL	true	4	NULL
2085	"action"	"int"	32	0	2079	NULL	true	5	NULL
2087	"id"	"int"	32	0	2086	NULL	true	0	NULL
2088	"table_id"	"int"	32	0	2086	NULL	true	1	NULL
2089	"type"	"int"	32	0	2086	NULL	true	2	NULL
2090	"name"	"varchar"	1024	0	2086	NULL	true	3	NULL
2092	"id"	"int"	32	0	2091	NULL	true	0	NULL
2093	"name"	"varchar"	1024	0	2091	NULL	true	1	NULL
2094	"table_id"	"int"	32	0	2091	NULL	true	2	NULL
2095	"time"	"smallint"	16	0	2091	NULL	true	3	NULL
2096	"orientation"	"smallint"	16	0	2091	NULL	true	4	NULL
2097	"event"	"smallint"	16	0	2091	NULL	true	5	NULL
2098	"old_name"	"varchar"	1024	0	2091	NULL	true	6	NULL
2099	"new_name"	"varchar"	1024	0	2091	NULL	true	7	NULL
2100	"condition"	"varchar"	2048	0	2091	NULL	true	8	NULL
2101	"statement"	"varchar"	2048	0	2091	NULL	true	9	NULL
2103	"id"	"int"	32	0	2102	NULL	true	0	NULL
2104	"name"	"varchar"	1024	0	2102	NULL	true	1	NULL
2105	"nr"	"int"	32	0	2102	NULL	true	2	NULL
2108	"id"	"int"	32	0	2107	NULL	true	0	NULL
2109	"name"	"varchar"	1024	0	2107	NULL	true	1	NULL
2110	"schema_id"	"int"	32	0	2107	NULL	true	2	NULL
2111	"query"	"varchar"	2048	0	2107	NULL	true	3	NULL
2112	"type"	"smallint"	16	0	2107	NULL	true	4	NULL
2113	"system"	"boolean"	1	0	2107	NULL	true	5	NULL
2114	"commit_action"	"smallint"	16	0	2107	NULL	true	6	NULL
2115	"access"	"smallint"	16	0	2107	NULL	true	7	NULL
2117	"id"	"int"	32	0	2116	NULL	true	0	NULL
2118	"name"	"varchar"	1024	0	2116	NULL	true	1	NULL
2119	"type"	"varchar"	1024	0	2116	NULL	true	2	NULL
2120	"type_digits"	"int"	32	0	2116	NULL	true	3	NULL
2121	"type_scale"	"int"	32	0	2116	NULL	true	4	NULL
2122	"table_id"	"int"	32	0	2116	NULL	true	5	NULL
2123	"default"	"varchar"	2048	0	2116	NULL	true	6	NULL
2124	"null"	"boolean"	1	0	2116	NULL	true	7	NULL
2125	"number"	"int"	32	0	2116	NULL	true	8	NULL
2126	"storage"	"varchar"	2048	0	2116	NULL	true	9	NULL
2128	"id"	"int"	32	0	2127	NULL	true	0	NULL
2129	"table_id"	"int"	32	0	2127	NULL	true	1	NULL
2130	"type"	"int"	32	0	2127	NULL	true	2	NULL
2131	"name"	"varchar"	1024	0	2127	NULL	true	3	NULL
2132	"rkey"	"int"	32	0	2127	NULL	true	4	NULL
2133	"action"	"int"	32	0	2127	NULL	true	5	NULL
2135	"id"	"int"	32	0	2134	NULL	true	0	NULL
2136	"table_id"	"int"	32	0	2134	NULL	true	1	NULL
2137	"type"	"int"	32	0	2134	NULL	true	2	NULL
2138	"name"	"varchar"	1024	0	2134	NULL	true	3	NULL
2140	"id"	"int"	32	0	2139	NULL	true	0	NULL
2141	"name"	"varchar"	1024	0	2139	NULL	true	1	NULL
2142	"table_id"	"int"	32	0	2139	NULL	true	2	NULL
2143	"time"	"smallint"	16	0	2139	NULL	true	3	NULL
2144	"orientation"	"smallint"	16	0	2139	NULL	true	4	NULL
2145	"event"	"smallint"	16	0	2139	NULL	true	5	NULL
2146	"old_name"	"varchar"	1024	0	2139	NULL	true	6	NULL
2147	"new_name"	"varchar"	1024	0	2139	NULL	true	7	NULL
2148	"condition"	"varchar"	2048	0	2139	NULL	true	8	NULL
2149	"statement"	"varchar"	2048	0	2139	NULL	true	9	NULL
2151	"id"	"int"	32	0	2150	NULL	true	0	NULL
2152	"name"	"varchar"	1024	0	2150	NULL	true	1	NULL
2153	"nr"	"int"	32	0	2150	NULL	true	2	NULL
5447	"id"	"int"	32	0	5446	NULL	true	0	NULL
5448	"name"	"varchar"	1024	0	5446	NULL	true	1	NULL
5449	"schema_id"	"int"	32	0	5446	NULL	true	2	NULL
5450	"query"	"varchar"	2048	0	5446	NULL	true	3	NULL
5451	"type"	"smallint"	16	0	5446	NULL	true	4	NULL
5452	"system"	"boolean"	1	0	5446	NULL	true	5	NULL
5453	"commit_action"	"smallint"	16	0	5446	NULL	true	6	NULL
5454	"access"	"smallint"	16	0	5446	NULL	true	7	NULL
5455	"temporary"	"smallint"	16	0	5446	NULL	true	8	NULL
5457	"id"	"int"	32	0	5456	NULL	true	0	NULL
5458	"name"	"varchar"	1024	0	5456	NULL	true	1	NULL
5459	"type"	"varchar"	1024	0	5456	NULL	true	2	NULL
5460	"type_digits"	"int"	32	0	5456	NULL	true	3	NULL
5461	"type_scale"	"int"	32	0	5456	NULL	true	4	NULL
5462	"table_id"	"int"	32	0	5456	NULL	true	5	NULL
5463	"default"	"varchar"	2048	0	5456	NULL	true	6	NULL
5464	"null"	"boolean"	1	0	5456	NULL	true	7	NULL
5465	"number"	"int"	32	0	5456	NULL	true	8	NULL
5466	"storage"	"varchar"	2048	0	5456	NULL	true	9	NULL
5473	"name"	"varchar"	1024	0	5472	NULL	true	0	NULL
5474	"fullname"	"varchar"	2048	0	5472	NULL	true	1	NULL
5475	"default_schema"	"int"	9	0	5472	NULL	true	2	NULL
5479	"name"	"varchar"	1024	0	5478	NULL	true	0	NULL
5480	"fullname"	"varchar"	2024	0	5478	NULL	true	1	NULL
5481	"default_schema"	"int"	9	0	5478	NULL	true	2	NULL
5483	"login_id"	"int"	32	0	5482	NULL	true	0	NULL
5484	"role_id"	"int"	32	0	5482	NULL	true	1	NULL
5486	"id"	"int"	32	0	5485	NULL	true	0	NULL
5487	"name"	"varchar"	1024	0	5485	NULL	true	1	NULL
5488	"grantor"	"int"	32	0	5485	NULL	true	2	NULL
5490	"obj_id"	"int"	32	0	5489	NULL	true	0	NULL
5491	"auth_id"	"int"	32	0	5489	NULL	true	1	NULL
5492	"privileges"	"int"	32	0	5489	NULL	true	2	NULL
5493	"grantor"	"int"	32	0	5489	NULL	true	3	NULL
5494	"grantable"	"int"	32	0	5489	NULL	true	4	NULL
5703	"id"	"oid"	63	0	5711	NULL	true	0	NULL
5704	"owner"	"clob"	0	0	5711	NULL	true	1	NULL
5705	"defined"	"timestamp"	7	0	5711	NULL	true	2	NULL
5706	"query"	"clob"	0	0	5711	NULL	true	3	NULL
5707	"pipe"	"clob"	0	0	5711	NULL	true	4	NULL
5708	"plan"	"clob"	0	0	5711	NULL	true	5	NULL
5709	"mal"	"int"	32	0	5711	NULL	true	6	NULL
5710	"optimize"	"bigint"	64	0	5711	NULL	true	7	NULL
5713	"id"	"oid"	63	0	5722	NULL	true	0	NULL
5714	"start"	"timestamp"	7	0	5722	NULL	true	1	NULL
5715	"stop"	"timestamp"	7	0	5722	NULL	true	2	NULL
5716	"arguments"	"clob"	0	0	5722	NULL	true	3	NULL
5717	"tuples"	"bigint"	64	0	5722	NULL	true	4	NULL
5718	"run"	"bigint"	64	0	5722	NULL	true	5	NULL
5719	"ship"	"bigint"	64	0	5722	NULL	true	6	NULL
5720	"cpu"	"int"	32	0	5722	NULL	true	7	NULL
5721	"io"	"int"	32	0	5722	NULL	true	8	NULL
5724	"id"	"oid"	63	0	5740	NULL	true	0	NULL
5725	"owner"	"clob"	0	0	5740	NULL	true	1	NULL
5726	"defined"	"timestamp"	7	0	5740	NULL	true	2	NULL
5727	"query"	"clob"	0	0	5740	NULL	true	3	NULL
5728	"pipe"	"clob"	0	0	5740	NULL	true	4	NULL
5729	"plan"	"clob"	0	0	5740	NULL	true	5	NULL
5730	"mal"	"int"	32	0	5740	NULL	true	6	NULL
5731	"optimize"	"bigint"	64	0	5740	NULL	true	7	NULL
5732	"start"	"timestamp"	7	0	5740	NULL	true	8	NULL
5733	"stop"	"timestamp"	7	0	5740	NULL	true	9	NULL
5734	"arguments"	"clob"	0	0	5740	NULL	true	10	NULL
5735	"tuples"	"bigint"	64	0	5740	NULL	true	11	NULL
5736	"run"	"bigint"	64	0	5740	NULL	true	12	NULL
5737	"ship"	"bigint"	64	0	5740	NULL	true	13	NULL
5738	"cpu"	"int"	32	0	5740	NULL	true	14	NULL
5739	"io"	"int"	32	0	5740	NULL	true	15	NULL
5766	"event"	"int"	32	0	5779	NULL	true	0	NULL
5767	"clk"	"varchar"	20	0	5779	NULL	true	1	NULL
5768	"pc"	"varchar"	50	0	5779	NULL	true	2	NULL
5769	"thread"	"int"	32	0	5779	NULL	true	3	NULL
5770	"ticks"	"bigint"	64	0	5779	NULL	true	4	NULL
5771	"rrsmb"	"bigint"	64	0	5779	NULL	true	5	NULL
5772	"vmmb"	"bigint"	64	0	5779	NULL	true	6	NULL
5773	"reads"	"bigint"	64	0	5779	NULL	true	7	NULL
5774	"writes"	"bigint"	64	0	5779	NULL	true	8	NULL
5775	"minflt"	"bigint"	64	0	5779	NULL	true	9	NULL
5776	"majflt"	"bigint"	64	0	5779	NULL	true	10	NULL
5777	"nvcsw"	"bigint"	64	0	5779	NULL	true	11	NULL
5778	"stmt"	"clob"	0	0	5779	NULL	true	12	NULL
5906	"user"	"clob"	0	0	5912	NULL	true	0	NULL
5907	"login"	"timestamp"	7	0	5912	NULL	true	1	NULL
5908	"sessiontimeout"	"bigint"	64	0	5912	NULL	true	2	NULL
5909	"lastcommand"	"timestamp"	7	0	5912	NULL	true	3	NULL
5910	"querytimeout"	"bigint"	64	0	5912	NULL	true	4	NULL
5911	"active"	"boolean"	1	0	5912	NULL	true	5	NULL
5989	"name"	"clob"	0	0	5992	NULL	true	0	NULL
5990	"def"	"clob"	0	0	5992	NULL	true	1	NULL
5991	"status"	"clob"	0	0	5992	NULL	true	2	NULL
5998	"name"	"clob"	0	0	6000	NULL	true	0	NULL
5999	"value"	"clob"	0	0	6000	NULL	true	1	NULL
6040	"qtag"	"bigint"	64	0	6048	NULL	true	0	NULL
6041	"user"	"clob"	0	0	6048	NULL	true	1	NULL
6042	"started"	"timestamp"	7	0	6048	NULL	true	2	NULL
6043	"estimate"	"timestamp"	7	0	6048	NULL	true	3	NULL
6044	"progress"	"int"	32	0	6048	NULL	true	4	NULL
6045	"status"	"clob"	0	0	6048	NULL	true	5	NULL
6046	"tag"	"oid"	63	0	6048	NULL	true	6	NULL
6047	"query"	"clob"	0	0	6048	NULL	true	7	NULL
6074	"rowid"	"bigint"	64	0	6078	NULL	true	0	NULL
6075	"fldid"	"int"	32	0	6078	NULL	true	1	NULL
6076	"message"	"clob"	0	0	6078	NULL	true	2	NULL
6077	"input"	"clob"	0	0	6078	NULL	true	3	NULL
6718	"keyword"	"varchar"	40	0	6721	NULL	false	0	NULL
6723	"table_type_id"	"smallint"	16	0	6729	NULL	false	0	NULL
6726	"table_type_name"	"varchar"	25	0	6729	NULL	false	1	NULL
6731	"dependency_type_id"	"smallint"	16	0	6737	NULL	false	0	NULL
6734	"dependency_type_name"	"varchar"	15	0	6737	NULL	false	1	NULL
6752	"file_id"	"int"	32	0	6754	NULL	true	0	NULL
6753	"location"	"char"	256	0	6754	NULL	true	1	NULL
6756	"dim_id"	"int"	32	0	6760	NULL	true	0	NULL
6757	"file_id"	"int"	32	0	6760	NULL	true	1	NULL
6758	"name"	"varchar"	64	0	6760	NULL	true	2	NULL
6759	"length"	"int"	32	0	6760	NULL	true	3	NULL
6762	"var_id"	"int"	32	0	6768	NULL	true	0	NULL
6763	"file_id"	"int"	32	0	6768	NULL	true	1	NULL
6764	"name"	"varchar"	64	0	6768	NULL	true	2	NULL
6765	"vartype"	"varchar"	64	0	6768	NULL	true	3	NULL
6766	"ndim"	"int"	32	0	6768	NULL	true	4	NULL
6767	"coord_dim_id"	"int"	32	0	6768	NULL	true	5	NULL
6770	"var_id"	"int"	32	0	6774	NULL	true	0	NULL
6771	"dim_id"	"int"	32	0	6774	NULL	true	1	NULL
6772	"file_id"	"int"	32	0	6774	NULL	true	2	NULL
6773	"dimpos"	"int"	32	0	6774	NULL	true	3	NULL
6776	"obj_name"	"varchar"	256	0	6782	NULL	true	0	NULL
6777	"att_name"	"varchar"	256	0	6782	NULL	true	1	NULL
6778	"att_type"	"varchar"	64	0	6782	NULL	true	2	NULL
6779	"value"	"clob"	0	0	6782	NULL	true	3	NULL
6780	"file_id"	"int"	32	0	6782	NULL	true	4	NULL
6781	"gr_name"	"varchar"	256	0	6782	NULL	true	5	NULL
6807	"schema"	"clob"	0	0	6821	NULL	true	0	NULL
6808	"table"	"clob"	0	0	6821	NULL	true	1	NULL
6809	"column"	"clob"	0	0	6821	NULL	true	2	NULL
6810	"type"	"clob"	0	0	6821	NULL	true	3	NULL
6811	"mode"	"clob"	0	0	6821	NULL	true	4	NULL
6812	"location"	"clob"	0	0	6821	NULL	true	5	NULL
6813	"count"	"bigint"	64	0	6821	NULL	true	6	NULL
6814	"typewidth"	"int"	32	0	6821	NULL	true	7	NULL
6815	"columnsize"	"bigint"	64	0	6821	NULL	true	8	NULL
6816	"heapsize"	"bigint"	64	0	6821	NULL	true	9	NULL
6817	"hashes"	"bigint"	64	0	6821	NULL	true	10	NULL
6818	"phash"	"boolean"	1	0	6821	NULL	true	11	NULL
6819	"imprints"	"bigint"	64	0	6821	NULL	true	12	NULL
6820	"sorted"	"boolean"	1	0	6821	NULL	true	13	NULL
6823	"schema"	"clob"	0	0	6833	NULL	true	0	NULL
6824	"table"	"clob"	0	0	6833	NULL	true	1	NULL
6825	"column"	"clob"	0	0	6833	NULL	true	2	NULL
6826	"type"	"clob"	0	0	6833	NULL	true	3	NULL
6827	"typewidth"	"int"	32	0	6833	NULL	true	4	NULL
6828	"count"	"bigint"	64	0	6833	NULL	true	5	NULL
6829	"distinct"	"bigint"	64	0	6833	NULL	true	6	NULL
6830	"atomwidth"	"int"	32	0	6833	NULL	true	7	NULL
6831	"reference"	"boolean"	1	0	6833	NULL	true	8	NULL
6832	"sorted"	"boolean"	1	0	6833	NULL	true	9	NULL
6871	"schema"	"clob"	0	0	6881	NULL	true	0	NULL
6872	"table"	"clob"	0	0	6881	NULL	true	1	NULL
6873	"column"	"clob"	0	0	6881	NULL	true	2	NULL
6874	"type"	"clob"	0	0	6881	NULL	true	3	NULL
6875	"count"	"bigint"	64	0	6881	NULL	true	4	NULL
6876	"columnsize"	"bigint"	64	0	6881	NULL	true	5	NULL
6877	"heapsize"	"bigint"	64	0	6881	NULL	true	6	NULL
6878	"hashes"	"bigint"	64	0	6881	NULL	true	7	NULL
6879	"imprints"	"bigint"	64	0	6881	NULL	true	8	NULL
6880	"sorted"	"boolean"	1	0	6881	NULL	true	9	NULL
6883	"schema"	"clob"	0	0	6891	NULL	true	0	NULL
6884	"table"	"clob"	0	0	6891	NULL	true	1	NULL
6885	"count"	"bigint"	64	0	6891	NULL	true	2	NULL
6886	"columnsize"	"bigint"	64	0	6891	NULL	true	3	NULL
6887	"heapsize"	"bigint"	64	0	6891	NULL	true	4	NULL
6888	"hashes"	"bigint"	64	0	6891	NULL	true	5	NULL
6889	"imprints"	"bigint"	64	0	6891	NULL	true	6	NULL
6890	"auxiliary"	"hugeint"	128	0	6891	NULL	true	7	NULL
6893	"column_id"	"int"	32	0	6904	NULL	true	0	NULL
6894	"type"	"clob"	0	0	6904	NULL	true	1	NULL
6895	"width"	"int"	32	0	6904	NULL	true	2	NULL
6896	"stamp"	"timestamp"	7	0	6904	NULL	true	3	NULL
6897	"sample"	"bigint"	64	0	6904	NULL	true	4	NULL
6898	"count"	"bigint"	64	0	6904	NULL	true	5	NULL
6899	"unique"	"bigint"	64	0	6904	NULL	true	6	NULL
6900	"nils"	"bigint"	64	0	6904	NULL	true	7	NULL
6901	"minval"	"clob"	0	0	6904	NULL	true	8	NULL
6902	"maxval"	"clob"	0	0	6904	NULL	true	9	NULL
6903	"sorted"	"boolean"	1	0	6904	NULL	true	10	NULL
6999	"file_id"	"bigint"	64	0	7007	NULL	false	0	NULL
7000	"file_location"	"clob"	0	0	7007	NULL	false	1	NULL
7001	"dbschema"	"smallint"	16	0	7007	NULL	false	2	NULL
7002	"format_version"	"varchar"	7	0	7007	NULL	true	3	NULL
7003	"sorting_order"	"varchar"	10	0	7007	NULL	true	4	NULL
7004	"comments"	"clob"	0	0	7007	NULL	true	5	NULL
7009	"sn"	"clob"	0	0	7020	NULL	false	0	NULL
7010	"file_id"	"bigint"	64	0	7020	NULL	false	1	NULL
7011	"ln"	"int"	32	0	7020	NULL	true	2	NULL
7012	"as"	"int"	32	0	7020	NULL	true	3	NULL
7013	"m5"	"clob"	0	0	7020	NULL	true	4	NULL
7014	"sp"	"clob"	0	0	7020	NULL	true	5	NULL
7015	"ur"	"clob"	0	0	7020	NULL	true	6	NULL
7022	"id"	"clob"	0	0	7039	NULL	false	0	NULL
7023	"file_id"	"bigint"	64	0	7039	NULL	false	1	NULL
7024	"cn"	"clob"	0	0	7039	NULL	true	2	NULL
7025	"ds"	"clob"	0	0	7039	NULL	true	3	NULL
7026	"dt"	"timestamp"	7	0	7039	NULL	true	4	NULL
7027	"fo"	"clob"	0	0	7039	NULL	true	5	NULL
7028	"ks"	"clob"	0	0	7039	NULL	true	6	NULL
7029	"lb"	"clob"	0	0	7039	NULL	true	7	NULL
7030	"pg"	"clob"	0	0	7039	NULL	true	8	NULL
7031	"pi"	"int"	32	0	7039	NULL	true	9	NULL
7032	"pl"	"clob"	0	0	7039	NULL	true	10	NULL
7033	"pu"	"clob"	0	0	7039	NULL	true	11	NULL
7034	"sm"	"clob"	0	0	7039	NULL	true	12	NULL
7041	"id"	"clob"	0	0	7051	NULL	false	0	NULL
7042	"file_id"	"bigint"	64	0	7051	NULL	false	1	NULL
7043	"pn"	"clob"	0	0	7051	NULL	true	2	NULL
7044	"cl"	"clob"	0	0	7051	NULL	true	3	NULL
7045	"pp"	"clob"	0	0	7051	NULL	true	4	NULL
7046	"vn"	"clob"	0	0	7051	NULL	true	5	NULL
7053	"qname"	"clob"	0	0	7064	NULL	false	0	NULL
7054	"flag"	"smallint"	16	0	7064	NULL	false	1	NULL
7055	"rname"	"clob"	0	0	7064	NULL	false	2	NULL
7056	"pos"	"int"	32	0	7064	NULL	false	3	NULL
7057	"mapq"	"smallint"	16	0	7064	NULL	false	4	NULL
7058	"cigar"	"clob"	0	0	7064	NULL	false	5	NULL
7059	"rnext"	"clob"	0	0	7064	NULL	false	6	NULL
7060	"pnext"	"int"	32	0	7064	NULL	false	7	NULL
7061	"tlen"	"int"	32	0	7064	NULL	false	8	NULL
7062	"seq"	"clob"	0	0	7064	NULL	false	9	NULL
7063	"qual"	"clob"	0	0	7064	NULL	false	10	NULL
7145	"function_id"	"int"	32	0	7146	NULL	true	0	NULL
COMMIT;
START TRANSACTION;
CREATE TABLE "sys"."_tables" (
	"id"            INTEGER,
	"name"          VARCHAR(1024),
	"schema_id"     INTEGER,
	"query"         VARCHAR(2048),
	"type"          SMALLINT,
	"system"        BOOLEAN,
	"commit_action" SMALLINT,
	"access"        SMALLINT
);
COPY 54 RECORDS INTO "sys"."_tables" FROM stdin USING DELIMITERS '\t','\n','"';
2001	"schemas"	2000	NULL	0	true	0	0
2007	"types"	2000	NULL	0	true	0	0
2016	"functions"	2000	NULL	0	true	0	0
2027	"args"	2000	NULL	0	true	0	0
2036	"sequences"	2000	NULL	0	true	0	0
2046	"dependencies"	2000	NULL	0	true	0	0
2050	"connections"	2000	NULL	0	true	0	0
2059	"_tables"	2000	NULL	0	true	0	0
2068	"_columns"	2000	NULL	0	true	0	0
2079	"keys"	2000	NULL	0	true	0	0
2086	"idxs"	2000	NULL	0	true	0	0
2091	"triggers"	2000	NULL	0	true	0	0
2102	"objects"	2000	NULL	0	true	0	0
2107	"_tables"	2106	NULL	0	true	2	0
2116	"_columns"	2106	NULL	0	true	2	0
2127	"keys"	2106	NULL	0	true	2	0
2134	"idxs"	2106	NULL	0	true	2	0
2139	"triggers"	2106	NULL	0	true	2	0
2150	"objects"	2106	NULL	0	true	2	0
<<<<<<< HEAD
5446	"tables"	2000	"SELECT ""id"", ""name"", ""schema_id"", ""query"", CAST(CASE WHEN ""system"" THEN ""type"" + 10 /* system table/view */ ELSE (CASE WHEN ""commit_action"" = 0 THEN ""type"" /* table/view */ ELSE ""type"" + 20 /* global temp table */ END) END AS SMALLINT) AS ""type"", ""system"", ""commit_action"", ""access"", CASE WHEN (NOT ""system"" AND ""commit_action"" > 0) THEN 1 ELSE 0 END AS ""temporary"" FROM ""sys"".""_tables"" WHERE ""type"" <> 2 UNION ALL SELECT ""id"", ""name"", ""schema_id"", ""query"", CAST(""type"" + 30 /* local temp table */ AS SMALLINT) AS ""type"", ""system"", ""commit_action"", ""access"", 1 AS ""temporary"" FROM ""tmp"".""_tables"";"	1	true	0	0
5456	"columns"	2000	"SELECT * FROM (SELECT p.* FROM ""sys"".""_columns"" AS p UNION ALL SELECT t.* FROM ""tmp"".""_columns"" AS t) AS columns;"	1	true	0	0
5472	"db_user_info"	2000	NULL	0	true	0	0
5478	"users"	2000	"SELECT u.""name"" AS ""name"", ui.""fullname"", ui.""default_schema"" FROM db_users() AS u LEFT JOIN ""sys"".""db_user_info"" AS ui ON u.""name"" = ui.""name"" ;"	1	true	0	0
5482	"user_role"	2000	NULL	0	true	0	0
5485	"auths"	2000	NULL	0	true	0	0
5489	"privileges"	2000	NULL	0	true	0	0
5711	"querylog_catalog"	2000	"-- create table views for convenience\ncreate view sys.querylog_catalog as select * from sys.querylog_catalog();"	1	true	0	0
5722	"querylog_calls"	2000	"create view sys.querylog_calls as select * from sys.querylog_calls();"	1	true	0	0
5740	"querylog_history"	2000	"create view sys.querylog_history as\nselect qd.*, ql.""start"",ql.""stop"", ql.arguments, ql.tuples, ql.run, ql.ship, ql.cpu, ql.io\nfrom sys.querylog_catalog() qd, sys.querylog_calls() ql\nwhere qd.id = ql.id and qd.owner = user;"	1	true	0	0
5779	"tracelog"	2000	"create view sys.tracelog as select * from sys.tracelog();"	1	true	0	0
5912	"sessions"	2000	"create view sys.sessions as select * from sys.sessions();"	1	true	0	0
5992	"optimizers"	2000	"create view sys.optimizers as select * from sys.optimizers();"	1	true	0	0
6000	"environment"	2000	"create view sys.environment as select * from sys.environment();"	1	true	0	0
6048	"queue"	2000	"create view sys.queue as select * from sys.queue();"	1	true	0	0
6078	"rejects"	2000	"create view sys.rejects as select * from sys.rejects();"	1	true	0	0
6721	"keywords"	2000	NULL	0	true	0	0
6729	"table_types"	2000	NULL	0	true	0	0
6737	"dependency_types"	2000	NULL	0	true	0	0
6754	"netcdf_files"	2000	NULL	0	true	0	0
6760	"netcdf_dims"	2000	NULL	0	true	0	0
6768	"netcdf_vars"	2000	NULL	0	true	0	0
6774	"netcdf_vardim"	2000	NULL	0	true	0	0
6782	"netcdf_attrs"	2000	NULL	0	true	0	0
6821	"storage"	2000	"create view sys.""storage"" as select * from sys.""storage""();"	1	true	0	0
6833	"storagemodelinput"	2000	NULL	0	true	0	0
6881	"storagemodel"	2000	"create view sys.storagemodel as select * from sys.storagemodel();"	1	true	0	0
6891	"tablestoragemodel"	2000	"-- A summary of the table storage requirement is is available as a table view.\n-- The auxiliary column denotes the maximum space if all non-sorted columns\n-- would be augmented with a hash (rare situation)\ncreate view sys.tablestoragemodel\nas select ""schema"",""table"",max(count) as ""count"",\n\tsum(columnsize) as columnsize,\n\tsum(heapsize) as heapsize,\n\tsum(hashes) as hashes,\n\tsum(imprints) as imprints,\n\tsum(case when sorted = false then 8 * count else 0 end) as auxiliary\nfrom sys.storagemodel() group by ""schema"",""table"";"	1	true	0	0
6904	"statistics"	2000	NULL	0	true	0	0
7007	"files"	6951	NULL	0	true	0	0
7020	"sq"	6951	NULL	0	true	0	0
7039	"rg"	6951	NULL	0	true	0	0
7051	"pg"	6951	NULL	0	true	0	0
7064	"export"	6951	NULL	0	true	0	0
7146	"systemfunctions"	2000	NULL	0	true	0	0
=======
5687	"tables"	2000	"SELECT ""id"", ""name"", ""schema_id"", ""query"", CAST(CASE WHEN ""system"" THEN ""type"" + 10 /* system table/view */ ELSE (CASE WHEN ""commit_action"" = 0 THEN ""type"" /* table/view */ ELSE ""type"" + 20 /* global temp table */ END) END AS SMALLINT) AS ""type"", ""system"", ""commit_action"", ""access"", CASE WHEN (NOT ""system"" AND ""commit_action"" > 0) THEN 1 ELSE 0 END AS ""temporary"" FROM ""sys"".""_tables"" WHERE ""type"" <> 2 UNION ALL SELECT ""id"", ""name"", ""schema_id"", ""query"", CAST(""type"" + 30 /* local temp table */ AS SMALLINT) AS ""type"", ""system"", ""commit_action"", ""access"", 1 AS ""temporary"" FROM ""tmp"".""_tables"";"	1	true	0	0
5697	"columns"	2000	"SELECT * FROM (SELECT p.* FROM ""sys"".""_columns"" AS p UNION ALL SELECT t.* FROM ""tmp"".""_columns"" AS t) AS columns;"	1	true	0	0
5713	"db_user_info"	2000	NULL	0	true	0	0
5719	"users"	2000	"SELECT u.""name"" AS ""name"", ui.""fullname"", ui.""default_schema"" FROM db_users() AS u LEFT JOIN ""sys"".""db_user_info"" AS ui ON u.""name"" = ui.""name"" ;"	1	true	0	0
5723	"user_role"	2000	NULL	0	true	0	0
5726	"auths"	2000	NULL	0	true	0	0
5730	"privileges"	2000	NULL	0	true	0	0
5952	"querylog_catalog"	2000	"create view sys.querylog_catalog as select * from sys.querylog_catalog();"	1	true	0	0
5963	"querylog_calls"	2000	"create view sys.querylog_calls as select * from sys.querylog_calls();"	1	true	0	0
5981	"querylog_history"	2000	"create view sys.querylog_history as\nselect qd.*, ql.""start"",ql.""stop"", ql.arguments, ql.tuples, ql.run, ql.ship, ql.cpu, ql.io\nfrom sys.querylog_catalog() qd, sys.querylog_calls() ql\nwhere qd.id = ql.id and qd.owner = user;"	1	true	0	0
6020	"tracelog"	2000	"create view sys.tracelog as select * from sys.tracelog();"	1	true	0	0
6153	"sessions"	2000	"create view sys.sessions as select * from sys.sessions();"	1	true	0	0
6233	"optimizers"	2000	"create view sys.optimizers as select * from sys.optimizers();"	1	true	0	0
6241	"environment"	2000	"create view sys.environment as select * from sys.environment();"	1	true	0	0
6289	"queue"	2000	"create view sys.queue as select * from sys.queue();"	1	true	0	0
6319	"rejects"	2000	"create view sys.rejects as select * from sys.rejects();"	1	true	0	0
6992	"keywords"	2000	NULL	0	true	0	0
7000	"table_types"	2000	NULL	0	true	0	0
7008	"dependency_types"	2000	NULL	0	true	0	0
7025	"netcdf_files"	2000	NULL	0	true	0	0
7031	"netcdf_dims"	2000	NULL	0	true	0	0
7039	"netcdf_vars"	2000	NULL	0	true	0	0
7045	"netcdf_vardim"	2000	NULL	0	true	0	0
7053	"netcdf_attrs"	2000	NULL	0	true	0	0
7092	"storage"	2000	"create view sys.""storage"" as select * from sys.""storage""();"	1	true	0	0
7104	"storagemodelinput"	2000	NULL	0	true	0	0
7152	"storagemodel"	2000	"create view sys.storagemodel as select * from sys.storagemodel();"	1	true	0	0
7162	"tablestoragemodel"	2000	"create view sys.tablestoragemodel\nas select ""schema"",""table"",max(count) as ""count"",\n sum(columnsize) as columnsize,\n sum(heapsize) as heapsize,\n sum(hashes) as hashes,\n sum(imprints) as imprints,\n sum(case when sorted = false then 8 * count else 0 end) as auxiliary\nfrom sys.storagemodel() group by ""schema"",""table"";"	1	true	0	0
7175	"statistics"	2000	NULL	0	true	0	0
7278	"files"	7222	NULL	0	true	0	0
7291	"sq"	7222	NULL	0	true	0	0
7310	"rg"	7222	NULL	0	true	0	0
7322	"pg"	7222	NULL	0	true	0	0
7335	"export"	7222	NULL	0	true	0	0
7417	"systemfunctions"	2000	NULL	0	true	0	0
>>>>>>> bb7c6535
COMMIT;
START TRANSACTION;
CREATE TABLE "sys"."args" (
	"id"          INTEGER,
	"func_id"     INTEGER,
	"name"        VARCHAR(256),
	"type"        VARCHAR(1024),
	"type_digits" INTEGER,
	"type_scale"  INTEGER,
	"inout"       TINYINT,
	"number"      INTEGER
);
COPY 4060 RECORDS INTO "sys"."args" FROM stdin USING DELIMITERS '\t','\n','"';
2155	29	"res_0"	"oid"	63	0	0	0
2156	29	"arg_1"	"bigint"	64	0	1	1
2157	30	"res_0"	"oid"	63	0	0	0
2158	30	"arg_1"	"oid"	63	0	1	1
2159	31	"res_0"	"bigint"	64	0	0	0
2160	31	"arg_1"	"any"	0	0	1	1
2161	32	"res_0"	"bigint"	64	0	0	0
2162	32	"arg_1"	"bigint"	64	0	1	1
2163	32	"arg_2"	"int"	32	0	1	2
2164	32	"arg_3"	"any"	0	0	1	3
2165	33	"res_0"	"boolean"	1	0	0	0
2166	33	"arg_1"	"any"	0	0	1	1
2167	33	"arg_2"	"any"	0	0	1	2
2168	34	"res_0"	"boolean"	1	0	0	0
2169	34	"arg_1"	"any"	0	0	1	1
2170	34	"arg_2"	"any"	0	0	1	2
2171	35	"res_0"	"boolean"	1	0	0	0
2172	35	"arg_1"	"any"	0	0	1	1
2173	36	"res_0"	"boolean"	1	0	0	0
2174	36	"arg_1"	"any"	0	0	1	1
2175	36	"arg_2"	"any"	0	0	1	2
2176	37	"res_0"	"boolean"	1	0	0	0
2177	37	"arg_1"	"any"	0	0	1	1
2178	37	"arg_2"	"any"	0	0	1	2
2179	38	"res_0"	"boolean"	1	0	0	0
2180	38	"arg_1"	"any"	0	0	1	1
2181	38	"arg_2"	"any"	0	0	1	2
2182	39	"res_0"	"boolean"	1	0	0	0
2183	39	"arg_1"	"any"	0	0	1	1
2184	39	"arg_2"	"any"	0	0	1	2
2185	43	"res_0"	"boolean"	1	0	0	0
2186	43	"arg_1"	"any"	0	0	1	1
2187	43	"arg_2"	"any"	0	0	1	2
2188	44	"res_0"	"oid"	63	0	0	0
2189	44	"arg_1"	"any"	0	0	1	1
2190	45	"res_0"	"int"	32	0	0	0
2191	45	"arg_1"	"any"	0	0	1	1
2192	46	"res_0"	"oid"	63	0	0	0
2193	46	"arg_1"	"any"	0	0	1	1
2194	46	"arg_2"	"varchar"	0	0	1	2
2195	46	"arg_3"	"varchar"	0	0	1	3
2196	49	"res_0"	"any"	0	0	0	0
2197	49	"arg_1"	"any"	0	0	1	1
2198	49	"arg_2"	"any"	0	0	1	2
2199	50	"res_0"	"any"	0	0	0	0
2200	50	"arg_1"	"any"	0	0	1	1
2201	50	"arg_2"	"any"	0	0	1	2
2202	51	"res_0"	"any"	0	0	0	0
2203	51	"arg_1"	"boolean"	1	0	1	1
2204	51	"arg_2"	"any"	0	0	1	2
2205	51	"arg_3"	"any"	0	0	1	3
2206	72	"res_0"	"oid"	63	0	0	0
2207	72	"arg_1"	"oid"	63	0	1	1
2208	72	"arg_2"	"oid"	63	0	1	2
2209	73	"res_0"	"tinyint"	8	0	0	0
2210	73	"arg_1"	"tinyint"	8	0	1	1
2211	73	"arg_2"	"tinyint"	8	0	1	2
2212	74	"res_0"	"smallint"	16	0	0	0
2213	74	"arg_1"	"smallint"	16	0	1	1
2214	74	"arg_2"	"smallint"	16	0	1	2
2215	75	"res_0"	"int"	32	0	0	0
2216	75	"arg_1"	"int"	32	0	1	1
2217	75	"arg_2"	"int"	32	0	1	2
2218	76	"res_0"	"bigint"	64	0	0	0
2219	76	"arg_1"	"bigint"	64	0	1	1
2220	76	"arg_2"	"bigint"	64	0	1	2
2221	77	"res_0"	"hugeint"	128	0	0	0
2222	77	"arg_1"	"hugeint"	128	0	1	1
2223	77	"arg_2"	"hugeint"	128	0	1	2
2224	78	"res_0"	"decimal"	2	0	0	0
2225	78	"arg_1"	"decimal"	2	0	1	1
2226	78	"arg_2"	"decimal"	2	0	1	2
2227	79	"res_0"	"decimal"	4	0	0	0
2228	79	"arg_1"	"decimal"	4	0	1	1
2229	79	"arg_2"	"decimal"	4	0	1	2
2230	80	"res_0"	"decimal"	9	0	0	0
2231	80	"arg_1"	"decimal"	9	0	1	1
2232	80	"arg_2"	"decimal"	9	0	1	2
2233	81	"res_0"	"decimal"	18	0	0	0
2234	81	"arg_1"	"decimal"	18	0	1	1
2235	81	"arg_2"	"decimal"	18	0	1	2
2236	82	"res_0"	"decimal"	39	0	0	0
2237	82	"arg_1"	"decimal"	39	0	1	1
2238	82	"arg_2"	"decimal"	39	0	1	2
2239	83	"res_0"	"real"	24	0	0	0
2240	83	"arg_1"	"real"	24	0	1	1
2241	83	"arg_2"	"real"	24	0	1	2
2242	84	"res_0"	"double"	53	0	0	0
2243	84	"arg_1"	"double"	53	0	1	1
2244	84	"arg_2"	"double"	53	0	1	2
2245	94	"res_0"	"boolean"	1	0	0	0
2246	94	"arg_1"	"any"	0	0	1	1
2247	95	"res_0"	"boolean"	1	0	0	0
2248	95	"arg_1"	"boolean"	1	0	1	1
2249	95	"arg_2"	"any"	0	0	1	2
2250	96	"res_0"	"int"	32	0	0	0
2251	96	"arg_1"	"any"	0	0	1	1
2252	96	"arg_2"	"boolean"	1	0	1	2
2253	96	"arg_3"	"boolean"	1	0	1	3
2254	97	"res_0"	"int"	32	0	0	0
2255	97	"arg_1"	"any"	0	0	1	1
2256	97	"arg_2"	"boolean"	1	0	1	2
2257	97	"arg_3"	"boolean"	1	0	1	3
2258	98	"res_0"	"int"	32	0	0	0
2259	98	"arg_1"	"any"	0	0	1	1
2260	98	"arg_2"	"boolean"	1	0	1	2
2261	98	"arg_3"	"boolean"	1	0	1	3
2262	99	"res_0"	"boolean"	1	0	0	0
2263	99	"arg_1"	"boolean"	1	0	1	1
2264	99	"arg_2"	"boolean"	1	0	1	2
2265	100	"res_0"	"boolean"	1	0	0	0
2266	100	"arg_1"	"boolean"	1	0	1	1
2267	100	"arg_2"	"boolean"	1	0	1	2
2268	101	"res_0"	"boolean"	1	0	0	0
2269	101	"arg_1"	"boolean"	1	0	1	1
2270	101	"arg_2"	"boolean"	1	0	1	2
2271	102	"res_0"	"boolean"	1	0	0	0
2272	102	"arg_1"	"boolean"	1	0	1	1
2273	103	"res_0"	"smallint"	16	0	0	0
2274	103	"arg_1"	"smallint"	16	0	1	1
2275	103	"arg_2"	"tinyint"	8	0	1	2
2276	104	"res_0"	"smallint"	16	0	0	0
2277	104	"arg_1"	"smallint"	16	0	1	1
2278	104	"arg_2"	"tinyint"	8	0	1	2
2279	105	"res_0"	"int"	32	0	0	0
2280	105	"arg_1"	"int"	32	0	1	1
2281	105	"arg_2"	"tinyint"	8	0	1	2
2282	106	"res_0"	"int"	32	0	0	0
2283	106	"arg_1"	"int"	32	0	1	1
2284	106	"arg_2"	"tinyint"	8	0	1	2
2285	107	"res_0"	"int"	32	0	0	0
2286	107	"arg_1"	"int"	32	0	1	1
2287	107	"arg_2"	"smallint"	16	0	1	2
2288	108	"res_0"	"int"	32	0	0	0
2289	108	"arg_1"	"int"	32	0	1	1
2290	108	"arg_2"	"smallint"	16	0	1	2
2291	109	"res_0"	"bigint"	64	0	0	0
2292	109	"arg_1"	"bigint"	64	0	1	1
2293	109	"arg_2"	"tinyint"	8	0	1	2
2294	110	"res_0"	"bigint"	64	0	0	0
2295	110	"arg_1"	"bigint"	64	0	1	1
2296	110	"arg_2"	"tinyint"	8	0	1	2
2297	111	"res_0"	"bigint"	64	0	0	0
2298	111	"arg_1"	"bigint"	64	0	1	1
2299	111	"arg_2"	"smallint"	16	0	1	2
2300	112	"res_0"	"bigint"	64	0	0	0
2301	112	"arg_1"	"bigint"	64	0	1	1
2302	112	"arg_2"	"smallint"	16	0	1	2
2303	113	"res_0"	"bigint"	64	0	0	0
2304	113	"arg_1"	"bigint"	64	0	1	1
2305	113	"arg_2"	"int"	32	0	1	2
2306	114	"res_0"	"bigint"	64	0	0	0
2307	114	"arg_1"	"bigint"	64	0	1	1
2308	114	"arg_2"	"int"	32	0	1	2
2309	115	"res_0"	"hugeint"	128	0	0	0
2310	115	"arg_1"	"hugeint"	128	0	1	1
2311	115	"arg_2"	"tinyint"	8	0	1	2
2312	116	"res_0"	"hugeint"	128	0	0	0
2313	116	"arg_1"	"hugeint"	128	0	1	1
2314	116	"arg_2"	"tinyint"	8	0	1	2
2315	117	"res_0"	"hugeint"	128	0	0	0
2316	117	"arg_1"	"hugeint"	128	0	1	1
2317	117	"arg_2"	"smallint"	16	0	1	2
2318	118	"res_0"	"hugeint"	128	0	0	0
2319	118	"arg_1"	"hugeint"	128	0	1	1
2320	118	"arg_2"	"smallint"	16	0	1	2
2321	119	"res_0"	"hugeint"	128	0	0	0
2322	119	"arg_1"	"hugeint"	128	0	1	1
2323	119	"arg_2"	"int"	32	0	1	2
2324	120	"res_0"	"hugeint"	128	0	0	0
2325	120	"arg_1"	"hugeint"	128	0	1	1
2326	120	"arg_2"	"int"	32	0	1	2
2327	121	"res_0"	"hugeint"	128	0	0	0
2328	121	"arg_1"	"hugeint"	128	0	1	1
2329	121	"arg_2"	"bigint"	64	0	1	2
2330	122	"res_0"	"hugeint"	128	0	0	0
2331	122	"arg_1"	"hugeint"	128	0	1	1
2332	122	"arg_2"	"bigint"	64	0	1	2
2333	123	"res_0"	"oid"	63	0	0	0
2334	123	"arg_1"	"oid"	63	0	1	1
2335	123	"arg_2"	"oid"	63	0	1	2
2336	124	"res_0"	"oid"	63	0	0	0
2337	124	"arg_1"	"oid"	63	0	1	1
2338	124	"arg_2"	"oid"	63	0	1	2
2339	125	"res_0"	"oid"	63	0	0	0
2340	125	"arg_1"	"oid"	63	0	1	1
2341	125	"arg_2"	"oid"	63	0	1	2
2342	126	"res_0"	"oid"	63	0	0	0
2343	126	"arg_1"	"oid"	63	0	1	1
2344	126	"arg_2"	"oid"	63	0	1	2
2345	127	"res_0"	"oid"	63	0	0	0
2346	127	"arg_1"	"oid"	63	0	1	1
2347	127	"arg_2"	"oid"	63	0	1	2
2348	128	"res_0"	"oid"	63	0	0	0
2349	128	"arg_1"	"oid"	63	0	1	1
2350	128	"arg_2"	"oid"	63	0	1	2
2351	129	"res_0"	"oid"	63	0	0	0
2352	129	"arg_1"	"oid"	63	0	1	1
2353	129	"arg_2"	"oid"	63	0	1	2
2354	130	"res_0"	"oid"	63	0	0	0
2355	130	"arg_1"	"oid"	63	0	1	1
2356	131	"res_0"	"oid"	63	0	0	0
2357	131	"arg_1"	"oid"	63	0	1	1
2358	131	"arg_2"	"int"	32	0	1	2
2359	132	"res_0"	"oid"	63	0	0	0
2360	132	"arg_1"	"oid"	63	0	1	1
2361	132	"arg_2"	"int"	32	0	1	2
2362	133	"res_0"	"oid"	63	0	0	0
2363	133	"arg_1"	"oid"	63	0	1	1
2364	134	"res_0"	"oid"	63	0	0	0
2365	134	"arg_1"	"oid"	63	0	1	1
2366	135	"res_0"	"tinyint"	8	0	0	0
2367	135	"arg_1"	"oid"	63	0	1	1
2368	136	"res_0"	"oid"	63	0	0	0
2369	136	"arg_1"	"oid"	63	0	1	1
2370	136	"arg_2"	"oid"	63	0	1	2
2371	137	"res_0"	"oid"	63	0	0	0
2372	137	"arg_1"	"oid"	63	0	1	1
2373	137	"arg_2"	"oid"	63	0	1	2
2374	138	"res_0"	"month_interval"	32	0	0	0
2375	138	"arg_1"	"month_interval"	32	0	1	1
2376	138	"arg_2"	"oid"	63	0	1	2
2377	139	"res_0"	"month_interval"	32	0	0	0
2378	139	"arg_1"	"month_interval"	32	0	1	1
2379	139	"arg_2"	"oid"	63	0	1	2
2380	140	"res_0"	"month_interval"	32	0	0	0
2381	140	"arg_1"	"month_interval"	32	0	1	1
2382	140	"arg_2"	"oid"	63	0	1	2
2383	141	"res_0"	"month_interval"	32	0	0	0
2384	141	"arg_1"	"month_interval"	32	0	1	1
2385	141	"arg_2"	"oid"	63	0	1	2
2386	142	"res_0"	"sec_interval"	13	0	0	0
2387	142	"arg_1"	"sec_interval"	13	0	1	1
2388	142	"arg_2"	"oid"	63	0	1	2
2389	143	"res_0"	"sec_interval"	13	0	0	0
2390	143	"arg_1"	"sec_interval"	13	0	1	1
2391	143	"arg_2"	"oid"	63	0	1	2
2392	144	"res_0"	"sec_interval"	13	0	0	0
2393	144	"arg_1"	"sec_interval"	13	0	1	1
2394	144	"arg_2"	"oid"	63	0	1	2
2395	145	"res_0"	"sec_interval"	13	0	0	0
2396	145	"arg_1"	"sec_interval"	13	0	1	1
2397	145	"arg_2"	"oid"	63	0	1	2
2398	146	"res_0"	"tinyint"	8	0	0	0
2399	146	"arg_1"	"tinyint"	8	0	1	1
2400	146	"arg_2"	"tinyint"	8	0	1	2
2401	147	"res_0"	"tinyint"	8	0	0	0
2402	147	"arg_1"	"tinyint"	8	0	1	1
2403	147	"arg_2"	"tinyint"	8	0	1	2
2404	148	"res_0"	"tinyint"	8	0	0	0
2405	148	"arg_1"	"tinyint"	8	0	1	1
2406	148	"arg_2"	"tinyint"	8	0	1	2
2407	149	"res_0"	"tinyint"	8	0	0	0
2408	149	"arg_1"	"tinyint"	8	0	1	1
2409	149	"arg_2"	"tinyint"	8	0	1	2
2410	150	"res_0"	"tinyint"	8	0	0	0
2411	150	"arg_1"	"tinyint"	8	0	1	1
2412	150	"arg_2"	"tinyint"	8	0	1	2
2413	151	"res_0"	"tinyint"	8	0	0	0
2414	151	"arg_1"	"tinyint"	8	0	1	1
2415	151	"arg_2"	"tinyint"	8	0	1	2
2416	152	"res_0"	"tinyint"	8	0	0	0
2417	152	"arg_1"	"tinyint"	8	0	1	1
2418	152	"arg_2"	"tinyint"	8	0	1	2
2419	153	"res_0"	"tinyint"	8	0	0	0
2420	153	"arg_1"	"tinyint"	8	0	1	1
2421	154	"res_0"	"tinyint"	8	0	0	0
2422	154	"arg_1"	"tinyint"	8	0	1	1
2423	154	"arg_2"	"int"	32	0	1	2
2424	155	"res_0"	"tinyint"	8	0	0	0
2425	155	"arg_1"	"tinyint"	8	0	1	1
2426	155	"arg_2"	"int"	32	0	1	2
2427	156	"res_0"	"tinyint"	8	0	0	0
2428	156	"arg_1"	"tinyint"	8	0	1	1
2429	157	"res_0"	"tinyint"	8	0	0	0
2430	157	"arg_1"	"tinyint"	8	0	1	1
2431	158	"res_0"	"tinyint"	8	0	0	0
2432	158	"arg_1"	"tinyint"	8	0	1	1
2433	159	"res_0"	"tinyint"	8	0	0	0
2434	159	"arg_1"	"tinyint"	8	0	1	1
2435	159	"arg_2"	"tinyint"	8	0	1	2
2436	160	"res_0"	"tinyint"	8	0	0	0
2437	160	"arg_1"	"tinyint"	8	0	1	1
2438	160	"arg_2"	"tinyint"	8	0	1	2
2439	161	"res_0"	"month_interval"	32	0	0	0
2440	161	"arg_1"	"month_interval"	32	0	1	1
2441	161	"arg_2"	"tinyint"	8	0	1	2
2442	162	"res_0"	"month_interval"	32	0	0	0
2443	162	"arg_1"	"month_interval"	32	0	1	1
2444	162	"arg_2"	"tinyint"	8	0	1	2
2445	163	"res_0"	"month_interval"	32	0	0	0
2446	163	"arg_1"	"month_interval"	32	0	1	1
2447	163	"arg_2"	"tinyint"	8	0	1	2
2448	164	"res_0"	"month_interval"	32	0	0	0
2449	164	"arg_1"	"month_interval"	32	0	1	1
2450	164	"arg_2"	"tinyint"	8	0	1	2
2451	165	"res_0"	"sec_interval"	13	0	0	0
2452	165	"arg_1"	"sec_interval"	13	0	1	1
2453	165	"arg_2"	"tinyint"	8	0	1	2
2454	166	"res_0"	"sec_interval"	13	0	0	0
2455	166	"arg_1"	"sec_interval"	13	0	1	1
2456	166	"arg_2"	"tinyint"	8	0	1	2
2457	167	"res_0"	"sec_interval"	13	0	0	0
2458	167	"arg_1"	"sec_interval"	13	0	1	1
2459	167	"arg_2"	"tinyint"	8	0	1	2
2460	168	"res_0"	"sec_interval"	13	0	0	0
2461	168	"arg_1"	"sec_interval"	13	0	1	1
2462	168	"arg_2"	"tinyint"	8	0	1	2
2463	169	"res_0"	"smallint"	16	0	0	0
2464	169	"arg_1"	"smallint"	16	0	1	1
2465	169	"arg_2"	"smallint"	16	0	1	2
2466	170	"res_0"	"smallint"	16	0	0	0
2467	170	"arg_1"	"smallint"	16	0	1	1
2468	170	"arg_2"	"smallint"	16	0	1	2
2469	171	"res_0"	"smallint"	16	0	0	0
2470	171	"arg_1"	"smallint"	16	0	1	1
2471	171	"arg_2"	"smallint"	16	0	1	2
2472	172	"res_0"	"smallint"	16	0	0	0
2473	172	"arg_1"	"smallint"	16	0	1	1
2474	172	"arg_2"	"smallint"	16	0	1	2
2475	173	"res_0"	"smallint"	16	0	0	0
2476	173	"arg_1"	"smallint"	16	0	1	1
2477	173	"arg_2"	"smallint"	16	0	1	2
2478	174	"res_0"	"smallint"	16	0	0	0
2479	174	"arg_1"	"smallint"	16	0	1	1
2480	174	"arg_2"	"smallint"	16	0	1	2
2481	175	"res_0"	"smallint"	16	0	0	0
2482	175	"arg_1"	"smallint"	16	0	1	1
2483	175	"arg_2"	"smallint"	16	0	1	2
2484	176	"res_0"	"smallint"	16	0	0	0
2485	176	"arg_1"	"smallint"	16	0	1	1
2486	177	"res_0"	"smallint"	16	0	0	0
2487	177	"arg_1"	"smallint"	16	0	1	1
2488	177	"arg_2"	"int"	32	0	1	2
2489	178	"res_0"	"smallint"	16	0	0	0
2490	178	"arg_1"	"smallint"	16	0	1	1
2491	178	"arg_2"	"int"	32	0	1	2
2492	179	"res_0"	"smallint"	16	0	0	0
2493	179	"arg_1"	"smallint"	16	0	1	1
2494	180	"res_0"	"smallint"	16	0	0	0
2495	180	"arg_1"	"smallint"	16	0	1	1
2496	181	"res_0"	"tinyint"	8	0	0	0
2497	181	"arg_1"	"smallint"	16	0	1	1
2498	182	"res_0"	"smallint"	16	0	0	0
2499	182	"arg_1"	"smallint"	16	0	1	1
2500	182	"arg_2"	"smallint"	16	0	1	2
2501	183	"res_0"	"smallint"	16	0	0	0
2502	183	"arg_1"	"smallint"	16	0	1	1
2503	183	"arg_2"	"smallint"	16	0	1	2
2504	184	"res_0"	"month_interval"	32	0	0	0
2505	184	"arg_1"	"month_interval"	32	0	1	1
2506	184	"arg_2"	"smallint"	16	0	1	2
2507	185	"res_0"	"month_interval"	32	0	0	0
2508	185	"arg_1"	"month_interval"	32	0	1	1
2509	185	"arg_2"	"smallint"	16	0	1	2
2510	186	"res_0"	"month_interval"	32	0	0	0
2511	186	"arg_1"	"month_interval"	32	0	1	1
2512	186	"arg_2"	"smallint"	16	0	1	2
2513	187	"res_0"	"month_interval"	32	0	0	0
2514	187	"arg_1"	"month_interval"	32	0	1	1
2515	187	"arg_2"	"smallint"	16	0	1	2
2516	188	"res_0"	"sec_interval"	13	0	0	0
2517	188	"arg_1"	"sec_interval"	13	0	1	1
2518	188	"arg_2"	"smallint"	16	0	1	2
2519	189	"res_0"	"sec_interval"	13	0	0	0
2520	189	"arg_1"	"sec_interval"	13	0	1	1
2521	189	"arg_2"	"smallint"	16	0	1	2
2522	190	"res_0"	"sec_interval"	13	0	0	0
2523	190	"arg_1"	"sec_interval"	13	0	1	1
2524	190	"arg_2"	"smallint"	16	0	1	2
2525	191	"res_0"	"sec_interval"	13	0	0	0
2526	191	"arg_1"	"sec_interval"	13	0	1	1
2527	191	"arg_2"	"smallint"	16	0	1	2
2528	192	"res_0"	"int"	32	0	0	0
2529	192	"arg_1"	"int"	32	0	1	1
2530	192	"arg_2"	"int"	32	0	1	2
2531	193	"res_0"	"int"	32	0	0	0
2532	193	"arg_1"	"int"	32	0	1	1
2533	193	"arg_2"	"int"	32	0	1	2
2534	194	"res_0"	"int"	32	0	0	0
2535	194	"arg_1"	"int"	32	0	1	1
2536	194	"arg_2"	"int"	32	0	1	2
2537	195	"res_0"	"int"	32	0	0	0
2538	195	"arg_1"	"int"	32	0	1	1
2539	195	"arg_2"	"int"	32	0	1	2
2540	196	"res_0"	"int"	32	0	0	0
2541	196	"arg_1"	"int"	32	0	1	1
2542	196	"arg_2"	"int"	32	0	1	2
2543	197	"res_0"	"int"	32	0	0	0
2544	197	"arg_1"	"int"	32	0	1	1
2545	197	"arg_2"	"int"	32	0	1	2
2546	198	"res_0"	"int"	32	0	0	0
2547	198	"arg_1"	"int"	32	0	1	1
2548	198	"arg_2"	"int"	32	0	1	2
2549	199	"res_0"	"int"	32	0	0	0
2550	199	"arg_1"	"int"	32	0	1	1
2551	200	"res_0"	"int"	32	0	0	0
2552	200	"arg_1"	"int"	32	0	1	1
2553	200	"arg_2"	"int"	32	0	1	2
2554	201	"res_0"	"int"	32	0	0	0
2555	201	"arg_1"	"int"	32	0	1	1
2556	201	"arg_2"	"int"	32	0	1	2
2557	202	"res_0"	"int"	32	0	0	0
2558	202	"arg_1"	"int"	32	0	1	1
2559	203	"res_0"	"int"	32	0	0	0
2560	203	"arg_1"	"int"	32	0	1	1
2561	204	"res_0"	"tinyint"	8	0	0	0
2562	204	"arg_1"	"int"	32	0	1	1
2563	205	"res_0"	"int"	32	0	0	0
2564	205	"arg_1"	"int"	32	0	1	1
2565	205	"arg_2"	"int"	32	0	1	2
2566	206	"res_0"	"int"	32	0	0	0
2567	206	"arg_1"	"int"	32	0	1	1
2568	206	"arg_2"	"int"	32	0	1	2
2569	207	"res_0"	"month_interval"	32	0	0	0
2570	207	"arg_1"	"month_interval"	32	0	1	1
2571	207	"arg_2"	"int"	32	0	1	2
2572	208	"res_0"	"month_interval"	32	0	0	0
2573	208	"arg_1"	"month_interval"	32	0	1	1
2574	208	"arg_2"	"int"	32	0	1	2
2575	209	"res_0"	"month_interval"	32	0	0	0
2576	209	"arg_1"	"month_interval"	32	0	1	1
2577	209	"arg_2"	"int"	32	0	1	2
2578	210	"res_0"	"month_interval"	32	0	0	0
2579	210	"arg_1"	"month_interval"	32	0	1	1
2580	210	"arg_2"	"int"	32	0	1	2
2581	211	"res_0"	"sec_interval"	13	0	0	0
2582	211	"arg_1"	"sec_interval"	13	0	1	1
2583	211	"arg_2"	"int"	32	0	1	2
2584	212	"res_0"	"sec_interval"	13	0	0	0
2585	212	"arg_1"	"sec_interval"	13	0	1	1
2586	212	"arg_2"	"int"	32	0	1	2
2587	213	"res_0"	"sec_interval"	13	0	0	0
2588	213	"arg_1"	"sec_interval"	13	0	1	1
2589	213	"arg_2"	"int"	32	0	1	2
2590	214	"res_0"	"sec_interval"	13	0	0	0
2591	214	"arg_1"	"sec_interval"	13	0	1	1
2592	214	"arg_2"	"int"	32	0	1	2
2593	215	"res_0"	"bigint"	64	0	0	0
2594	215	"arg_1"	"bigint"	64	0	1	1
2595	215	"arg_2"	"bigint"	64	0	1	2
2596	216	"res_0"	"bigint"	64	0	0	0
2597	216	"arg_1"	"bigint"	64	0	1	1
2598	216	"arg_2"	"bigint"	64	0	1	2
2599	217	"res_0"	"bigint"	64	0	0	0
2600	217	"arg_1"	"bigint"	64	0	1	1
2601	217	"arg_2"	"bigint"	64	0	1	2
2602	218	"res_0"	"bigint"	64	0	0	0
2603	218	"arg_1"	"bigint"	64	0	1	1
2604	218	"arg_2"	"bigint"	64	0	1	2
2605	219	"res_0"	"bigint"	64	0	0	0
2606	219	"arg_1"	"bigint"	64	0	1	1
2607	219	"arg_2"	"bigint"	64	0	1	2
2608	220	"res_0"	"bigint"	64	0	0	0
2609	220	"arg_1"	"bigint"	64	0	1	1
2610	220	"arg_2"	"bigint"	64	0	1	2
2611	221	"res_0"	"bigint"	64	0	0	0
2612	221	"arg_1"	"bigint"	64	0	1	1
2613	221	"arg_2"	"bigint"	64	0	1	2
2614	222	"res_0"	"bigint"	64	0	0	0
2615	222	"arg_1"	"bigint"	64	0	1	1
2616	223	"res_0"	"bigint"	64	0	0	0
2617	223	"arg_1"	"bigint"	64	0	1	1
2618	223	"arg_2"	"int"	32	0	1	2
2619	224	"res_0"	"bigint"	64	0	0	0
2620	224	"arg_1"	"bigint"	64	0	1	1
2621	224	"arg_2"	"int"	32	0	1	2
2622	225	"res_0"	"bigint"	64	0	0	0
2623	225	"arg_1"	"bigint"	64	0	1	1
2624	226	"res_0"	"bigint"	64	0	0	0
2625	226	"arg_1"	"bigint"	64	0	1	1
2626	227	"res_0"	"tinyint"	8	0	0	0
2627	227	"arg_1"	"bigint"	64	0	1	1
2628	228	"res_0"	"bigint"	64	0	0	0
2629	228	"arg_1"	"bigint"	64	0	1	1
2630	228	"arg_2"	"bigint"	64	0	1	2
2631	229	"res_0"	"bigint"	64	0	0	0
2632	229	"arg_1"	"bigint"	64	0	1	1
2633	229	"arg_2"	"bigint"	64	0	1	2
2634	230	"res_0"	"month_interval"	32	0	0	0
2635	230	"arg_1"	"month_interval"	32	0	1	1
2636	230	"arg_2"	"bigint"	64	0	1	2
2637	231	"res_0"	"month_interval"	32	0	0	0
2638	231	"arg_1"	"month_interval"	32	0	1	1
2639	231	"arg_2"	"bigint"	64	0	1	2
2640	232	"res_0"	"month_interval"	32	0	0	0
2641	232	"arg_1"	"month_interval"	32	0	1	1
2642	232	"arg_2"	"bigint"	64	0	1	2
2643	233	"res_0"	"month_interval"	32	0	0	0
2644	233	"arg_1"	"month_interval"	32	0	1	1
2645	233	"arg_2"	"bigint"	64	0	1	2
2646	234	"res_0"	"sec_interval"	13	0	0	0
2647	234	"arg_1"	"sec_interval"	13	0	1	1
2648	234	"arg_2"	"bigint"	64	0	1	2
2649	235	"res_0"	"sec_interval"	13	0	0	0
2650	235	"arg_1"	"sec_interval"	13	0	1	1
2651	235	"arg_2"	"bigint"	64	0	1	2
2652	236	"res_0"	"sec_interval"	13	0	0	0
2653	236	"arg_1"	"sec_interval"	13	0	1	1
2654	236	"arg_2"	"bigint"	64	0	1	2
2655	237	"res_0"	"sec_interval"	13	0	0	0
2656	237	"arg_1"	"sec_interval"	13	0	1	1
2657	237	"arg_2"	"bigint"	64	0	1	2
2658	238	"res_0"	"hugeint"	128	0	0	0
2659	238	"arg_1"	"hugeint"	128	0	1	1
2660	238	"arg_2"	"hugeint"	128	0	1	2
2661	239	"res_0"	"hugeint"	128	0	0	0
2662	239	"arg_1"	"hugeint"	128	0	1	1
2663	239	"arg_2"	"hugeint"	128	0	1	2
2664	240	"res_0"	"hugeint"	128	0	0	0
2665	240	"arg_1"	"hugeint"	128	0	1	1
2666	240	"arg_2"	"hugeint"	128	0	1	2
2667	241	"res_0"	"hugeint"	128	0	0	0
2668	241	"arg_1"	"hugeint"	128	0	1	1
2669	241	"arg_2"	"hugeint"	128	0	1	2
2670	242	"res_0"	"hugeint"	128	0	0	0
2671	242	"arg_1"	"hugeint"	128	0	1	1
2672	242	"arg_2"	"hugeint"	128	0	1	2
2673	243	"res_0"	"hugeint"	128	0	0	0
2674	243	"arg_1"	"hugeint"	128	0	1	1
2675	243	"arg_2"	"hugeint"	128	0	1	2
2676	244	"res_0"	"hugeint"	128	0	0	0
2677	244	"arg_1"	"hugeint"	128	0	1	1
2678	244	"arg_2"	"hugeint"	128	0	1	2
2679	245	"res_0"	"hugeint"	128	0	0	0
2680	245	"arg_1"	"hugeint"	128	0	1	1
2681	246	"res_0"	"hugeint"	128	0	0	0
2682	246	"arg_1"	"hugeint"	128	0	1	1
2683	246	"arg_2"	"int"	32	0	1	2
2684	247	"res_0"	"hugeint"	128	0	0	0
2685	247	"arg_1"	"hugeint"	128	0	1	1
2686	247	"arg_2"	"int"	32	0	1	2
2687	248	"res_0"	"hugeint"	128	0	0	0
2688	248	"arg_1"	"hugeint"	128	0	1	1
2689	249	"res_0"	"hugeint"	128	0	0	0
2690	249	"arg_1"	"hugeint"	128	0	1	1
2691	250	"res_0"	"tinyint"	8	0	0	0
2692	250	"arg_1"	"hugeint"	128	0	1	1
2693	251	"res_0"	"hugeint"	128	0	0	0
2694	251	"arg_1"	"hugeint"	128	0	1	1
2695	251	"arg_2"	"hugeint"	128	0	1	2
2696	252	"res_0"	"hugeint"	128	0	0	0
2697	252	"arg_1"	"hugeint"	128	0	1	1
2698	252	"arg_2"	"hugeint"	128	0	1	2
2699	253	"res_0"	"month_interval"	32	0	0	0
2700	253	"arg_1"	"month_interval"	32	0	1	1
2701	253	"arg_2"	"hugeint"	128	0	1	2
2702	254	"res_0"	"month_interval"	32	0	0	0
2703	254	"arg_1"	"month_interval"	32	0	1	1
2704	254	"arg_2"	"hugeint"	128	0	1	2
2705	255	"res_0"	"month_interval"	32	0	0	0
2706	255	"arg_1"	"month_interval"	32	0	1	1
2707	255	"arg_2"	"hugeint"	128	0	1	2
2708	256	"res_0"	"month_interval"	32	0	0	0
2709	256	"arg_1"	"month_interval"	32	0	1	1
2710	256	"arg_2"	"hugeint"	128	0	1	2
2711	257	"res_0"	"sec_interval"	13	0	0	0
2712	257	"arg_1"	"sec_interval"	13	0	1	1
2713	257	"arg_2"	"hugeint"	128	0	1	2
2714	258	"res_0"	"sec_interval"	13	0	0	0
2715	258	"arg_1"	"sec_interval"	13	0	1	1
2716	258	"arg_2"	"hugeint"	128	0	1	2
2717	259	"res_0"	"sec_interval"	13	0	0	0
2718	259	"arg_1"	"sec_interval"	13	0	1	1
2719	259	"arg_2"	"hugeint"	128	0	1	2
2720	260	"res_0"	"sec_interval"	13	0	0	0
2721	260	"arg_1"	"sec_interval"	13	0	1	1
2722	260	"arg_2"	"hugeint"	128	0	1	2
2723	261	"res_0"	"decimal"	2	0	0	0
2724	261	"arg_1"	"decimal"	2	0	1	1
2725	261	"arg_2"	"decimal"	2	0	1	2
2726	262	"res_0"	"decimal"	2	0	0	0
2727	262	"arg_1"	"decimal"	2	0	1	1
2728	262	"arg_2"	"decimal"	2	0	1	2
2729	263	"res_0"	"decimal"	2	0	0	0
2730	263	"arg_1"	"decimal"	2	0	1	1
2731	263	"arg_2"	"decimal"	2	0	1	2
2732	264	"res_0"	"decimal"	2	0	0	0
2733	264	"arg_1"	"decimal"	2	0	1	1
2734	264	"arg_2"	"decimal"	2	0	1	2
2735	265	"res_0"	"decimal"	2	0	0	0
2736	265	"arg_1"	"decimal"	2	0	1	1
2737	265	"arg_2"	"decimal"	2	0	1	2
2738	266	"res_0"	"decimal"	2	0	0	0
2739	266	"arg_1"	"decimal"	2	0	1	1
2740	266	"arg_2"	"decimal"	2	0	1	2
2741	267	"res_0"	"decimal"	2	0	0	0
2742	267	"arg_1"	"decimal"	2	0	1	1
2743	267	"arg_2"	"decimal"	2	0	1	2
2744	268	"res_0"	"decimal"	2	0	0	0
2745	268	"arg_1"	"decimal"	2	0	1	1
2746	269	"res_0"	"decimal"	2	0	0	0
2747	269	"arg_1"	"decimal"	2	0	1	1
2748	269	"arg_2"	"int"	32	0	1	2
2749	270	"res_0"	"decimal"	2	0	0	0
2750	270	"arg_1"	"decimal"	2	0	1	1
2751	270	"arg_2"	"int"	32	0	1	2
2752	271	"res_0"	"decimal"	2	0	0	0
2753	271	"arg_1"	"decimal"	2	0	1	1
2754	272	"res_0"	"decimal"	2	0	0	0
2755	272	"arg_1"	"decimal"	2	0	1	1
2756	273	"res_0"	"tinyint"	8	0	0	0
2757	273	"arg_1"	"decimal"	2	0	1	1
2758	274	"res_0"	"decimal"	2	0	0	0
2759	274	"arg_1"	"decimal"	2	0	1	1
2760	274	"arg_2"	"tinyint"	8	0	1	2
2761	275	"res_0"	"decimal"	2	0	0	0
2762	275	"arg_1"	"decimal"	2	0	1	1
2763	275	"arg_2"	"tinyint"	8	0	1	2
2764	276	"res_0"	"month_interval"	32	0	0	0
2765	276	"arg_1"	"month_interval"	32	0	1	1
2766	276	"arg_2"	"decimal"	2	0	1	2
2767	277	"res_0"	"month_interval"	32	0	0	0
2768	277	"arg_1"	"month_interval"	32	0	1	1
2769	277	"arg_2"	"decimal"	2	0	1	2
2770	278	"res_0"	"month_interval"	32	0	0	0
2771	278	"arg_1"	"month_interval"	32	0	1	1
2772	278	"arg_2"	"decimal"	2	0	1	2
2773	279	"res_0"	"month_interval"	32	0	0	0
2774	279	"arg_1"	"month_interval"	32	0	1	1
2775	279	"arg_2"	"decimal"	2	0	1	2
2776	280	"res_0"	"sec_interval"	13	0	0	0
2777	280	"arg_1"	"sec_interval"	13	0	1	1
2778	280	"arg_2"	"decimal"	2	0	1	2
2779	281	"res_0"	"sec_interval"	13	0	0	0
2780	281	"arg_1"	"sec_interval"	13	0	1	1
2781	281	"arg_2"	"decimal"	2	0	1	2
2782	282	"res_0"	"sec_interval"	13	0	0	0
2783	282	"arg_1"	"sec_interval"	13	0	1	1
2784	282	"arg_2"	"decimal"	2	0	1	2
2785	283	"res_0"	"sec_interval"	13	0	0	0
2786	283	"arg_1"	"sec_interval"	13	0	1	1
2787	283	"arg_2"	"decimal"	2	0	1	2
2788	284	"res_0"	"decimal"	4	0	0	0
2789	284	"arg_1"	"decimal"	4	0	1	1
2790	284	"arg_2"	"decimal"	4	0	1	2
2791	285	"res_0"	"decimal"	4	0	0	0
2792	285	"arg_1"	"decimal"	4	0	1	1
2793	285	"arg_2"	"decimal"	4	0	1	2
2794	286	"res_0"	"decimal"	4	0	0	0
2795	286	"arg_1"	"decimal"	4	0	1	1
2796	286	"arg_2"	"decimal"	4	0	1	2
2797	287	"res_0"	"decimal"	4	0	0	0
2798	287	"arg_1"	"decimal"	4	0	1	1
2799	287	"arg_2"	"decimal"	4	0	1	2
2800	288	"res_0"	"decimal"	4	0	0	0
2801	288	"arg_1"	"decimal"	4	0	1	1
2802	288	"arg_2"	"decimal"	4	0	1	2
2803	289	"res_0"	"decimal"	4	0	0	0
2804	289	"arg_1"	"decimal"	4	0	1	1
2805	289	"arg_2"	"decimal"	4	0	1	2
2806	290	"res_0"	"decimal"	4	0	0	0
2807	290	"arg_1"	"decimal"	4	0	1	1
2808	290	"arg_2"	"decimal"	4	0	1	2
2809	291	"res_0"	"decimal"	4	0	0	0
2810	291	"arg_1"	"decimal"	4	0	1	1
2811	292	"res_0"	"decimal"	4	0	0	0
2812	292	"arg_1"	"decimal"	4	0	1	1
2813	292	"arg_2"	"int"	32	0	1	2
2814	293	"res_0"	"decimal"	4	0	0	0
2815	293	"arg_1"	"decimal"	4	0	1	1
2816	293	"arg_2"	"int"	32	0	1	2
2817	294	"res_0"	"decimal"	4	0	0	0
2818	294	"arg_1"	"decimal"	4	0	1	1
2819	295	"res_0"	"decimal"	4	0	0	0
2820	295	"arg_1"	"decimal"	4	0	1	1
2821	296	"res_0"	"tinyint"	8	0	0	0
2822	296	"arg_1"	"decimal"	4	0	1	1
2823	297	"res_0"	"decimal"	4	0	0	0
2824	297	"arg_1"	"decimal"	4	0	1	1
2825	297	"arg_2"	"smallint"	16	0	1	2
2826	298	"res_0"	"decimal"	4	0	0	0
2827	298	"arg_1"	"decimal"	4	0	1	1
2828	298	"arg_2"	"smallint"	16	0	1	2
2829	299	"res_0"	"month_interval"	32	0	0	0
2830	299	"arg_1"	"month_interval"	32	0	1	1
2831	299	"arg_2"	"decimal"	4	0	1	2
2832	300	"res_0"	"month_interval"	32	0	0	0
2833	300	"arg_1"	"month_interval"	32	0	1	1
2834	300	"arg_2"	"decimal"	4	0	1	2
2835	301	"res_0"	"month_interval"	32	0	0	0
2836	301	"arg_1"	"month_interval"	32	0	1	1
2837	301	"arg_2"	"decimal"	4	0	1	2
2838	302	"res_0"	"month_interval"	32	0	0	0
2839	302	"arg_1"	"month_interval"	32	0	1	1
2840	302	"arg_2"	"decimal"	4	0	1	2
2841	303	"res_0"	"sec_interval"	13	0	0	0
2842	303	"arg_1"	"sec_interval"	13	0	1	1
2843	303	"arg_2"	"decimal"	4	0	1	2
2844	304	"res_0"	"sec_interval"	13	0	0	0
2845	304	"arg_1"	"sec_interval"	13	0	1	1
2846	304	"arg_2"	"decimal"	4	0	1	2
2847	305	"res_0"	"sec_interval"	13	0	0	0
2848	305	"arg_1"	"sec_interval"	13	0	1	1
2849	305	"arg_2"	"decimal"	4	0	1	2
2850	306	"res_0"	"sec_interval"	13	0	0	0
2851	306	"arg_1"	"sec_interval"	13	0	1	1
2852	306	"arg_2"	"decimal"	4	0	1	2
2853	307	"res_0"	"decimal"	9	0	0	0
2854	307	"arg_1"	"decimal"	9	0	1	1
2855	307	"arg_2"	"decimal"	9	0	1	2
2856	308	"res_0"	"decimal"	9	0	0	0
2857	308	"arg_1"	"decimal"	9	0	1	1
2858	308	"arg_2"	"decimal"	9	0	1	2
2859	309	"res_0"	"decimal"	9	0	0	0
2860	309	"arg_1"	"decimal"	9	0	1	1
2861	309	"arg_2"	"decimal"	9	0	1	2
2862	310	"res_0"	"decimal"	9	0	0	0
2863	310	"arg_1"	"decimal"	9	0	1	1
2864	310	"arg_2"	"decimal"	9	0	1	2
2865	311	"res_0"	"decimal"	9	0	0	0
2866	311	"arg_1"	"decimal"	9	0	1	1
2867	311	"arg_2"	"decimal"	9	0	1	2
2868	312	"res_0"	"decimal"	9	0	0	0
2869	312	"arg_1"	"decimal"	9	0	1	1
2870	312	"arg_2"	"decimal"	9	0	1	2
2871	313	"res_0"	"decimal"	9	0	0	0
2872	313	"arg_1"	"decimal"	9	0	1	1
2873	313	"arg_2"	"decimal"	9	0	1	2
2874	314	"res_0"	"decimal"	9	0	0	0
2875	314	"arg_1"	"decimal"	9	0	1	1
2876	315	"res_0"	"decimal"	9	0	0	0
2877	315	"arg_1"	"decimal"	9	0	1	1
2878	315	"arg_2"	"int"	32	0	1	2
2879	316	"res_0"	"decimal"	9	0	0	0
2880	316	"arg_1"	"decimal"	9	0	1	1
2881	316	"arg_2"	"int"	32	0	1	2
2882	317	"res_0"	"decimal"	9	0	0	0
2883	317	"arg_1"	"decimal"	9	0	1	1
2884	318	"res_0"	"decimal"	9	0	0	0
2885	318	"arg_1"	"decimal"	9	0	1	1
2886	319	"res_0"	"tinyint"	8	0	0	0
2887	319	"arg_1"	"decimal"	9	0	1	1
2888	320	"res_0"	"decimal"	9	0	0	0
2889	320	"arg_1"	"decimal"	9	0	1	1
2890	320	"arg_2"	"int"	32	0	1	2
2891	321	"res_0"	"decimal"	9	0	0	0
2892	321	"arg_1"	"decimal"	9	0	1	1
2893	321	"arg_2"	"int"	32	0	1	2
2894	322	"res_0"	"month_interval"	32	0	0	0
2895	322	"arg_1"	"month_interval"	32	0	1	1
2896	322	"arg_2"	"decimal"	9	0	1	2
2897	323	"res_0"	"month_interval"	32	0	0	0
2898	323	"arg_1"	"month_interval"	32	0	1	1
2899	323	"arg_2"	"decimal"	9	0	1	2
2900	324	"res_0"	"month_interval"	32	0	0	0
2901	324	"arg_1"	"month_interval"	32	0	1	1
2902	324	"arg_2"	"decimal"	9	0	1	2
2903	325	"res_0"	"month_interval"	32	0	0	0
2904	325	"arg_1"	"month_interval"	32	0	1	1
2905	325	"arg_2"	"decimal"	9	0	1	2
2906	326	"res_0"	"sec_interval"	13	0	0	0
2907	326	"arg_1"	"sec_interval"	13	0	1	1
2908	326	"arg_2"	"decimal"	9	0	1	2
2909	327	"res_0"	"sec_interval"	13	0	0	0
2910	327	"arg_1"	"sec_interval"	13	0	1	1
2911	327	"arg_2"	"decimal"	9	0	1	2
2912	328	"res_0"	"sec_interval"	13	0	0	0
2913	328	"arg_1"	"sec_interval"	13	0	1	1
2914	328	"arg_2"	"decimal"	9	0	1	2
2915	329	"res_0"	"sec_interval"	13	0	0	0
2916	329	"arg_1"	"sec_interval"	13	0	1	1
2917	329	"arg_2"	"decimal"	9	0	1	2
2918	330	"res_0"	"decimal"	18	0	0	0
2919	330	"arg_1"	"decimal"	18	0	1	1
2920	330	"arg_2"	"decimal"	18	0	1	2
2921	331	"res_0"	"decimal"	18	0	0	0
2922	331	"arg_1"	"decimal"	18	0	1	1
2923	331	"arg_2"	"decimal"	18	0	1	2
2924	332	"res_0"	"decimal"	18	0	0	0
2925	332	"arg_1"	"decimal"	18	0	1	1
2926	332	"arg_2"	"decimal"	18	0	1	2
2927	333	"res_0"	"decimal"	18	0	0	0
2928	333	"arg_1"	"decimal"	18	0	1	1
2929	333	"arg_2"	"decimal"	18	0	1	2
2930	334	"res_0"	"decimal"	18	0	0	0
2931	334	"arg_1"	"decimal"	18	0	1	1
2932	334	"arg_2"	"decimal"	18	0	1	2
2933	335	"res_0"	"decimal"	18	0	0	0
2934	335	"arg_1"	"decimal"	18	0	1	1
2935	335	"arg_2"	"decimal"	18	0	1	2
2936	336	"res_0"	"decimal"	18	0	0	0
2937	336	"arg_1"	"decimal"	18	0	1	1
2938	336	"arg_2"	"decimal"	18	0	1	2
2939	337	"res_0"	"decimal"	18	0	0	0
2940	337	"arg_1"	"decimal"	18	0	1	1
2941	338	"res_0"	"decimal"	18	0	0	0
2942	338	"arg_1"	"decimal"	18	0	1	1
2943	338	"arg_2"	"int"	32	0	1	2
2944	339	"res_0"	"decimal"	18	0	0	0
2945	339	"arg_1"	"decimal"	18	0	1	1
2946	339	"arg_2"	"int"	32	0	1	2
2947	340	"res_0"	"decimal"	18	0	0	0
2948	340	"arg_1"	"decimal"	18	0	1	1
2949	341	"res_0"	"decimal"	18	0	0	0
2950	341	"arg_1"	"decimal"	18	0	1	1
2951	342	"res_0"	"tinyint"	8	0	0	0
2952	342	"arg_1"	"decimal"	18	0	1	1
2953	343	"res_0"	"decimal"	18	0	0	0
2954	343	"arg_1"	"decimal"	18	0	1	1
2955	343	"arg_2"	"bigint"	64	0	1	2
2956	344	"res_0"	"decimal"	18	0	0	0
2957	344	"arg_1"	"decimal"	18	0	1	1
2958	344	"arg_2"	"bigint"	64	0	1	2
2959	345	"res_0"	"month_interval"	32	0	0	0
2960	345	"arg_1"	"month_interval"	32	0	1	1
2961	345	"arg_2"	"decimal"	18	0	1	2
2962	346	"res_0"	"month_interval"	32	0	0	0
2963	346	"arg_1"	"month_interval"	32	0	1	1
2964	346	"arg_2"	"decimal"	18	0	1	2
2965	347	"res_0"	"month_interval"	32	0	0	0
2966	347	"arg_1"	"month_interval"	32	0	1	1
2967	347	"arg_2"	"decimal"	18	0	1	2
2968	348	"res_0"	"month_interval"	32	0	0	0
2969	348	"arg_1"	"month_interval"	32	0	1	1
2970	348	"arg_2"	"decimal"	18	0	1	2
2971	349	"res_0"	"sec_interval"	13	0	0	0
2972	349	"arg_1"	"sec_interval"	13	0	1	1
2973	349	"arg_2"	"decimal"	18	0	1	2
2974	350	"res_0"	"sec_interval"	13	0	0	0
2975	350	"arg_1"	"sec_interval"	13	0	1	1
2976	350	"arg_2"	"decimal"	18	0	1	2
2977	351	"res_0"	"sec_interval"	13	0	0	0
2978	351	"arg_1"	"sec_interval"	13	0	1	1
2979	351	"arg_2"	"decimal"	18	0	1	2
2980	352	"res_0"	"sec_interval"	13	0	0	0
2981	352	"arg_1"	"sec_interval"	13	0	1	1
2982	352	"arg_2"	"decimal"	18	0	1	2
2983	353	"res_0"	"decimal"	39	0	0	0
2984	353	"arg_1"	"decimal"	39	0	1	1
2985	353	"arg_2"	"decimal"	39	0	1	2
2986	354	"res_0"	"decimal"	39	0	0	0
2987	354	"arg_1"	"decimal"	39	0	1	1
2988	354	"arg_2"	"decimal"	39	0	1	2
2989	355	"res_0"	"decimal"	39	0	0	0
2990	355	"arg_1"	"decimal"	39	0	1	1
2991	355	"arg_2"	"decimal"	39	0	1	2
2992	356	"res_0"	"decimal"	39	0	0	0
2993	356	"arg_1"	"decimal"	39	0	1	1
2994	356	"arg_2"	"decimal"	39	0	1	2
2995	357	"res_0"	"decimal"	39	0	0	0
2996	357	"arg_1"	"decimal"	39	0	1	1
2997	357	"arg_2"	"decimal"	39	0	1	2
2998	358	"res_0"	"decimal"	39	0	0	0
2999	358	"arg_1"	"decimal"	39	0	1	1
3000	358	"arg_2"	"decimal"	39	0	1	2
3001	359	"res_0"	"decimal"	39	0	0	0
3002	359	"arg_1"	"decimal"	39	0	1	1
3003	359	"arg_2"	"decimal"	39	0	1	2
3004	360	"res_0"	"decimal"	39	0	0	0
3005	360	"arg_1"	"decimal"	39	0	1	1
3006	361	"res_0"	"decimal"	39	0	0	0
3007	361	"arg_1"	"decimal"	39	0	1	1
3008	361	"arg_2"	"int"	32	0	1	2
3009	362	"res_0"	"decimal"	39	0	0	0
3010	362	"arg_1"	"decimal"	39	0	1	1
3011	362	"arg_2"	"int"	32	0	1	2
3012	363	"res_0"	"decimal"	39	0	0	0
3013	363	"arg_1"	"decimal"	39	0	1	1
3014	364	"res_0"	"decimal"	39	0	0	0
3015	364	"arg_1"	"decimal"	39	0	1	1
3016	365	"res_0"	"tinyint"	8	0	0	0
3017	365	"arg_1"	"decimal"	39	0	1	1
3018	366	"res_0"	"decimal"	39	0	0	0
3019	366	"arg_1"	"decimal"	39	0	1	1
3020	366	"arg_2"	"hugeint"	128	0	1	2
3021	367	"res_0"	"decimal"	39	0	0	0
3022	367	"arg_1"	"decimal"	39	0	1	1
3023	367	"arg_2"	"hugeint"	128	0	1	2
3024	368	"res_0"	"month_interval"	32	0	0	0
3025	368	"arg_1"	"month_interval"	32	0	1	1
3026	368	"arg_2"	"decimal"	39	0	1	2
3027	369	"res_0"	"month_interval"	32	0	0	0
3028	369	"arg_1"	"month_interval"	32	0	1	1
3029	369	"arg_2"	"decimal"	39	0	1	2
3030	370	"res_0"	"month_interval"	32	0	0	0
3031	370	"arg_1"	"month_interval"	32	0	1	1
3032	370	"arg_2"	"decimal"	39	0	1	2
3033	371	"res_0"	"month_interval"	32	0	0	0
3034	371	"arg_1"	"month_interval"	32	0	1	1
3035	371	"arg_2"	"decimal"	39	0	1	2
3036	372	"res_0"	"sec_interval"	13	0	0	0
3037	372	"arg_1"	"sec_interval"	13	0	1	1
3038	372	"arg_2"	"decimal"	39	0	1	2
3039	373	"res_0"	"sec_interval"	13	0	0	0
3040	373	"arg_1"	"sec_interval"	13	0	1	1
3041	373	"arg_2"	"decimal"	39	0	1	2
3042	374	"res_0"	"sec_interval"	13	0	0	0
3043	374	"arg_1"	"sec_interval"	13	0	1	1
3044	374	"arg_2"	"decimal"	39	0	1	2
3045	375	"res_0"	"sec_interval"	13	0	0	0
3046	375	"arg_1"	"sec_interval"	13	0	1	1
3047	375	"arg_2"	"decimal"	39	0	1	2
3048	376	"res_0"	"real"	24	0	0	0
3049	376	"arg_1"	"real"	24	0	1	1
3050	376	"arg_2"	"real"	24	0	1	2
3051	377	"res_0"	"real"	24	0	0	0
3052	377	"arg_1"	"real"	24	0	1	1
3053	377	"arg_2"	"real"	24	0	1	2
3054	378	"res_0"	"real"	24	0	0	0
3055	378	"arg_1"	"real"	24	0	1	1
3056	378	"arg_2"	"real"	24	0	1	2
3057	379	"res_0"	"real"	24	0	0	0
3058	379	"arg_1"	"real"	24	0	1	1
3059	379	"arg_2"	"real"	24	0	1	2
3060	380	"res_0"	"real"	24	0	0	0
3061	380	"arg_1"	"real"	24	0	1	1
3062	381	"res_0"	"real"	24	0	0	0
3063	381	"arg_1"	"real"	24	0	1	1
3064	382	"res_0"	"tinyint"	8	0	0	0
3065	382	"arg_1"	"real"	24	0	1	1
3066	383	"res_0"	"real"	24	0	0	0
3067	383	"arg_1"	"real"	24	0	1	1
3068	383	"arg_2"	"real"	24	0	1	2
3069	384	"res_0"	"real"	24	0	0	0
3070	384	"arg_1"	"real"	24	0	1	1
3071	384	"arg_2"	"real"	24	0	1	2
3072	385	"res_0"	"month_interval"	32	0	0	0
3073	385	"arg_1"	"month_interval"	32	0	1	1
3074	385	"arg_2"	"real"	24	0	1	2
3075	386	"res_0"	"month_interval"	32	0	0	0
3076	386	"arg_1"	"month_interval"	32	0	1	1
3077	386	"arg_2"	"real"	24	0	1	2
3078	387	"res_0"	"month_interval"	32	0	0	0
3079	387	"arg_1"	"month_interval"	32	0	1	1
3080	387	"arg_2"	"real"	24	0	1	2
3081	388	"res_0"	"month_interval"	32	0	0	0
3082	388	"arg_1"	"month_interval"	32	0	1	1
3083	388	"arg_2"	"real"	24	0	1	2
3084	389	"res_0"	"sec_interval"	13	0	0	0
3085	389	"arg_1"	"sec_interval"	13	0	1	1
3086	389	"arg_2"	"real"	24	0	1	2
3087	390	"res_0"	"sec_interval"	13	0	0	0
3088	390	"arg_1"	"sec_interval"	13	0	1	1
3089	390	"arg_2"	"real"	24	0	1	2
3090	391	"res_0"	"sec_interval"	13	0	0	0
3091	391	"arg_1"	"sec_interval"	13	0	1	1
3092	391	"arg_2"	"real"	24	0	1	2
3093	392	"res_0"	"sec_interval"	13	0	0	0
3094	392	"arg_1"	"sec_interval"	13	0	1	1
3095	392	"arg_2"	"real"	24	0	1	2
3096	393	"res_0"	"double"	53	0	0	0
3097	393	"arg_1"	"double"	53	0	1	1
3098	393	"arg_2"	"double"	53	0	1	2
3099	394	"res_0"	"double"	53	0	0	0
3100	394	"arg_1"	"double"	53	0	1	1
3101	394	"arg_2"	"double"	53	0	1	2
3102	395	"res_0"	"double"	53	0	0	0
3103	395	"arg_1"	"double"	53	0	1	1
3104	395	"arg_2"	"double"	53	0	1	2
3105	396	"res_0"	"double"	53	0	0	0
3106	396	"arg_1"	"double"	53	0	1	1
3107	396	"arg_2"	"double"	53	0	1	2
3108	397	"res_0"	"double"	53	0	0	0
3109	397	"arg_1"	"double"	53	0	1	1
3110	398	"res_0"	"double"	53	0	0	0
3111	398	"arg_1"	"double"	53	0	1	1
3112	399	"res_0"	"tinyint"	8	0	0	0
3113	399	"arg_1"	"double"	53	0	1	1
3114	400	"res_0"	"double"	53	0	0	0
3115	400	"arg_1"	"double"	53	0	1	1
3116	400	"arg_2"	"double"	53	0	1	2
3117	401	"res_0"	"double"	53	0	0	0
3118	401	"arg_1"	"double"	53	0	1	1
3119	401	"arg_2"	"double"	53	0	1	2
3120	402	"res_0"	"month_interval"	32	0	0	0
3121	402	"arg_1"	"month_interval"	32	0	1	1
3122	402	"arg_2"	"double"	53	0	1	2
3123	403	"res_0"	"month_interval"	32	0	0	0
3124	403	"arg_1"	"month_interval"	32	0	1	1
3125	403	"arg_2"	"double"	53	0	1	2
3126	404	"res_0"	"month_interval"	32	0	0	0
3127	404	"arg_1"	"month_interval"	32	0	1	1
3128	404	"arg_2"	"double"	53	0	1	2
3129	405	"res_0"	"month_interval"	32	0	0	0
3130	405	"arg_1"	"month_interval"	32	0	1	1
3131	405	"arg_2"	"double"	53	0	1	2
3132	406	"res_0"	"sec_interval"	13	0	0	0
3133	406	"arg_1"	"sec_interval"	13	0	1	1
3134	406	"arg_2"	"double"	53	0	1	2
3135	407	"res_0"	"sec_interval"	13	0	0	0
3136	407	"arg_1"	"sec_interval"	13	0	1	1
3137	407	"arg_2"	"double"	53	0	1	2
3138	408	"res_0"	"sec_interval"	13	0	0	0
3139	408	"arg_1"	"sec_interval"	13	0	1	1
3140	408	"arg_2"	"double"	53	0	1	2
3141	409	"res_0"	"sec_interval"	13	0	0	0
3142	409	"arg_1"	"sec_interval"	13	0	1	1
3143	409	"arg_2"	"double"	53	0	1	2
3144	410	"res_0"	"month_interval"	32	0	0	0
3145	410	"arg_1"	"month_interval"	32	0	1	1
3146	410	"arg_2"	"month_interval"	32	0	1	2
3147	411	"res_0"	"month_interval"	32	0	0	0
3148	411	"arg_1"	"month_interval"	32	0	1	1
3149	411	"arg_2"	"month_interval"	32	0	1	2
3150	412	"res_0"	"month_interval"	32	0	0	0
3151	412	"arg_1"	"month_interval"	32	0	1	1
3152	412	"arg_2"	"month_interval"	32	0	1	2
3153	413	"res_0"	"month_interval"	32	0	0	0
3154	413	"arg_1"	"month_interval"	32	0	1	1
3155	413	"arg_2"	"month_interval"	32	0	1	2
3156	414	"res_0"	"month_interval"	32	0	0	0
3157	414	"arg_1"	"month_interval"	32	0	1	1
3158	415	"res_0"	"month_interval"	32	0	0	0
3159	415	"arg_1"	"month_interval"	32	0	1	1
3160	416	"res_0"	"tinyint"	8	0	0	0
3161	416	"arg_1"	"month_interval"	32	0	1	1
3162	417	"res_0"	"month_interval"	32	0	0	0
3163	417	"arg_1"	"month_interval"	32	0	1	1
3164	417	"arg_2"	"int"	32	0	1	2
3165	418	"res_0"	"month_interval"	32	0	0	0
3166	418	"arg_1"	"month_interval"	32	0	1	1
3167	418	"arg_2"	"int"	32	0	1	2
3168	419	"res_0"	"sec_interval"	13	0	0	0
3169	419	"arg_1"	"sec_interval"	13	0	1	1
3170	419	"arg_2"	"sec_interval"	13	0	1	2
3171	420	"res_0"	"sec_interval"	13	0	0	0
3172	420	"arg_1"	"sec_interval"	13	0	1	1
3173	420	"arg_2"	"sec_interval"	13	0	1	2
3174	421	"res_0"	"sec_interval"	13	0	0	0
3175	421	"arg_1"	"sec_interval"	13	0	1	1
3176	421	"arg_2"	"sec_interval"	13	0	1	2
3177	422	"res_0"	"sec_interval"	13	0	0	0
3178	422	"arg_1"	"sec_interval"	13	0	1	1
3179	422	"arg_2"	"sec_interval"	13	0	1	2
3180	423	"res_0"	"sec_interval"	13	0	0	0
3181	423	"arg_1"	"sec_interval"	13	0	1	1
3182	424	"res_0"	"sec_interval"	13	0	0	0
3183	424	"arg_1"	"sec_interval"	13	0	1	1
3184	425	"res_0"	"tinyint"	8	0	0	0
3185	425	"arg_1"	"sec_interval"	13	0	1	1
3186	426	"res_0"	"sec_interval"	13	0	0	0
3187	426	"arg_1"	"sec_interval"	13	0	1	1
3188	426	"arg_2"	"bigint"	64	0	1	2
3189	427	"res_0"	"sec_interval"	13	0	0	0
3190	427	"arg_1"	"sec_interval"	13	0	1	1
3191	427	"arg_2"	"bigint"	64	0	1	2
3192	428	"res_0"	"decimal"	4	0	0	0
3193	428	"arg_1"	"decimal"	4	0	1	1
3194	428	"arg_2"	"tinyint"	8	0	1	2
3195	429	"res_0"	"decimal"	4	0	0	0
3196	429	"arg_1"	"tinyint"	8	0	1	1
3197	429	"arg_2"	"decimal"	4	0	1	2
3198	430	"res_0"	"decimal"	4	0	0	0
3199	430	"arg_1"	"decimal"	4	0	1	1
3200	430	"arg_2"	"decimal"	2	0	1	2
3201	431	"res_0"	"decimal"	4	0	0	0
3202	431	"arg_1"	"decimal"	2	0	1	1
3203	431	"arg_2"	"decimal"	4	0	1	2
3204	432	"res_0"	"decimal"	9	0	0	0
3205	432	"arg_1"	"decimal"	9	0	1	1
3206	432	"arg_2"	"tinyint"	8	0	1	2
3207	433	"res_0"	"decimal"	9	0	0	0
3208	433	"arg_1"	"tinyint"	8	0	1	1
3209	433	"arg_2"	"decimal"	9	0	1	2
3210	434	"res_0"	"decimal"	9	0	0	0
3211	434	"arg_1"	"decimal"	9	0	1	1
3212	434	"arg_2"	"smallint"	16	0	1	2
3213	435	"res_0"	"decimal"	9	0	0	0
3214	435	"arg_1"	"smallint"	16	0	1	1
3215	435	"arg_2"	"decimal"	9	0	1	2
3216	436	"res_0"	"decimal"	9	0	0	0
3217	436	"arg_1"	"decimal"	9	0	1	1
3218	436	"arg_2"	"decimal"	2	0	1	2
3219	437	"res_0"	"decimal"	9	0	0	0
3220	437	"arg_1"	"decimal"	2	0	1	1
3221	437	"arg_2"	"decimal"	9	0	1	2
3222	438	"res_0"	"decimal"	9	0	0	0
3223	438	"arg_1"	"decimal"	9	0	1	1
3224	438	"arg_2"	"decimal"	4	0	1	2
3225	439	"res_0"	"decimal"	9	0	0	0
3226	439	"arg_1"	"decimal"	4	0	1	1
3227	439	"arg_2"	"decimal"	9	0	1	2
3228	440	"res_0"	"decimal"	18	0	0	0
3229	440	"arg_1"	"decimal"	18	0	1	1
3230	440	"arg_2"	"tinyint"	8	0	1	2
3231	441	"res_0"	"decimal"	18	0	0	0
3232	441	"arg_1"	"tinyint"	8	0	1	1
3233	441	"arg_2"	"decimal"	18	0	1	2
3234	442	"res_0"	"decimal"	18	0	0	0
3235	442	"arg_1"	"decimal"	18	0	1	1
3236	442	"arg_2"	"smallint"	16	0	1	2
3237	443	"res_0"	"decimal"	18	0	0	0
3238	443	"arg_1"	"smallint"	16	0	1	1
3239	443	"arg_2"	"decimal"	18	0	1	2
3240	444	"res_0"	"decimal"	18	0	0	0
3241	444	"arg_1"	"decimal"	18	0	1	1
3242	444	"arg_2"	"int"	32	0	1	2
3243	445	"res_0"	"decimal"	18	0	0	0
3244	445	"arg_1"	"int"	32	0	1	1
3245	445	"arg_2"	"decimal"	18	0	1	2
3246	446	"res_0"	"decimal"	18	0	0	0
3247	446	"arg_1"	"decimal"	18	0	1	1
3248	446	"arg_2"	"decimal"	2	0	1	2
3249	447	"res_0"	"decimal"	18	0	0	0
3250	447	"arg_1"	"decimal"	2	0	1	1
3251	447	"arg_2"	"decimal"	18	0	1	2
3252	448	"res_0"	"decimal"	18	0	0	0
3253	448	"arg_1"	"decimal"	18	0	1	1
3254	448	"arg_2"	"decimal"	4	0	1	2
3255	449	"res_0"	"decimal"	18	0	0	0
3256	449	"arg_1"	"decimal"	4	0	1	1
3257	449	"arg_2"	"decimal"	18	0	1	2
3258	450	"res_0"	"decimal"	18	0	0	0
3259	450	"arg_1"	"decimal"	18	0	1	1
3260	450	"arg_2"	"decimal"	9	0	1	2
3261	451	"res_0"	"decimal"	18	0	0	0
3262	451	"arg_1"	"decimal"	9	0	1	1
3263	451	"arg_2"	"decimal"	18	0	1	2
3264	452	"res_0"	"decimal"	39	0	0	0
3265	452	"arg_1"	"decimal"	39	0	1	1
3266	452	"arg_2"	"tinyint"	8	0	1	2
3267	453	"res_0"	"decimal"	39	0	0	0
3268	453	"arg_1"	"tinyint"	8	0	1	1
3269	453	"arg_2"	"decimal"	39	0	1	2
3270	454	"res_0"	"decimal"	39	0	0	0
3271	454	"arg_1"	"decimal"	39	0	1	1
3272	454	"arg_2"	"smallint"	16	0	1	2
3273	455	"res_0"	"decimal"	39	0	0	0
3274	455	"arg_1"	"smallint"	16	0	1	1
3275	455	"arg_2"	"decimal"	39	0	1	2
3276	456	"res_0"	"decimal"	39	0	0	0
3277	456	"arg_1"	"decimal"	39	0	1	1
3278	456	"arg_2"	"int"	32	0	1	2
3279	457	"res_0"	"decimal"	39	0	0	0
3280	457	"arg_1"	"int"	32	0	1	1
3281	457	"arg_2"	"decimal"	39	0	1	2
3282	458	"res_0"	"decimal"	39	0	0	0
3283	458	"arg_1"	"decimal"	39	0	1	1
3284	458	"arg_2"	"bigint"	64	0	1	2
3285	459	"res_0"	"decimal"	39	0	0	0
3286	459	"arg_1"	"bigint"	64	0	1	1
3287	459	"arg_2"	"decimal"	39	0	1	2
3288	460	"res_0"	"decimal"	39	0	0	0
3289	460	"arg_1"	"decimal"	39	0	1	1
3290	460	"arg_2"	"decimal"	2	0	1	2
3291	461	"res_0"	"decimal"	39	0	0	0
3292	461	"arg_1"	"decimal"	2	0	1	1
3293	461	"arg_2"	"decimal"	39	0	1	2
3294	462	"res_0"	"decimal"	39	0	0	0
3295	462	"arg_1"	"decimal"	39	0	1	1
3296	462	"arg_2"	"decimal"	4	0	1	2
3297	463	"res_0"	"decimal"	39	0	0	0
3298	463	"arg_1"	"decimal"	4	0	1	1
3299	463	"arg_2"	"decimal"	39	0	1	2
3300	464	"res_0"	"decimal"	39	0	0	0
3301	464	"arg_1"	"decimal"	39	0	1	1
3302	464	"arg_2"	"decimal"	9	0	1	2
3303	465	"res_0"	"decimal"	39	0	0	0
3304	465	"arg_1"	"decimal"	9	0	1	1
3305	465	"arg_2"	"decimal"	39	0	1	2
3306	466	"res_0"	"decimal"	39	0	0	0
3307	466	"arg_1"	"decimal"	39	0	1	1
3308	466	"arg_2"	"decimal"	18	0	1	2
3309	467	"res_0"	"decimal"	39	0	0	0
3310	467	"arg_1"	"decimal"	18	0	1	1
3311	467	"arg_2"	"decimal"	39	0	1	2
3312	468	"res_0"	"decimal"	2	0	0	0
3313	468	"arg_1"	"decimal"	2	0	1	1
3314	468	"arg_2"	"tinyint"	8	0	1	2
3315	469	"res_0"	"decimal"	4	0	0	0
3316	469	"arg_1"	"decimal"	4	0	1	1
3317	469	"arg_2"	"tinyint"	8	0	1	2
3318	470	"res_0"	"decimal"	9	0	0	0
3319	470	"arg_1"	"decimal"	9	0	1	1
3320	470	"arg_2"	"tinyint"	8	0	1	2
3321	471	"res_0"	"decimal"	18	0	0	0
3322	471	"arg_1"	"decimal"	18	0	1	1
3323	471	"arg_2"	"tinyint"	8	0	1	2
3324	472	"res_0"	"decimal"	39	0	0	0
3325	472	"arg_1"	"decimal"	39	0	1	1
3326	472	"arg_2"	"tinyint"	8	0	1	2
3327	473	"res_0"	"real"	24	0	0	0
3328	473	"arg_1"	"real"	24	0	1	1
3329	473	"arg_2"	"tinyint"	8	0	1	2
3330	474	"res_0"	"double"	53	0	0	0
3331	474	"arg_1"	"double"	53	0	1	1
3332	474	"arg_2"	"tinyint"	8	0	1	2
3333	475	"res_0"	"oid"	63	0	0	0
3334	475	"arg_1"	"oid"	63	0	1	1
3335	475	"arg_2"	"oid"	63	0	1	2
3336	476	"res_0"	"oid"	63	0	0	0
3337	476	"arg_1"	"tinyint"	8	0	1	1
3338	476	"arg_2"	"oid"	63	0	1	2
3339	477	"res_0"	"oid"	63	0	0	0
3340	477	"arg_1"	"smallint"	16	0	1	1
3341	477	"arg_2"	"oid"	63	0	1	2
3342	478	"res_0"	"oid"	63	0	0	0
3343	478	"arg_1"	"int"	32	0	1	1
3344	478	"arg_2"	"oid"	63	0	1	2
3345	479	"res_0"	"oid"	63	0	0	0
3346	479	"arg_1"	"bigint"	64	0	1	1
3347	479	"arg_2"	"oid"	63	0	1	2
3348	480	"res_0"	"oid"	63	0	0	0
3349	480	"arg_1"	"hugeint"	128	0	1	1
3350	480	"arg_2"	"oid"	63	0	1	2
3351	481	"res_0"	"oid"	63	0	0	0
3352	481	"arg_1"	"decimal"	2	0	1	1
3353	481	"arg_2"	"oid"	63	0	1	2
3354	482	"res_0"	"oid"	63	0	0	0
3355	482	"arg_1"	"decimal"	4	0	1	1
3356	482	"arg_2"	"oid"	63	0	1	2
3357	483	"res_0"	"oid"	63	0	0	0
3358	483	"arg_1"	"decimal"	9	0	1	1
3359	483	"arg_2"	"oid"	63	0	1	2
3360	484	"res_0"	"oid"	63	0	0	0
3361	484	"arg_1"	"decimal"	18	0	1	1
3362	484	"arg_2"	"oid"	63	0	1	2
3363	485	"res_0"	"oid"	63	0	0	0
3364	485	"arg_1"	"decimal"	39	0	1	1
3365	485	"arg_2"	"oid"	63	0	1	2
3366	486	"res_0"	"oid"	63	0	0	0
3367	486	"arg_1"	"real"	24	0	1	1
3368	486	"arg_2"	"oid"	63	0	1	2
3369	487	"res_0"	"oid"	63	0	0	0
3370	487	"arg_1"	"double"	53	0	1	1
3371	487	"arg_2"	"oid"	63	0	1	2
3372	488	"res_0"	"oid"	63	0	0	0
3373	488	"arg_1"	"month_interval"	32	0	1	1
3374	488	"arg_2"	"oid"	63	0	1	2
3375	489	"res_0"	"oid"	63	0	0	0
3376	489	"arg_1"	"sec_interval"	13	0	1	1
3377	489	"arg_2"	"oid"	63	0	1	2
3378	490	"res_0"	"oid"	63	0	0	0
3379	490	"arg_1"	"time"	7	0	1	1
3380	490	"arg_2"	"oid"	63	0	1	2
3381	491	"res_0"	"oid"	63	0	0	0
3382	491	"arg_1"	"timetz"	7	0	1	1
3383	491	"arg_2"	"oid"	63	0	1	2
3384	492	"res_0"	"oid"	63	0	0	0
3385	492	"arg_1"	"date"	0	0	1	1
3386	492	"arg_2"	"oid"	63	0	1	2
3387	493	"res_0"	"oid"	63	0	0	0
3388	493	"arg_1"	"timestamp"	7	0	1	1
3389	493	"arg_2"	"oid"	63	0	1	2
3390	494	"res_0"	"oid"	63	0	0	0
3391	494	"arg_1"	"timestamptz"	7	0	1	1
3392	494	"arg_2"	"oid"	63	0	1	2
3393	495	"res_0"	"oid"	63	0	0	0
3394	495	"arg_1"	"blob"	0	0	1	1
3395	495	"arg_2"	"oid"	63	0	1	2
3396	496	"res_0"	"tinyint"	8	0	0	0
3397	496	"arg_1"	"oid"	63	0	1	1
3398	496	"arg_2"	"tinyint"	8	0	1	2
3399	497	"res_0"	"tinyint"	8	0	0	0
3400	497	"arg_1"	"tinyint"	8	0	1	1
3401	497	"arg_2"	"tinyint"	8	0	1	2
3402	498	"res_0"	"tinyint"	8	0	0	0
3403	498	"arg_1"	"smallint"	16	0	1	1
3404	498	"arg_2"	"tinyint"	8	0	1	2
3405	499	"res_0"	"tinyint"	8	0	0	0
3406	499	"arg_1"	"int"	32	0	1	1
3407	499	"arg_2"	"tinyint"	8	0	1	2
3408	500	"res_0"	"tinyint"	8	0	0	0
3409	500	"arg_1"	"bigint"	64	0	1	1
3410	500	"arg_2"	"tinyint"	8	0	1	2
3411	501	"res_0"	"tinyint"	8	0	0	0
3412	501	"arg_1"	"hugeint"	128	0	1	1
3413	501	"arg_2"	"tinyint"	8	0	1	2
3414	502	"res_0"	"tinyint"	8	0	0	0
3415	502	"arg_1"	"decimal"	2	0	1	1
3416	502	"arg_2"	"tinyint"	8	0	1	2
3417	503	"res_0"	"tinyint"	8	0	0	0
3418	503	"arg_1"	"decimal"	4	0	1	1
3419	503	"arg_2"	"tinyint"	8	0	1	2
3420	504	"res_0"	"tinyint"	8	0	0	0
3421	504	"arg_1"	"decimal"	9	0	1	1
3422	504	"arg_2"	"tinyint"	8	0	1	2
3423	505	"res_0"	"tinyint"	8	0	0	0
3424	505	"arg_1"	"decimal"	18	0	1	1
3425	505	"arg_2"	"tinyint"	8	0	1	2
3426	506	"res_0"	"tinyint"	8	0	0	0
3427	506	"arg_1"	"decimal"	39	0	1	1
3428	506	"arg_2"	"tinyint"	8	0	1	2
3429	507	"res_0"	"tinyint"	8	0	0	0
3430	507	"arg_1"	"real"	24	0	1	1
3431	507	"arg_2"	"tinyint"	8	0	1	2
3432	508	"res_0"	"tinyint"	8	0	0	0
3433	508	"arg_1"	"double"	53	0	1	1
3434	508	"arg_2"	"tinyint"	8	0	1	2
3435	509	"res_0"	"tinyint"	8	0	0	0
3436	509	"arg_1"	"month_interval"	32	0	1	1
3437	509	"arg_2"	"tinyint"	8	0	1	2
3438	510	"res_0"	"tinyint"	8	0	0	0
3439	510	"arg_1"	"sec_interval"	13	0	1	1
3440	510	"arg_2"	"tinyint"	8	0	1	2
3441	511	"res_0"	"tinyint"	8	0	0	0
3442	511	"arg_1"	"time"	7	0	1	1
3443	511	"arg_2"	"tinyint"	8	0	1	2
3444	512	"res_0"	"tinyint"	8	0	0	0
3445	512	"arg_1"	"timetz"	7	0	1	1
3446	512	"arg_2"	"tinyint"	8	0	1	2
3447	513	"res_0"	"tinyint"	8	0	0	0
3448	513	"arg_1"	"date"	0	0	1	1
3449	513	"arg_2"	"tinyint"	8	0	1	2
3450	514	"res_0"	"tinyint"	8	0	0	0
3451	514	"arg_1"	"timestamp"	7	0	1	1
3452	514	"arg_2"	"tinyint"	8	0	1	2
3453	515	"res_0"	"tinyint"	8	0	0	0
3454	515	"arg_1"	"timestamptz"	7	0	1	1
3455	515	"arg_2"	"tinyint"	8	0	1	2
3456	516	"res_0"	"tinyint"	8	0	0	0
3457	516	"arg_1"	"blob"	0	0	1	1
3458	516	"arg_2"	"tinyint"	8	0	1	2
3459	517	"res_0"	"smallint"	16	0	0	0
3460	517	"arg_1"	"oid"	63	0	1	1
3461	517	"arg_2"	"smallint"	16	0	1	2
3462	518	"res_0"	"smallint"	16	0	0	0
3463	518	"arg_1"	"tinyint"	8	0	1	1
3464	518	"arg_2"	"smallint"	16	0	1	2
3465	519	"res_0"	"smallint"	16	0	0	0
3466	519	"arg_1"	"smallint"	16	0	1	1
3467	519	"arg_2"	"smallint"	16	0	1	2
3468	520	"res_0"	"smallint"	16	0	0	0
3469	520	"arg_1"	"int"	32	0	1	1
3470	520	"arg_2"	"smallint"	16	0	1	2
3471	521	"res_0"	"smallint"	16	0	0	0
3472	521	"arg_1"	"bigint"	64	0	1	1
3473	521	"arg_2"	"smallint"	16	0	1	2
3474	522	"res_0"	"smallint"	16	0	0	0
3475	522	"arg_1"	"hugeint"	128	0	1	1
3476	522	"arg_2"	"smallint"	16	0	1	2
3477	523	"res_0"	"smallint"	16	0	0	0
3478	523	"arg_1"	"decimal"	2	0	1	1
3479	523	"arg_2"	"smallint"	16	0	1	2
3480	524	"res_0"	"smallint"	16	0	0	0
3481	524	"arg_1"	"decimal"	4	0	1	1
3482	524	"arg_2"	"smallint"	16	0	1	2
3483	525	"res_0"	"smallint"	16	0	0	0
3484	525	"arg_1"	"decimal"	9	0	1	1
3485	525	"arg_2"	"smallint"	16	0	1	2
3486	526	"res_0"	"smallint"	16	0	0	0
3487	526	"arg_1"	"decimal"	18	0	1	1
3488	526	"arg_2"	"smallint"	16	0	1	2
3489	527	"res_0"	"smallint"	16	0	0	0
3490	527	"arg_1"	"decimal"	39	0	1	1
3491	527	"arg_2"	"smallint"	16	0	1	2
3492	528	"res_0"	"smallint"	16	0	0	0
3493	528	"arg_1"	"real"	24	0	1	1
3494	528	"arg_2"	"smallint"	16	0	1	2
3495	529	"res_0"	"smallint"	16	0	0	0
3496	529	"arg_1"	"double"	53	0	1	1
3497	529	"arg_2"	"smallint"	16	0	1	2
3498	530	"res_0"	"smallint"	16	0	0	0
3499	530	"arg_1"	"month_interval"	32	0	1	1
3500	530	"arg_2"	"smallint"	16	0	1	2
3501	531	"res_0"	"smallint"	16	0	0	0
3502	531	"arg_1"	"sec_interval"	13	0	1	1
3503	531	"arg_2"	"smallint"	16	0	1	2
3504	532	"res_0"	"smallint"	16	0	0	0
3505	532	"arg_1"	"time"	7	0	1	1
3506	532	"arg_2"	"smallint"	16	0	1	2
3507	533	"res_0"	"smallint"	16	0	0	0
3508	533	"arg_1"	"timetz"	7	0	1	1
3509	533	"arg_2"	"smallint"	16	0	1	2
3510	534	"res_0"	"smallint"	16	0	0	0
3511	534	"arg_1"	"date"	0	0	1	1
3512	534	"arg_2"	"smallint"	16	0	1	2
3513	535	"res_0"	"smallint"	16	0	0	0
3514	535	"arg_1"	"timestamp"	7	0	1	1
3515	535	"arg_2"	"smallint"	16	0	1	2
3516	536	"res_0"	"smallint"	16	0	0	0
3517	536	"arg_1"	"timestamptz"	7	0	1	1
3518	536	"arg_2"	"smallint"	16	0	1	2
3519	537	"res_0"	"smallint"	16	0	0	0
3520	537	"arg_1"	"blob"	0	0	1	1
3521	537	"arg_2"	"smallint"	16	0	1	2
3522	538	"res_0"	"int"	32	0	0	0
3523	538	"arg_1"	"oid"	63	0	1	1
3524	538	"arg_2"	"int"	32	0	1	2
3525	539	"res_0"	"int"	32	0	0	0
3526	539	"arg_1"	"tinyint"	8	0	1	1
3527	539	"arg_2"	"int"	32	0	1	2
3528	540	"res_0"	"int"	32	0	0	0
3529	540	"arg_1"	"smallint"	16	0	1	1
3530	540	"arg_2"	"int"	32	0	1	2
3531	541	"res_0"	"int"	32	0	0	0
3532	541	"arg_1"	"int"	32	0	1	1
3533	541	"arg_2"	"int"	32	0	1	2
3534	542	"res_0"	"int"	32	0	0	0
3535	542	"arg_1"	"bigint"	64	0	1	1
3536	542	"arg_2"	"int"	32	0	1	2
3537	543	"res_0"	"int"	32	0	0	0
3538	543	"arg_1"	"hugeint"	128	0	1	1
3539	543	"arg_2"	"int"	32	0	1	2
3540	544	"res_0"	"int"	32	0	0	0
3541	544	"arg_1"	"decimal"	2	0	1	1
3542	544	"arg_2"	"int"	32	0	1	2
3543	545	"res_0"	"int"	32	0	0	0
3544	545	"arg_1"	"decimal"	4	0	1	1
3545	545	"arg_2"	"int"	32	0	1	2
3546	546	"res_0"	"int"	32	0	0	0
3547	546	"arg_1"	"decimal"	9	0	1	1
3548	546	"arg_2"	"int"	32	0	1	2
3549	547	"res_0"	"int"	32	0	0	0
3550	547	"arg_1"	"decimal"	18	0	1	1
3551	547	"arg_2"	"int"	32	0	1	2
3552	548	"res_0"	"int"	32	0	0	0
3553	548	"arg_1"	"decimal"	39	0	1	1
3554	548	"arg_2"	"int"	32	0	1	2
3555	549	"res_0"	"int"	32	0	0	0
3556	549	"arg_1"	"real"	24	0	1	1
3557	549	"arg_2"	"int"	32	0	1	2
3558	550	"res_0"	"int"	32	0	0	0
3559	550	"arg_1"	"double"	53	0	1	1
3560	550	"arg_2"	"int"	32	0	1	2
3561	551	"res_0"	"int"	32	0	0	0
3562	551	"arg_1"	"month_interval"	32	0	1	1
3563	551	"arg_2"	"int"	32	0	1	2
3564	552	"res_0"	"int"	32	0	0	0
3565	552	"arg_1"	"sec_interval"	13	0	1	1
3566	552	"arg_2"	"int"	32	0	1	2
3567	553	"res_0"	"int"	32	0	0	0
3568	553	"arg_1"	"time"	7	0	1	1
3569	553	"arg_2"	"int"	32	0	1	2
3570	554	"res_0"	"int"	32	0	0	0
3571	554	"arg_1"	"timetz"	7	0	1	1
3572	554	"arg_2"	"int"	32	0	1	2
3573	555	"res_0"	"int"	32	0	0	0
3574	555	"arg_1"	"date"	0	0	1	1
3575	555	"arg_2"	"int"	32	0	1	2
3576	556	"res_0"	"int"	32	0	0	0
3577	556	"arg_1"	"timestamp"	7	0	1	1
3578	556	"arg_2"	"int"	32	0	1	2
3579	557	"res_0"	"int"	32	0	0	0
3580	557	"arg_1"	"timestamptz"	7	0	1	1
3581	557	"arg_2"	"int"	32	0	1	2
3582	558	"res_0"	"int"	32	0	0	0
3583	558	"arg_1"	"blob"	0	0	1	1
3584	558	"arg_2"	"int"	32	0	1	2
3585	559	"res_0"	"bigint"	64	0	0	0
3586	559	"arg_1"	"oid"	63	0	1	1
3587	559	"arg_2"	"bigint"	64	0	1	2
3588	560	"res_0"	"bigint"	64	0	0	0
3589	560	"arg_1"	"tinyint"	8	0	1	1
3590	560	"arg_2"	"bigint"	64	0	1	2
3591	561	"res_0"	"bigint"	64	0	0	0
3592	561	"arg_1"	"smallint"	16	0	1	1
3593	561	"arg_2"	"bigint"	64	0	1	2
3594	562	"res_0"	"bigint"	64	0	0	0
3595	562	"arg_1"	"int"	32	0	1	1
3596	562	"arg_2"	"bigint"	64	0	1	2
3597	563	"res_0"	"bigint"	64	0	0	0
3598	563	"arg_1"	"bigint"	64	0	1	1
3599	563	"arg_2"	"bigint"	64	0	1	2
3600	564	"res_0"	"bigint"	64	0	0	0
3601	564	"arg_1"	"hugeint"	128	0	1	1
3602	564	"arg_2"	"bigint"	64	0	1	2
3603	565	"res_0"	"bigint"	64	0	0	0
3604	565	"arg_1"	"decimal"	2	0	1	1
3605	565	"arg_2"	"bigint"	64	0	1	2
3606	566	"res_0"	"bigint"	64	0	0	0
3607	566	"arg_1"	"decimal"	4	0	1	1
3608	566	"arg_2"	"bigint"	64	0	1	2
3609	567	"res_0"	"bigint"	64	0	0	0
3610	567	"arg_1"	"decimal"	9	0	1	1
3611	567	"arg_2"	"bigint"	64	0	1	2
3612	568	"res_0"	"bigint"	64	0	0	0
3613	568	"arg_1"	"decimal"	18	0	1	1
3614	568	"arg_2"	"bigint"	64	0	1	2
3615	569	"res_0"	"bigint"	64	0	0	0
3616	569	"arg_1"	"decimal"	39	0	1	1
3617	569	"arg_2"	"bigint"	64	0	1	2
3618	570	"res_0"	"bigint"	64	0	0	0
3619	570	"arg_1"	"real"	24	0	1	1
3620	570	"arg_2"	"bigint"	64	0	1	2
3621	571	"res_0"	"bigint"	64	0	0	0
3622	571	"arg_1"	"double"	53	0	1	1
3623	571	"arg_2"	"bigint"	64	0	1	2
3624	572	"res_0"	"bigint"	64	0	0	0
3625	572	"arg_1"	"month_interval"	32	0	1	1
3626	572	"arg_2"	"bigint"	64	0	1	2
3627	573	"res_0"	"bigint"	64	0	0	0
3628	573	"arg_1"	"sec_interval"	13	0	1	1
3629	573	"arg_2"	"bigint"	64	0	1	2
3630	574	"res_0"	"bigint"	64	0	0	0
3631	574	"arg_1"	"time"	7	0	1	1
3632	574	"arg_2"	"bigint"	64	0	1	2
3633	575	"res_0"	"bigint"	64	0	0	0
3634	575	"arg_1"	"timetz"	7	0	1	1
3635	575	"arg_2"	"bigint"	64	0	1	2
3636	576	"res_0"	"bigint"	64	0	0	0
3637	576	"arg_1"	"date"	0	0	1	1
3638	576	"arg_2"	"bigint"	64	0	1	2
3639	577	"res_0"	"bigint"	64	0	0	0
3640	577	"arg_1"	"timestamp"	7	0	1	1
3641	577	"arg_2"	"bigint"	64	0	1	2
3642	578	"res_0"	"bigint"	64	0	0	0
3643	578	"arg_1"	"timestamptz"	7	0	1	1
3644	578	"arg_2"	"bigint"	64	0	1	2
3645	579	"res_0"	"bigint"	64	0	0	0
3646	579	"arg_1"	"blob"	0	0	1	1
3647	579	"arg_2"	"bigint"	64	0	1	2
3648	580	"res_0"	"hugeint"	128	0	0	0
3649	580	"arg_1"	"oid"	63	0	1	1
3650	580	"arg_2"	"hugeint"	128	0	1	2
3651	581	"res_0"	"hugeint"	128	0	0	0
3652	581	"arg_1"	"tinyint"	8	0	1	1
3653	581	"arg_2"	"hugeint"	128	0	1	2
3654	582	"res_0"	"hugeint"	128	0	0	0
3655	582	"arg_1"	"smallint"	16	0	1	1
3656	582	"arg_2"	"hugeint"	128	0	1	2
3657	583	"res_0"	"hugeint"	128	0	0	0
3658	583	"arg_1"	"int"	32	0	1	1
3659	583	"arg_2"	"hugeint"	128	0	1	2
3660	584	"res_0"	"hugeint"	128	0	0	0
3661	584	"arg_1"	"bigint"	64	0	1	1
3662	584	"arg_2"	"hugeint"	128	0	1	2
3663	585	"res_0"	"hugeint"	128	0	0	0
3664	585	"arg_1"	"hugeint"	128	0	1	1
3665	585	"arg_2"	"hugeint"	128	0	1	2
3666	586	"res_0"	"hugeint"	128	0	0	0
3667	586	"arg_1"	"decimal"	2	0	1	1
3668	586	"arg_2"	"hugeint"	128	0	1	2
3669	587	"res_0"	"hugeint"	128	0	0	0
3670	587	"arg_1"	"decimal"	4	0	1	1
3671	587	"arg_2"	"hugeint"	128	0	1	2
3672	588	"res_0"	"hugeint"	128	0	0	0
3673	588	"arg_1"	"decimal"	9	0	1	1
3674	588	"arg_2"	"hugeint"	128	0	1	2
3675	589	"res_0"	"hugeint"	128	0	0	0
3676	589	"arg_1"	"decimal"	18	0	1	1
3677	589	"arg_2"	"hugeint"	128	0	1	2
3678	590	"res_0"	"hugeint"	128	0	0	0
3679	590	"arg_1"	"decimal"	39	0	1	1
3680	590	"arg_2"	"hugeint"	128	0	1	2
3681	591	"res_0"	"hugeint"	128	0	0	0
3682	591	"arg_1"	"real"	24	0	1	1
3683	591	"arg_2"	"hugeint"	128	0	1	2
3684	592	"res_0"	"hugeint"	128	0	0	0
3685	592	"arg_1"	"double"	53	0	1	1
3686	592	"arg_2"	"hugeint"	128	0	1	2
3687	593	"res_0"	"hugeint"	128	0	0	0
3688	593	"arg_1"	"month_interval"	32	0	1	1
3689	593	"arg_2"	"hugeint"	128	0	1	2
3690	594	"res_0"	"hugeint"	128	0	0	0
3691	594	"arg_1"	"sec_interval"	13	0	1	1
3692	594	"arg_2"	"hugeint"	128	0	1	2
3693	595	"res_0"	"hugeint"	128	0	0	0
3694	595	"arg_1"	"time"	7	0	1	1
3695	595	"arg_2"	"hugeint"	128	0	1	2
3696	596	"res_0"	"hugeint"	128	0	0	0
3697	596	"arg_1"	"timetz"	7	0	1	1
3698	596	"arg_2"	"hugeint"	128	0	1	2
3699	597	"res_0"	"hugeint"	128	0	0	0
3700	597	"arg_1"	"date"	0	0	1	1
3701	597	"arg_2"	"hugeint"	128	0	1	2
3702	598	"res_0"	"hugeint"	128	0	0	0
3703	598	"arg_1"	"timestamp"	7	0	1	1
3704	598	"arg_2"	"hugeint"	128	0	1	2
3705	599	"res_0"	"hugeint"	128	0	0	0
3706	599	"arg_1"	"timestamptz"	7	0	1	1
3707	599	"arg_2"	"hugeint"	128	0	1	2
3708	600	"res_0"	"hugeint"	128	0	0	0
3709	600	"arg_1"	"blob"	0	0	1	1
3710	600	"arg_2"	"hugeint"	128	0	1	2
3711	601	"res_0"	"decimal"	2	0	0	0
3712	601	"arg_1"	"oid"	63	0	1	1
3713	601	"arg_2"	"decimal"	2	0	1	2
3714	602	"res_0"	"decimal"	2	0	0	0
3715	602	"arg_1"	"tinyint"	8	0	1	1
3716	602	"arg_2"	"decimal"	2	0	1	2
3717	603	"res_0"	"decimal"	2	0	0	0
3718	603	"arg_1"	"smallint"	16	0	1	1
3719	603	"arg_2"	"decimal"	2	0	1	2
3720	604	"res_0"	"decimal"	2	0	0	0
3721	604	"arg_1"	"int"	32	0	1	1
3722	604	"arg_2"	"decimal"	2	0	1	2
3723	605	"res_0"	"decimal"	2	0	0	0
3724	605	"arg_1"	"bigint"	64	0	1	1
3725	605	"arg_2"	"decimal"	2	0	1	2
3726	606	"res_0"	"decimal"	2	0	0	0
3727	606	"arg_1"	"hugeint"	128	0	1	1
3728	606	"arg_2"	"decimal"	2	0	1	2
3729	607	"res_0"	"decimal"	2	0	0	0
3730	607	"arg_1"	"decimal"	2	0	1	1
3731	607	"arg_2"	"decimal"	2	0	1	2
3732	608	"res_0"	"decimal"	2	0	0	0
3733	608	"arg_1"	"decimal"	4	0	1	1
3734	608	"arg_2"	"decimal"	2	0	1	2
3735	609	"res_0"	"decimal"	2	0	0	0
3736	609	"arg_1"	"decimal"	9	0	1	1
3737	609	"arg_2"	"decimal"	2	0	1	2
3738	610	"res_0"	"decimal"	2	0	0	0
3739	610	"arg_1"	"decimal"	18	0	1	1
3740	610	"arg_2"	"decimal"	2	0	1	2
3741	611	"res_0"	"decimal"	2	0	0	0
3742	611	"arg_1"	"decimal"	39	0	1	1
3743	611	"arg_2"	"decimal"	2	0	1	2
3744	612	"res_0"	"decimal"	2	0	0	0
3745	612	"arg_1"	"real"	24	0	1	1
3746	612	"arg_2"	"decimal"	2	0	1	2
3747	613	"res_0"	"decimal"	2	0	0	0
3748	613	"arg_1"	"double"	53	0	1	1
3749	613	"arg_2"	"decimal"	2	0	1	2
3750	614	"res_0"	"decimal"	2	0	0	0
3751	614	"arg_1"	"month_interval"	32	0	1	1
3752	614	"arg_2"	"decimal"	2	0	1	2
3753	615	"res_0"	"decimal"	2	0	0	0
3754	615	"arg_1"	"sec_interval"	13	0	1	1
3755	615	"arg_2"	"decimal"	2	0	1	2
3756	616	"res_0"	"decimal"	2	0	0	0
3757	616	"arg_1"	"time"	7	0	1	1
3758	616	"arg_2"	"decimal"	2	0	1	2
3759	617	"res_0"	"decimal"	2	0	0	0
3760	617	"arg_1"	"timetz"	7	0	1	1
3761	617	"arg_2"	"decimal"	2	0	1	2
3762	618	"res_0"	"decimal"	2	0	0	0
3763	618	"arg_1"	"date"	0	0	1	1
3764	618	"arg_2"	"decimal"	2	0	1	2
3765	619	"res_0"	"decimal"	2	0	0	0
3766	619	"arg_1"	"timestamp"	7	0	1	1
3767	619	"arg_2"	"decimal"	2	0	1	2
3768	620	"res_0"	"decimal"	2	0	0	0
3769	620	"arg_1"	"timestamptz"	7	0	1	1
3770	620	"arg_2"	"decimal"	2	0	1	2
3771	621	"res_0"	"decimal"	2	0	0	0
3772	621	"arg_1"	"blob"	0	0	1	1
3773	621	"arg_2"	"decimal"	2	0	1	2
3774	622	"res_0"	"decimal"	4	0	0	0
3775	622	"arg_1"	"oid"	63	0	1	1
3776	622	"arg_2"	"decimal"	4	0	1	2
3777	623	"res_0"	"decimal"	4	0	0	0
3778	623	"arg_1"	"tinyint"	8	0	1	1
3779	623	"arg_2"	"decimal"	4	0	1	2
3780	624	"res_0"	"decimal"	4	0	0	0
3781	624	"arg_1"	"smallint"	16	0	1	1
3782	624	"arg_2"	"decimal"	4	0	1	2
3783	625	"res_0"	"decimal"	4	0	0	0
3784	625	"arg_1"	"int"	32	0	1	1
3785	625	"arg_2"	"decimal"	4	0	1	2
3786	626	"res_0"	"decimal"	4	0	0	0
3787	626	"arg_1"	"bigint"	64	0	1	1
3788	626	"arg_2"	"decimal"	4	0	1	2
3789	627	"res_0"	"decimal"	4	0	0	0
3790	627	"arg_1"	"hugeint"	128	0	1	1
3791	627	"arg_2"	"decimal"	4	0	1	2
3792	628	"res_0"	"decimal"	4	0	0	0
3793	628	"arg_1"	"decimal"	2	0	1	1
3794	628	"arg_2"	"decimal"	4	0	1	2
3795	629	"res_0"	"decimal"	4	0	0	0
3796	629	"arg_1"	"decimal"	4	0	1	1
3797	629	"arg_2"	"decimal"	4	0	1	2
3798	630	"res_0"	"decimal"	4	0	0	0
3799	630	"arg_1"	"decimal"	9	0	1	1
3800	630	"arg_2"	"decimal"	4	0	1	2
3801	631	"res_0"	"decimal"	4	0	0	0
3802	631	"arg_1"	"decimal"	18	0	1	1
3803	631	"arg_2"	"decimal"	4	0	1	2
3804	632	"res_0"	"decimal"	4	0	0	0
3805	632	"arg_1"	"decimal"	39	0	1	1
3806	632	"arg_2"	"decimal"	4	0	1	2
3807	633	"res_0"	"decimal"	4	0	0	0
3808	633	"arg_1"	"real"	24	0	1	1
3809	633	"arg_2"	"decimal"	4	0	1	2
3810	634	"res_0"	"decimal"	4	0	0	0
3811	634	"arg_1"	"double"	53	0	1	1
3812	634	"arg_2"	"decimal"	4	0	1	2
3813	635	"res_0"	"decimal"	4	0	0	0
3814	635	"arg_1"	"month_interval"	32	0	1	1
3815	635	"arg_2"	"decimal"	4	0	1	2
3816	636	"res_0"	"decimal"	4	0	0	0
3817	636	"arg_1"	"sec_interval"	13	0	1	1
3818	636	"arg_2"	"decimal"	4	0	1	2
3819	637	"res_0"	"decimal"	4	0	0	0
3820	637	"arg_1"	"time"	7	0	1	1
3821	637	"arg_2"	"decimal"	4	0	1	2
3822	638	"res_0"	"decimal"	4	0	0	0
3823	638	"arg_1"	"timetz"	7	0	1	1
3824	638	"arg_2"	"decimal"	4	0	1	2
3825	639	"res_0"	"decimal"	4	0	0	0
3826	639	"arg_1"	"date"	0	0	1	1
3827	639	"arg_2"	"decimal"	4	0	1	2
3828	640	"res_0"	"decimal"	4	0	0	0
3829	640	"arg_1"	"timestamp"	7	0	1	1
3830	640	"arg_2"	"decimal"	4	0	1	2
3831	641	"res_0"	"decimal"	4	0	0	0
3832	641	"arg_1"	"timestamptz"	7	0	1	1
3833	641	"arg_2"	"decimal"	4	0	1	2
3834	642	"res_0"	"decimal"	4	0	0	0
3835	642	"arg_1"	"blob"	0	0	1	1
3836	642	"arg_2"	"decimal"	4	0	1	2
3837	643	"res_0"	"decimal"	9	0	0	0
3838	643	"arg_1"	"oid"	63	0	1	1
3839	643	"arg_2"	"decimal"	9	0	1	2
3840	644	"res_0"	"decimal"	9	0	0	0
3841	644	"arg_1"	"tinyint"	8	0	1	1
3842	644	"arg_2"	"decimal"	9	0	1	2
3843	645	"res_0"	"decimal"	9	0	0	0
3844	645	"arg_1"	"smallint"	16	0	1	1
3845	645	"arg_2"	"decimal"	9	0	1	2
3846	646	"res_0"	"decimal"	9	0	0	0
3847	646	"arg_1"	"int"	32	0	1	1
3848	646	"arg_2"	"decimal"	9	0	1	2
3849	647	"res_0"	"decimal"	9	0	0	0
3850	647	"arg_1"	"bigint"	64	0	1	1
3851	647	"arg_2"	"decimal"	9	0	1	2
3852	648	"res_0"	"decimal"	9	0	0	0
3853	648	"arg_1"	"hugeint"	128	0	1	1
3854	648	"arg_2"	"decimal"	9	0	1	2
3855	649	"res_0"	"decimal"	9	0	0	0
3856	649	"arg_1"	"decimal"	2	0	1	1
3857	649	"arg_2"	"decimal"	9	0	1	2
3858	650	"res_0"	"decimal"	9	0	0	0
3859	650	"arg_1"	"decimal"	4	0	1	1
3860	650	"arg_2"	"decimal"	9	0	1	2
3861	651	"res_0"	"decimal"	9	0	0	0
3862	651	"arg_1"	"decimal"	9	0	1	1
3863	651	"arg_2"	"decimal"	9	0	1	2
3864	652	"res_0"	"decimal"	9	0	0	0
3865	652	"arg_1"	"decimal"	18	0	1	1
3866	652	"arg_2"	"decimal"	9	0	1	2
3867	653	"res_0"	"decimal"	9	0	0	0
3868	653	"arg_1"	"decimal"	39	0	1	1
3869	653	"arg_2"	"decimal"	9	0	1	2
3870	654	"res_0"	"decimal"	9	0	0	0
3871	654	"arg_1"	"real"	24	0	1	1
3872	654	"arg_2"	"decimal"	9	0	1	2
3873	655	"res_0"	"decimal"	9	0	0	0
3874	655	"arg_1"	"double"	53	0	1	1
3875	655	"arg_2"	"decimal"	9	0	1	2
3876	656	"res_0"	"decimal"	9	0	0	0
3877	656	"arg_1"	"month_interval"	32	0	1	1
3878	656	"arg_2"	"decimal"	9	0	1	2
3879	657	"res_0"	"decimal"	9	0	0	0
3880	657	"arg_1"	"sec_interval"	13	0	1	1
3881	657	"arg_2"	"decimal"	9	0	1	2
3882	658	"res_0"	"decimal"	9	0	0	0
3883	658	"arg_1"	"time"	7	0	1	1
3884	658	"arg_2"	"decimal"	9	0	1	2
3885	659	"res_0"	"decimal"	9	0	0	0
3886	659	"arg_1"	"timetz"	7	0	1	1
3887	659	"arg_2"	"decimal"	9	0	1	2
3888	660	"res_0"	"decimal"	9	0	0	0
3889	660	"arg_1"	"date"	0	0	1	1
3890	660	"arg_2"	"decimal"	9	0	1	2
3891	661	"res_0"	"decimal"	9	0	0	0
3892	661	"arg_1"	"timestamp"	7	0	1	1
3893	661	"arg_2"	"decimal"	9	0	1	2
3894	662	"res_0"	"decimal"	9	0	0	0
3895	662	"arg_1"	"timestamptz"	7	0	1	1
3896	662	"arg_2"	"decimal"	9	0	1	2
3897	663	"res_0"	"decimal"	9	0	0	0
3898	663	"arg_1"	"blob"	0	0	1	1
3899	663	"arg_2"	"decimal"	9	0	1	2
3900	664	"res_0"	"decimal"	18	0	0	0
3901	664	"arg_1"	"oid"	63	0	1	1
3902	664	"arg_2"	"decimal"	18	0	1	2
3903	665	"res_0"	"decimal"	18	0	0	0
3904	665	"arg_1"	"tinyint"	8	0	1	1
3905	665	"arg_2"	"decimal"	18	0	1	2
3906	666	"res_0"	"decimal"	18	0	0	0
3907	666	"arg_1"	"smallint"	16	0	1	1
3908	666	"arg_2"	"decimal"	18	0	1	2
3909	667	"res_0"	"decimal"	18	0	0	0
3910	667	"arg_1"	"int"	32	0	1	1
3911	667	"arg_2"	"decimal"	18	0	1	2
3912	668	"res_0"	"decimal"	18	0	0	0
3913	668	"arg_1"	"bigint"	64	0	1	1
3914	668	"arg_2"	"decimal"	18	0	1	2
3915	669	"res_0"	"decimal"	18	0	0	0
3916	669	"arg_1"	"hugeint"	128	0	1	1
3917	669	"arg_2"	"decimal"	18	0	1	2
3918	670	"res_0"	"decimal"	18	0	0	0
3919	670	"arg_1"	"decimal"	2	0	1	1
3920	670	"arg_2"	"decimal"	18	0	1	2
3921	671	"res_0"	"decimal"	18	0	0	0
3922	671	"arg_1"	"decimal"	4	0	1	1
3923	671	"arg_2"	"decimal"	18	0	1	2
3924	672	"res_0"	"decimal"	18	0	0	0
3925	672	"arg_1"	"decimal"	9	0	1	1
3926	672	"arg_2"	"decimal"	18	0	1	2
3927	673	"res_0"	"decimal"	18	0	0	0
3928	673	"arg_1"	"decimal"	18	0	1	1
3929	673	"arg_2"	"decimal"	18	0	1	2
3930	674	"res_0"	"decimal"	18	0	0	0
3931	674	"arg_1"	"decimal"	39	0	1	1
3932	674	"arg_2"	"decimal"	18	0	1	2
3933	675	"res_0"	"decimal"	18	0	0	0
3934	675	"arg_1"	"real"	24	0	1	1
3935	675	"arg_2"	"decimal"	18	0	1	2
3936	676	"res_0"	"decimal"	18	0	0	0
3937	676	"arg_1"	"double"	53	0	1	1
3938	676	"arg_2"	"decimal"	18	0	1	2
3939	677	"res_0"	"decimal"	18	0	0	0
3940	677	"arg_1"	"month_interval"	32	0	1	1
3941	677	"arg_2"	"decimal"	18	0	1	2
3942	678	"res_0"	"decimal"	18	0	0	0
3943	678	"arg_1"	"sec_interval"	13	0	1	1
3944	678	"arg_2"	"decimal"	18	0	1	2
3945	679	"res_0"	"decimal"	18	0	0	0
3946	679	"arg_1"	"time"	7	0	1	1
3947	679	"arg_2"	"decimal"	18	0	1	2
3948	680	"res_0"	"decimal"	18	0	0	0
3949	680	"arg_1"	"timetz"	7	0	1	1
3950	680	"arg_2"	"decimal"	18	0	1	2
3951	681	"res_0"	"decimal"	18	0	0	0
3952	681	"arg_1"	"date"	0	0	1	1
3953	681	"arg_2"	"decimal"	18	0	1	2
3954	682	"res_0"	"decimal"	18	0	0	0
3955	682	"arg_1"	"timestamp"	7	0	1	1
3956	682	"arg_2"	"decimal"	18	0	1	2
3957	683	"res_0"	"decimal"	18	0	0	0
3958	683	"arg_1"	"timestamptz"	7	0	1	1
3959	683	"arg_2"	"decimal"	18	0	1	2
3960	684	"res_0"	"decimal"	18	0	0	0
3961	684	"arg_1"	"blob"	0	0	1	1
3962	684	"arg_2"	"decimal"	18	0	1	2
3963	685	"res_0"	"decimal"	39	0	0	0
3964	685	"arg_1"	"oid"	63	0	1	1
3965	685	"arg_2"	"decimal"	39	0	1	2
3966	686	"res_0"	"decimal"	39	0	0	0
3967	686	"arg_1"	"tinyint"	8	0	1	1
3968	686	"arg_2"	"decimal"	39	0	1	2
3969	687	"res_0"	"decimal"	39	0	0	0
3970	687	"arg_1"	"smallint"	16	0	1	1
3971	687	"arg_2"	"decimal"	39	0	1	2
3972	688	"res_0"	"decimal"	39	0	0	0
3973	688	"arg_1"	"int"	32	0	1	1
3974	688	"arg_2"	"decimal"	39	0	1	2
3975	689	"res_0"	"decimal"	39	0	0	0
3976	689	"arg_1"	"bigint"	64	0	1	1
3977	689	"arg_2"	"decimal"	39	0	1	2
3978	690	"res_0"	"decimal"	39	0	0	0
3979	690	"arg_1"	"hugeint"	128	0	1	1
3980	690	"arg_2"	"decimal"	39	0	1	2
3981	691	"res_0"	"decimal"	39	0	0	0
3982	691	"arg_1"	"decimal"	2	0	1	1
3983	691	"arg_2"	"decimal"	39	0	1	2
3984	692	"res_0"	"decimal"	39	0	0	0
3985	692	"arg_1"	"decimal"	4	0	1	1
3986	692	"arg_2"	"decimal"	39	0	1	2
3987	693	"res_0"	"decimal"	39	0	0	0
3988	693	"arg_1"	"decimal"	9	0	1	1
3989	693	"arg_2"	"decimal"	39	0	1	2
3990	694	"res_0"	"decimal"	39	0	0	0
3991	694	"arg_1"	"decimal"	18	0	1	1
3992	694	"arg_2"	"decimal"	39	0	1	2
3993	695	"res_0"	"decimal"	39	0	0	0
3994	695	"arg_1"	"decimal"	39	0	1	1
3995	695	"arg_2"	"decimal"	39	0	1	2
3996	696	"res_0"	"decimal"	39	0	0	0
3997	696	"arg_1"	"real"	24	0	1	1
3998	696	"arg_2"	"decimal"	39	0	1	2
3999	697	"res_0"	"decimal"	39	0	0	0
4000	697	"arg_1"	"double"	53	0	1	1
4001	697	"arg_2"	"decimal"	39	0	1	2
4002	698	"res_0"	"decimal"	39	0	0	0
4003	698	"arg_1"	"month_interval"	32	0	1	1
4004	698	"arg_2"	"decimal"	39	0	1	2
4005	699	"res_0"	"decimal"	39	0	0	0
4006	699	"arg_1"	"sec_interval"	13	0	1	1
4007	699	"arg_2"	"decimal"	39	0	1	2
4008	700	"res_0"	"decimal"	39	0	0	0
4009	700	"arg_1"	"time"	7	0	1	1
4010	700	"arg_2"	"decimal"	39	0	1	2
4011	701	"res_0"	"decimal"	39	0	0	0
4012	701	"arg_1"	"timetz"	7	0	1	1
4013	701	"arg_2"	"decimal"	39	0	1	2
4014	702	"res_0"	"decimal"	39	0	0	0
4015	702	"arg_1"	"date"	0	0	1	1
4016	702	"arg_2"	"decimal"	39	0	1	2
4017	703	"res_0"	"decimal"	39	0	0	0
4018	703	"arg_1"	"timestamp"	7	0	1	1
4019	703	"arg_2"	"decimal"	39	0	1	2
4020	704	"res_0"	"decimal"	39	0	0	0
4021	704	"arg_1"	"timestamptz"	7	0	1	1
4022	704	"arg_2"	"decimal"	39	0	1	2
4023	705	"res_0"	"decimal"	39	0	0	0
4024	705	"arg_1"	"blob"	0	0	1	1
4025	705	"arg_2"	"decimal"	39	0	1	2
4026	706	"res_0"	"real"	24	0	0	0
4027	706	"arg_1"	"oid"	63	0	1	1
4028	706	"arg_2"	"real"	24	0	1	2
4029	707	"res_0"	"real"	24	0	0	0
4030	707	"arg_1"	"tinyint"	8	0	1	1
4031	707	"arg_2"	"real"	24	0	1	2
4032	708	"res_0"	"real"	24	0	0	0
4033	708	"arg_1"	"smallint"	16	0	1	1
4034	708	"arg_2"	"real"	24	0	1	2
4035	709	"res_0"	"real"	24	0	0	0
4036	709	"arg_1"	"int"	32	0	1	1
4037	709	"arg_2"	"real"	24	0	1	2
4038	710	"res_0"	"real"	24	0	0	0
4039	710	"arg_1"	"bigint"	64	0	1	1
4040	710	"arg_2"	"real"	24	0	1	2
4041	711	"res_0"	"real"	24	0	0	0
4042	711	"arg_1"	"hugeint"	128	0	1	1
4043	711	"arg_2"	"real"	24	0	1	2
4044	712	"res_0"	"real"	24	0	0	0
4045	712	"arg_1"	"decimal"	2	0	1	1
4046	712	"arg_2"	"real"	24	0	1	2
4047	713	"res_0"	"real"	24	0	0	0
4048	713	"arg_1"	"decimal"	4	0	1	1
4049	713	"arg_2"	"real"	24	0	1	2
4050	714	"res_0"	"real"	24	0	0	0
4051	714	"arg_1"	"decimal"	9	0	1	1
4052	714	"arg_2"	"real"	24	0	1	2
4053	715	"res_0"	"real"	24	0	0	0
4054	715	"arg_1"	"decimal"	18	0	1	1
4055	715	"arg_2"	"real"	24	0	1	2
4056	716	"res_0"	"real"	24	0	0	0
4057	716	"arg_1"	"decimal"	39	0	1	1
4058	716	"arg_2"	"real"	24	0	1	2
4059	717	"res_0"	"real"	24	0	0	0
4060	717	"arg_1"	"real"	24	0	1	1
4061	717	"arg_2"	"real"	24	0	1	2
4062	718	"res_0"	"real"	24	0	0	0
4063	718	"arg_1"	"double"	53	0	1	1
4064	718	"arg_2"	"real"	24	0	1	2
4065	719	"res_0"	"real"	24	0	0	0
4066	719	"arg_1"	"month_interval"	32	0	1	1
4067	719	"arg_2"	"real"	24	0	1	2
4068	720	"res_0"	"real"	24	0	0	0
4069	720	"arg_1"	"sec_interval"	13	0	1	1
4070	720	"arg_2"	"real"	24	0	1	2
4071	721	"res_0"	"real"	24	0	0	0
4072	721	"arg_1"	"time"	7	0	1	1
4073	721	"arg_2"	"real"	24	0	1	2
4074	722	"res_0"	"real"	24	0	0	0
4075	722	"arg_1"	"timetz"	7	0	1	1
4076	722	"arg_2"	"real"	24	0	1	2
4077	723	"res_0"	"real"	24	0	0	0
4078	723	"arg_1"	"date"	0	0	1	1
4079	723	"arg_2"	"real"	24	0	1	2
4080	724	"res_0"	"real"	24	0	0	0
4081	724	"arg_1"	"timestamp"	7	0	1	1
4082	724	"arg_2"	"real"	24	0	1	2
4083	725	"res_0"	"real"	24	0	0	0
4084	725	"arg_1"	"timestamptz"	7	0	1	1
4085	725	"arg_2"	"real"	24	0	1	2
4086	726	"res_0"	"real"	24	0	0	0
4087	726	"arg_1"	"blob"	0	0	1	1
4088	726	"arg_2"	"real"	24	0	1	2
4089	727	"res_0"	"double"	53	0	0	0
4090	727	"arg_1"	"oid"	63	0	1	1
4091	727	"arg_2"	"double"	53	0	1	2
4092	728	"res_0"	"double"	53	0	0	0
4093	728	"arg_1"	"tinyint"	8	0	1	1
4094	728	"arg_2"	"double"	53	0	1	2
4095	729	"res_0"	"double"	53	0	0	0
4096	729	"arg_1"	"smallint"	16	0	1	1
4097	729	"arg_2"	"double"	53	0	1	2
4098	730	"res_0"	"double"	53	0	0	0
4099	730	"arg_1"	"int"	32	0	1	1
4100	730	"arg_2"	"double"	53	0	1	2
4101	731	"res_0"	"double"	53	0	0	0
4102	731	"arg_1"	"bigint"	64	0	1	1
4103	731	"arg_2"	"double"	53	0	1	2
4104	732	"res_0"	"double"	53	0	0	0
4105	732	"arg_1"	"hugeint"	128	0	1	1
4106	732	"arg_2"	"double"	53	0	1	2
4107	733	"res_0"	"double"	53	0	0	0
4108	733	"arg_1"	"decimal"	2	0	1	1
4109	733	"arg_2"	"double"	53	0	1	2
4110	734	"res_0"	"double"	53	0	0	0
4111	734	"arg_1"	"decimal"	4	0	1	1
4112	734	"arg_2"	"double"	53	0	1	2
4113	735	"res_0"	"double"	53	0	0	0
4114	735	"arg_1"	"decimal"	9	0	1	1
4115	735	"arg_2"	"double"	53	0	1	2
4116	736	"res_0"	"double"	53	0	0	0
4117	736	"arg_1"	"decimal"	18	0	1	1
4118	736	"arg_2"	"double"	53	0	1	2
4119	737	"res_0"	"double"	53	0	0	0
4120	737	"arg_1"	"decimal"	39	0	1	1
4121	737	"arg_2"	"double"	53	0	1	2
4122	738	"res_0"	"double"	53	0	0	0
4123	738	"arg_1"	"real"	24	0	1	1
4124	738	"arg_2"	"double"	53	0	1	2
4125	739	"res_0"	"double"	53	0	0	0
4126	739	"arg_1"	"double"	53	0	1	1
4127	739	"arg_2"	"double"	53	0	1	2
4128	740	"res_0"	"double"	53	0	0	0
4129	740	"arg_1"	"month_interval"	32	0	1	1
4130	740	"arg_2"	"double"	53	0	1	2
4131	741	"res_0"	"double"	53	0	0	0
4132	741	"arg_1"	"sec_interval"	13	0	1	1
4133	741	"arg_2"	"double"	53	0	1	2
4134	742	"res_0"	"double"	53	0	0	0
4135	742	"arg_1"	"time"	7	0	1	1
4136	742	"arg_2"	"double"	53	0	1	2
4137	743	"res_0"	"double"	53	0	0	0
4138	743	"arg_1"	"timetz"	7	0	1	1
4139	743	"arg_2"	"double"	53	0	1	2
4140	744	"res_0"	"double"	53	0	0	0
4141	744	"arg_1"	"date"	0	0	1	1
4142	744	"arg_2"	"double"	53	0	1	2
4143	745	"res_0"	"double"	53	0	0	0
4144	745	"arg_1"	"timestamp"	7	0	1	1
4145	745	"arg_2"	"double"	53	0	1	2
4146	746	"res_0"	"double"	53	0	0	0
4147	746	"arg_1"	"timestamptz"	7	0	1	1
4148	746	"arg_2"	"double"	53	0	1	2
4149	747	"res_0"	"double"	53	0	0	0
4150	747	"arg_1"	"blob"	0	0	1	1
4151	747	"arg_2"	"double"	53	0	1	2
4152	748	"res_0"	"month_interval"	32	0	0	0
4153	748	"arg_1"	"oid"	63	0	1	1
4154	748	"arg_2"	"month_interval"	32	0	1	2
4155	749	"res_0"	"month_interval"	32	0	0	0
4156	749	"arg_1"	"tinyint"	8	0	1	1
4157	749	"arg_2"	"month_interval"	32	0	1	2
4158	750	"res_0"	"month_interval"	32	0	0	0
4159	750	"arg_1"	"smallint"	16	0	1	1
4160	750	"arg_2"	"month_interval"	32	0	1	2
4161	751	"res_0"	"month_interval"	32	0	0	0
4162	751	"arg_1"	"int"	32	0	1	1
4163	751	"arg_2"	"month_interval"	32	0	1	2
4164	752	"res_0"	"month_interval"	32	0	0	0
4165	752	"arg_1"	"bigint"	64	0	1	1
4166	752	"arg_2"	"month_interval"	32	0	1	2
4167	753	"res_0"	"month_interval"	32	0	0	0
4168	753	"arg_1"	"hugeint"	128	0	1	1
4169	753	"arg_2"	"month_interval"	32	0	1	2
4170	754	"res_0"	"month_interval"	32	0	0	0
4171	754	"arg_1"	"decimal"	2	0	1	1
4172	754	"arg_2"	"month_interval"	32	0	1	2
4173	755	"res_0"	"month_interval"	32	0	0	0
4174	755	"arg_1"	"decimal"	4	0	1	1
4175	755	"arg_2"	"month_interval"	32	0	1	2
4176	756	"res_0"	"month_interval"	32	0	0	0
4177	756	"arg_1"	"decimal"	9	0	1	1
4178	756	"arg_2"	"month_interval"	32	0	1	2
4179	757	"res_0"	"month_interval"	32	0	0	0
4180	757	"arg_1"	"decimal"	18	0	1	1
4181	757	"arg_2"	"month_interval"	32	0	1	2
4182	758	"res_0"	"month_interval"	32	0	0	0
4183	758	"arg_1"	"decimal"	39	0	1	1
4184	758	"arg_2"	"month_interval"	32	0	1	2
4185	759	"res_0"	"month_interval"	32	0	0	0
4186	759	"arg_1"	"real"	24	0	1	1
4187	759	"arg_2"	"month_interval"	32	0	1	2
4188	760	"res_0"	"month_interval"	32	0	0	0
4189	760	"arg_1"	"double"	53	0	1	1
4190	760	"arg_2"	"month_interval"	32	0	1	2
4191	761	"res_0"	"month_interval"	32	0	0	0
4192	761	"arg_1"	"month_interval"	32	0	1	1
4193	761	"arg_2"	"month_interval"	32	0	1	2
4194	762	"res_0"	"month_interval"	32	0	0	0
4195	762	"arg_1"	"sec_interval"	13	0	1	1
4196	762	"arg_2"	"month_interval"	32	0	1	2
4197	763	"res_0"	"month_interval"	32	0	0	0
4198	763	"arg_1"	"time"	7	0	1	1
4199	763	"arg_2"	"month_interval"	32	0	1	2
4200	764	"res_0"	"month_interval"	32	0	0	0
4201	764	"arg_1"	"timetz"	7	0	1	1
4202	764	"arg_2"	"month_interval"	32	0	1	2
4203	765	"res_0"	"month_interval"	32	0	0	0
4204	765	"arg_1"	"date"	0	0	1	1
4205	765	"arg_2"	"month_interval"	32	0	1	2
4206	766	"res_0"	"month_interval"	32	0	0	0
4207	766	"arg_1"	"timestamp"	7	0	1	1
4208	766	"arg_2"	"month_interval"	32	0	1	2
4209	767	"res_0"	"month_interval"	32	0	0	0
4210	767	"arg_1"	"timestamptz"	7	0	1	1
4211	767	"arg_2"	"month_interval"	32	0	1	2
4212	768	"res_0"	"month_interval"	32	0	0	0
4213	768	"arg_1"	"blob"	0	0	1	1
4214	768	"arg_2"	"month_interval"	32	0	1	2
4215	769	"res_0"	"sec_interval"	13	0	0	0
4216	769	"arg_1"	"oid"	63	0	1	1
4217	769	"arg_2"	"sec_interval"	13	0	1	2
4218	770	"res_0"	"sec_interval"	13	0	0	0
4219	770	"arg_1"	"tinyint"	8	0	1	1
4220	770	"arg_2"	"sec_interval"	13	0	1	2
4221	771	"res_0"	"sec_interval"	13	0	0	0
4222	771	"arg_1"	"smallint"	16	0	1	1
4223	771	"arg_2"	"sec_interval"	13	0	1	2
4224	772	"res_0"	"sec_interval"	13	0	0	0
4225	772	"arg_1"	"int"	32	0	1	1
4226	772	"arg_2"	"sec_interval"	13	0	1	2
4227	773	"res_0"	"sec_interval"	13	0	0	0
4228	773	"arg_1"	"bigint"	64	0	1	1
4229	773	"arg_2"	"sec_interval"	13	0	1	2
4230	774	"res_0"	"sec_interval"	13	0	0	0
4231	774	"arg_1"	"hugeint"	128	0	1	1
4232	774	"arg_2"	"sec_interval"	13	0	1	2
4233	775	"res_0"	"sec_interval"	13	0	0	0
4234	775	"arg_1"	"decimal"	2	0	1	1
4235	775	"arg_2"	"sec_interval"	13	0	1	2
4236	776	"res_0"	"sec_interval"	13	0	0	0
4237	776	"arg_1"	"decimal"	4	0	1	1
4238	776	"arg_2"	"sec_interval"	13	0	1	2
4239	777	"res_0"	"sec_interval"	13	0	0	0
4240	777	"arg_1"	"decimal"	9	0	1	1
4241	777	"arg_2"	"sec_interval"	13	0	1	2
4242	778	"res_0"	"sec_interval"	13	0	0	0
4243	778	"arg_1"	"decimal"	18	0	1	1
4244	778	"arg_2"	"sec_interval"	13	0	1	2
4245	779	"res_0"	"sec_interval"	13	0	0	0
4246	779	"arg_1"	"decimal"	39	0	1	1
4247	779	"arg_2"	"sec_interval"	13	0	1	2
4248	780	"res_0"	"sec_interval"	13	0	0	0
4249	780	"arg_1"	"real"	24	0	1	1
4250	780	"arg_2"	"sec_interval"	13	0	1	2
4251	781	"res_0"	"sec_interval"	13	0	0	0
4252	781	"arg_1"	"double"	53	0	1	1
4253	781	"arg_2"	"sec_interval"	13	0	1	2
4254	782	"res_0"	"sec_interval"	13	0	0	0
4255	782	"arg_1"	"month_interval"	32	0	1	1
4256	782	"arg_2"	"sec_interval"	13	0	1	2
4257	783	"res_0"	"sec_interval"	13	0	0	0
4258	783	"arg_1"	"sec_interval"	13	0	1	1
4259	783	"arg_2"	"sec_interval"	13	0	1	2
4260	784	"res_0"	"sec_interval"	13	0	0	0
4261	784	"arg_1"	"time"	7	0	1	1
4262	784	"arg_2"	"sec_interval"	13	0	1	2
4263	785	"res_0"	"sec_interval"	13	0	0	0
4264	785	"arg_1"	"timetz"	7	0	1	1
4265	785	"arg_2"	"sec_interval"	13	0	1	2
4266	786	"res_0"	"sec_interval"	13	0	0	0
4267	786	"arg_1"	"date"	0	0	1	1
4268	786	"arg_2"	"sec_interval"	13	0	1	2
4269	787	"res_0"	"sec_interval"	13	0	0	0
4270	787	"arg_1"	"timestamp"	7	0	1	1
4271	787	"arg_2"	"sec_interval"	13	0	1	2
4272	788	"res_0"	"sec_interval"	13	0	0	0
4273	788	"arg_1"	"timestamptz"	7	0	1	1
4274	788	"arg_2"	"sec_interval"	13	0	1	2
4275	789	"res_0"	"sec_interval"	13	0	0	0
4276	789	"arg_1"	"blob"	0	0	1	1
4277	789	"arg_2"	"sec_interval"	13	0	1	2
4278	790	"res_0"	"time"	7	0	0	0
4279	790	"arg_1"	"oid"	63	0	1	1
4280	790	"arg_2"	"time"	7	0	1	2
4281	791	"res_0"	"time"	7	0	0	0
4282	791	"arg_1"	"tinyint"	8	0	1	1
4283	791	"arg_2"	"time"	7	0	1	2
4284	792	"res_0"	"time"	7	0	0	0
4285	792	"arg_1"	"smallint"	16	0	1	1
4286	792	"arg_2"	"time"	7	0	1	2
4287	793	"res_0"	"time"	7	0	0	0
4288	793	"arg_1"	"int"	32	0	1	1
4289	793	"arg_2"	"time"	7	0	1	2
4290	794	"res_0"	"time"	7	0	0	0
4291	794	"arg_1"	"bigint"	64	0	1	1
4292	794	"arg_2"	"time"	7	0	1	2
4293	795	"res_0"	"time"	7	0	0	0
4294	795	"arg_1"	"hugeint"	128	0	1	1
4295	795	"arg_2"	"time"	7	0	1	2
4296	796	"res_0"	"time"	7	0	0	0
4297	796	"arg_1"	"decimal"	2	0	1	1
4298	796	"arg_2"	"time"	7	0	1	2
4299	797	"res_0"	"time"	7	0	0	0
4300	797	"arg_1"	"decimal"	4	0	1	1
4301	797	"arg_2"	"time"	7	0	1	2
4302	798	"res_0"	"time"	7	0	0	0
4303	798	"arg_1"	"decimal"	9	0	1	1
4304	798	"arg_2"	"time"	7	0	1	2
4305	799	"res_0"	"time"	7	0	0	0
4306	799	"arg_1"	"decimal"	18	0	1	1
4307	799	"arg_2"	"time"	7	0	1	2
4308	800	"res_0"	"time"	7	0	0	0
4309	800	"arg_1"	"decimal"	39	0	1	1
4310	800	"arg_2"	"time"	7	0	1	2
4311	801	"res_0"	"time"	7	0	0	0
4312	801	"arg_1"	"real"	24	0	1	1
4313	801	"arg_2"	"time"	7	0	1	2
4314	802	"res_0"	"time"	7	0	0	0
4315	802	"arg_1"	"double"	53	0	1	1
4316	802	"arg_2"	"time"	7	0	1	2
4317	803	"res_0"	"time"	7	0	0	0
4318	803	"arg_1"	"month_interval"	32	0	1	1
4319	803	"arg_2"	"time"	7	0	1	2
4320	804	"res_0"	"time"	7	0	0	0
4321	804	"arg_1"	"sec_interval"	13	0	1	1
4322	804	"arg_2"	"time"	7	0	1	2
4323	805	"res_0"	"time"	7	0	0	0
4324	805	"arg_1"	"time"	7	0	1	1
4325	805	"arg_2"	"time"	7	0	1	2
4326	806	"res_0"	"time"	7	0	0	0
4327	806	"arg_1"	"timetz"	7	0	1	1
4328	806	"arg_2"	"time"	7	0	1	2
4329	807	"res_0"	"time"	7	0	0	0
4330	807	"arg_1"	"date"	0	0	1	1
4331	807	"arg_2"	"time"	7	0	1	2
4332	808	"res_0"	"time"	7	0	0	0
4333	808	"arg_1"	"timestamp"	7	0	1	1
4334	808	"arg_2"	"time"	7	0	1	2
4335	809	"res_0"	"time"	7	0	0	0
4336	809	"arg_1"	"timestamptz"	7	0	1	1
4337	809	"arg_2"	"time"	7	0	1	2
4338	810	"res_0"	"time"	7	0	0	0
4339	810	"arg_1"	"blob"	0	0	1	1
4340	810	"arg_2"	"time"	7	0	1	2
4341	811	"res_0"	"timetz"	7	0	0	0
4342	811	"arg_1"	"oid"	63	0	1	1
4343	811	"arg_2"	"timetz"	7	0	1	2
4344	812	"res_0"	"timetz"	7	0	0	0
4345	812	"arg_1"	"tinyint"	8	0	1	1
4346	812	"arg_2"	"timetz"	7	0	1	2
4347	813	"res_0"	"timetz"	7	0	0	0
4348	813	"arg_1"	"smallint"	16	0	1	1
4349	813	"arg_2"	"timetz"	7	0	1	2
4350	814	"res_0"	"timetz"	7	0	0	0
4351	814	"arg_1"	"int"	32	0	1	1
4352	814	"arg_2"	"timetz"	7	0	1	2
4353	815	"res_0"	"timetz"	7	0	0	0
4354	815	"arg_1"	"bigint"	64	0	1	1
4355	815	"arg_2"	"timetz"	7	0	1	2
4356	816	"res_0"	"timetz"	7	0	0	0
4357	816	"arg_1"	"hugeint"	128	0	1	1
4358	816	"arg_2"	"timetz"	7	0	1	2
4359	817	"res_0"	"timetz"	7	0	0	0
4360	817	"arg_1"	"decimal"	2	0	1	1
4361	817	"arg_2"	"timetz"	7	0	1	2
4362	818	"res_0"	"timetz"	7	0	0	0
4363	818	"arg_1"	"decimal"	4	0	1	1
4364	818	"arg_2"	"timetz"	7	0	1	2
4365	819	"res_0"	"timetz"	7	0	0	0
4366	819	"arg_1"	"decimal"	9	0	1	1
4367	819	"arg_2"	"timetz"	7	0	1	2
4368	820	"res_0"	"timetz"	7	0	0	0
4369	820	"arg_1"	"decimal"	18	0	1	1
4370	820	"arg_2"	"timetz"	7	0	1	2
4371	821	"res_0"	"timetz"	7	0	0	0
4372	821	"arg_1"	"decimal"	39	0	1	1
4373	821	"arg_2"	"timetz"	7	0	1	2
4374	822	"res_0"	"timetz"	7	0	0	0
4375	822	"arg_1"	"real"	24	0	1	1
4376	822	"arg_2"	"timetz"	7	0	1	2
4377	823	"res_0"	"timetz"	7	0	0	0
4378	823	"arg_1"	"double"	53	0	1	1
4379	823	"arg_2"	"timetz"	7	0	1	2
4380	824	"res_0"	"timetz"	7	0	0	0
4381	824	"arg_1"	"month_interval"	32	0	1	1
4382	824	"arg_2"	"timetz"	7	0	1	2
4383	825	"res_0"	"timetz"	7	0	0	0
4384	825	"arg_1"	"sec_interval"	13	0	1	1
4385	825	"arg_2"	"timetz"	7	0	1	2
4386	826	"res_0"	"timetz"	7	0	0	0
4387	826	"arg_1"	"time"	7	0	1	1
4388	826	"arg_2"	"timetz"	7	0	1	2
4389	827	"res_0"	"timetz"	7	0	0	0
4390	827	"arg_1"	"timetz"	7	0	1	1
4391	827	"arg_2"	"timetz"	7	0	1	2
4392	828	"res_0"	"timetz"	7	0	0	0
4393	828	"arg_1"	"date"	0	0	1	1
4394	828	"arg_2"	"timetz"	7	0	1	2
4395	829	"res_0"	"timetz"	7	0	0	0
4396	829	"arg_1"	"timestamp"	7	0	1	1
4397	829	"arg_2"	"timetz"	7	0	1	2
4398	830	"res_0"	"timetz"	7	0	0	0
4399	830	"arg_1"	"timestamptz"	7	0	1	1
4400	830	"arg_2"	"timetz"	7	0	1	2
4401	831	"res_0"	"timetz"	7	0	0	0
4402	831	"arg_1"	"blob"	0	0	1	1
4403	831	"arg_2"	"timetz"	7	0	1	2
4404	832	"res_0"	"date"	0	0	0	0
4405	832	"arg_1"	"oid"	63	0	1	1
4406	832	"arg_2"	"date"	0	0	1	2
4407	833	"res_0"	"date"	0	0	0	0
4408	833	"arg_1"	"tinyint"	8	0	1	1
4409	833	"arg_2"	"date"	0	0	1	2
4410	834	"res_0"	"date"	0	0	0	0
4411	834	"arg_1"	"smallint"	16	0	1	1
4412	834	"arg_2"	"date"	0	0	1	2
4413	835	"res_0"	"date"	0	0	0	0
4414	835	"arg_1"	"int"	32	0	1	1
4415	835	"arg_2"	"date"	0	0	1	2
4416	836	"res_0"	"date"	0	0	0	0
4417	836	"arg_1"	"bigint"	64	0	1	1
4418	836	"arg_2"	"date"	0	0	1	2
4419	837	"res_0"	"date"	0	0	0	0
4420	837	"arg_1"	"hugeint"	128	0	1	1
4421	837	"arg_2"	"date"	0	0	1	2
4422	838	"res_0"	"date"	0	0	0	0
4423	838	"arg_1"	"decimal"	2	0	1	1
4424	838	"arg_2"	"date"	0	0	1	2
4425	839	"res_0"	"date"	0	0	0	0
4426	839	"arg_1"	"decimal"	4	0	1	1
4427	839	"arg_2"	"date"	0	0	1	2
4428	840	"res_0"	"date"	0	0	0	0
4429	840	"arg_1"	"decimal"	9	0	1	1
4430	840	"arg_2"	"date"	0	0	1	2
4431	841	"res_0"	"date"	0	0	0	0
4432	841	"arg_1"	"decimal"	18	0	1	1
4433	841	"arg_2"	"date"	0	0	1	2
4434	842	"res_0"	"date"	0	0	0	0
4435	842	"arg_1"	"decimal"	39	0	1	1
4436	842	"arg_2"	"date"	0	0	1	2
4437	843	"res_0"	"date"	0	0	0	0
4438	843	"arg_1"	"real"	24	0	1	1
4439	843	"arg_2"	"date"	0	0	1	2
4440	844	"res_0"	"date"	0	0	0	0
4441	844	"arg_1"	"double"	53	0	1	1
4442	844	"arg_2"	"date"	0	0	1	2
4443	845	"res_0"	"date"	0	0	0	0
4444	845	"arg_1"	"month_interval"	32	0	1	1
4445	845	"arg_2"	"date"	0	0	1	2
4446	846	"res_0"	"date"	0	0	0	0
4447	846	"arg_1"	"sec_interval"	13	0	1	1
4448	846	"arg_2"	"date"	0	0	1	2
4449	847	"res_0"	"date"	0	0	0	0
4450	847	"arg_1"	"time"	7	0	1	1
4451	847	"arg_2"	"date"	0	0	1	2
4452	848	"res_0"	"date"	0	0	0	0
4453	848	"arg_1"	"timetz"	7	0	1	1
4454	848	"arg_2"	"date"	0	0	1	2
4455	849	"res_0"	"date"	0	0	0	0
4456	849	"arg_1"	"date"	0	0	1	1
4457	849	"arg_2"	"date"	0	0	1	2
4458	850	"res_0"	"date"	0	0	0	0
4459	850	"arg_1"	"timestamp"	7	0	1	1
4460	850	"arg_2"	"date"	0	0	1	2
4461	851	"res_0"	"date"	0	0	0	0
4462	851	"arg_1"	"timestamptz"	7	0	1	1
4463	851	"arg_2"	"date"	0	0	1	2
4464	852	"res_0"	"date"	0	0	0	0
4465	852	"arg_1"	"blob"	0	0	1	1
4466	852	"arg_2"	"date"	0	0	1	2
4467	853	"res_0"	"timestamp"	7	0	0	0
4468	853	"arg_1"	"oid"	63	0	1	1
4469	853	"arg_2"	"timestamp"	7	0	1	2
4470	854	"res_0"	"timestamp"	7	0	0	0
4471	854	"arg_1"	"tinyint"	8	0	1	1
4472	854	"arg_2"	"timestamp"	7	0	1	2
4473	855	"res_0"	"timestamp"	7	0	0	0
4474	855	"arg_1"	"smallint"	16	0	1	1
4475	855	"arg_2"	"timestamp"	7	0	1	2
4476	856	"res_0"	"timestamp"	7	0	0	0
4477	856	"arg_1"	"int"	32	0	1	1
4478	856	"arg_2"	"timestamp"	7	0	1	2
4479	857	"res_0"	"timestamp"	7	0	0	0
4480	857	"arg_1"	"bigint"	64	0	1	1
4481	857	"arg_2"	"timestamp"	7	0	1	2
4482	858	"res_0"	"timestamp"	7	0	0	0
4483	858	"arg_1"	"hugeint"	128	0	1	1
4484	858	"arg_2"	"timestamp"	7	0	1	2
4485	859	"res_0"	"timestamp"	7	0	0	0
4486	859	"arg_1"	"decimal"	2	0	1	1
4487	859	"arg_2"	"timestamp"	7	0	1	2
4488	860	"res_0"	"timestamp"	7	0	0	0
4489	860	"arg_1"	"decimal"	4	0	1	1
4490	860	"arg_2"	"timestamp"	7	0	1	2
4491	861	"res_0"	"timestamp"	7	0	0	0
4492	861	"arg_1"	"decimal"	9	0	1	1
4493	861	"arg_2"	"timestamp"	7	0	1	2
4494	862	"res_0"	"timestamp"	7	0	0	0
4495	862	"arg_1"	"decimal"	18	0	1	1
4496	862	"arg_2"	"timestamp"	7	0	1	2
4497	863	"res_0"	"timestamp"	7	0	0	0
4498	863	"arg_1"	"decimal"	39	0	1	1
4499	863	"arg_2"	"timestamp"	7	0	1	2
4500	864	"res_0"	"timestamp"	7	0	0	0
4501	864	"arg_1"	"real"	24	0	1	1
4502	864	"arg_2"	"timestamp"	7	0	1	2
4503	865	"res_0"	"timestamp"	7	0	0	0
4504	865	"arg_1"	"double"	53	0	1	1
4505	865	"arg_2"	"timestamp"	7	0	1	2
4506	866	"res_0"	"timestamp"	7	0	0	0
4507	866	"arg_1"	"month_interval"	32	0	1	1
4508	866	"arg_2"	"timestamp"	7	0	1	2
4509	867	"res_0"	"timestamp"	7	0	0	0
4510	867	"arg_1"	"sec_interval"	13	0	1	1
4511	867	"arg_2"	"timestamp"	7	0	1	2
4512	868	"res_0"	"timestamp"	7	0	0	0
4513	868	"arg_1"	"time"	7	0	1	1
4514	868	"arg_2"	"timestamp"	7	0	1	2
4515	869	"res_0"	"timestamp"	7	0	0	0
4516	869	"arg_1"	"timetz"	7	0	1	1
4517	869	"arg_2"	"timestamp"	7	0	1	2
4518	870	"res_0"	"timestamp"	7	0	0	0
4519	870	"arg_1"	"date"	0	0	1	1
4520	870	"arg_2"	"timestamp"	7	0	1	2
4521	871	"res_0"	"timestamp"	7	0	0	0
4522	871	"arg_1"	"timestamp"	7	0	1	1
4523	871	"arg_2"	"timestamp"	7	0	1	2
4524	872	"res_0"	"timestamp"	7	0	0	0
4525	872	"arg_1"	"timestamptz"	7	0	1	1
4526	872	"arg_2"	"timestamp"	7	0	1	2
4527	873	"res_0"	"timestamp"	7	0	0	0
4528	873	"arg_1"	"blob"	0	0	1	1
4529	873	"arg_2"	"timestamp"	7	0	1	2
4530	874	"res_0"	"timestamptz"	7	0	0	0
4531	874	"arg_1"	"oid"	63	0	1	1
4532	874	"arg_2"	"timestamptz"	7	0	1	2
4533	875	"res_0"	"timestamptz"	7	0	0	0
4534	875	"arg_1"	"tinyint"	8	0	1	1
4535	875	"arg_2"	"timestamptz"	7	0	1	2
4536	876	"res_0"	"timestamptz"	7	0	0	0
4537	876	"arg_1"	"smallint"	16	0	1	1
4538	876	"arg_2"	"timestamptz"	7	0	1	2
4539	877	"res_0"	"timestamptz"	7	0	0	0
4540	877	"arg_1"	"int"	32	0	1	1
4541	877	"arg_2"	"timestamptz"	7	0	1	2
4542	878	"res_0"	"timestamptz"	7	0	0	0
4543	878	"arg_1"	"bigint"	64	0	1	1
4544	878	"arg_2"	"timestamptz"	7	0	1	2
4545	879	"res_0"	"timestamptz"	7	0	0	0
4546	879	"arg_1"	"hugeint"	128	0	1	1
4547	879	"arg_2"	"timestamptz"	7	0	1	2
4548	880	"res_0"	"timestamptz"	7	0	0	0
4549	880	"arg_1"	"decimal"	2	0	1	1
4550	880	"arg_2"	"timestamptz"	7	0	1	2
4551	881	"res_0"	"timestamptz"	7	0	0	0
4552	881	"arg_1"	"decimal"	4	0	1	1
4553	881	"arg_2"	"timestamptz"	7	0	1	2
4554	882	"res_0"	"timestamptz"	7	0	0	0
4555	882	"arg_1"	"decimal"	9	0	1	1
4556	882	"arg_2"	"timestamptz"	7	0	1	2
4557	883	"res_0"	"timestamptz"	7	0	0	0
4558	883	"arg_1"	"decimal"	18	0	1	1
4559	883	"arg_2"	"timestamptz"	7	0	1	2
4560	884	"res_0"	"timestamptz"	7	0	0	0
4561	884	"arg_1"	"decimal"	39	0	1	1
4562	884	"arg_2"	"timestamptz"	7	0	1	2
4563	885	"res_0"	"timestamptz"	7	0	0	0
4564	885	"arg_1"	"real"	24	0	1	1
4565	885	"arg_2"	"timestamptz"	7	0	1	2
4566	886	"res_0"	"timestamptz"	7	0	0	0
4567	886	"arg_1"	"double"	53	0	1	1
4568	886	"arg_2"	"timestamptz"	7	0	1	2
4569	887	"res_0"	"timestamptz"	7	0	0	0
4570	887	"arg_1"	"month_interval"	32	0	1	1
4571	887	"arg_2"	"timestamptz"	7	0	1	2
4572	888	"res_0"	"timestamptz"	7	0	0	0
4573	888	"arg_1"	"sec_interval"	13	0	1	1
4574	888	"arg_2"	"timestamptz"	7	0	1	2
4575	889	"res_0"	"timestamptz"	7	0	0	0
4576	889	"arg_1"	"time"	7	0	1	1
4577	889	"arg_2"	"timestamptz"	7	0	1	2
4578	890	"res_0"	"timestamptz"	7	0	0	0
4579	890	"arg_1"	"timetz"	7	0	1	1
4580	890	"arg_2"	"timestamptz"	7	0	1	2
4581	891	"res_0"	"timestamptz"	7	0	0	0
4582	891	"arg_1"	"date"	0	0	1	1
4583	891	"arg_2"	"timestamptz"	7	0	1	2
4584	892	"res_0"	"timestamptz"	7	0	0	0
4585	892	"arg_1"	"timestamp"	7	0	1	1
4586	892	"arg_2"	"timestamptz"	7	0	1	2
4587	893	"res_0"	"timestamptz"	7	0	0	0
4588	893	"arg_1"	"timestamptz"	7	0	1	1
4589	893	"arg_2"	"timestamptz"	7	0	1	2
4590	894	"res_0"	"timestamptz"	7	0	0	0
4591	894	"arg_1"	"blob"	0	0	1	1
4592	894	"arg_2"	"timestamptz"	7	0	1	2
4593	895	"res_0"	"blob"	0	0	0	0
4594	895	"arg_1"	"oid"	63	0	1	1
4595	895	"arg_2"	"blob"	0	0	1	2
4596	896	"res_0"	"blob"	0	0	0	0
4597	896	"arg_1"	"tinyint"	8	0	1	1
4598	896	"arg_2"	"blob"	0	0	1	2
4599	897	"res_0"	"blob"	0	0	0	0
4600	897	"arg_1"	"smallint"	16	0	1	1
4601	897	"arg_2"	"blob"	0	0	1	2
4602	898	"res_0"	"blob"	0	0	0	0
4603	898	"arg_1"	"int"	32	0	1	1
4604	898	"arg_2"	"blob"	0	0	1	2
4605	899	"res_0"	"blob"	0	0	0	0
4606	899	"arg_1"	"bigint"	64	0	1	1
4607	899	"arg_2"	"blob"	0	0	1	2
4608	900	"res_0"	"blob"	0	0	0	0
4609	900	"arg_1"	"hugeint"	128	0	1	1
4610	900	"arg_2"	"blob"	0	0	1	2
4611	901	"res_0"	"blob"	0	0	0	0
4612	901	"arg_1"	"decimal"	2	0	1	1
4613	901	"arg_2"	"blob"	0	0	1	2
4614	902	"res_0"	"blob"	0	0	0	0
4615	902	"arg_1"	"decimal"	4	0	1	1
4616	902	"arg_2"	"blob"	0	0	1	2
4617	903	"res_0"	"blob"	0	0	0	0
4618	903	"arg_1"	"decimal"	9	0	1	1
4619	903	"arg_2"	"blob"	0	0	1	2
4620	904	"res_0"	"blob"	0	0	0	0
4621	904	"arg_1"	"decimal"	18	0	1	1
4622	904	"arg_2"	"blob"	0	0	1	2
4623	905	"res_0"	"blob"	0	0	0	0
4624	905	"arg_1"	"decimal"	39	0	1	1
4625	905	"arg_2"	"blob"	0	0	1	2
4626	906	"res_0"	"blob"	0	0	0	0
4627	906	"arg_1"	"real"	24	0	1	1
4628	906	"arg_2"	"blob"	0	0	1	2
4629	907	"res_0"	"blob"	0	0	0	0
4630	907	"arg_1"	"double"	53	0	1	1
4631	907	"arg_2"	"blob"	0	0	1	2
4632	908	"res_0"	"blob"	0	0	0	0
4633	908	"arg_1"	"month_interval"	32	0	1	1
4634	908	"arg_2"	"blob"	0	0	1	2
4635	909	"res_0"	"blob"	0	0	0	0
4636	909	"arg_1"	"sec_interval"	13	0	1	1
4637	909	"arg_2"	"blob"	0	0	1	2
4638	910	"res_0"	"blob"	0	0	0	0
4639	910	"arg_1"	"time"	7	0	1	1
4640	910	"arg_2"	"blob"	0	0	1	2
4641	911	"res_0"	"blob"	0	0	0	0
4642	911	"arg_1"	"timetz"	7	0	1	1
4643	911	"arg_2"	"blob"	0	0	1	2
4644	912	"res_0"	"blob"	0	0	0	0
4645	912	"arg_1"	"date"	0	0	1	1
4646	912	"arg_2"	"blob"	0	0	1	2
4647	913	"res_0"	"blob"	0	0	0	0
4648	913	"arg_1"	"timestamp"	7	0	1	1
4649	913	"arg_2"	"blob"	0	0	1	2
4650	914	"res_0"	"blob"	0	0	0	0
4651	914	"arg_1"	"timestamptz"	7	0	1	1
4652	914	"arg_2"	"blob"	0	0	1	2
4653	915	"res_0"	"blob"	0	0	0	0
4654	915	"arg_1"	"blob"	0	0	1	1
4655	915	"arg_2"	"blob"	0	0	1	2
4656	916	"res_0"	"real"	24	0	0	0
4657	916	"arg_1"	"real"	24	0	1	1
4658	916	"arg_2"	"real"	24	0	1	2
4659	917	"res_0"	"real"	24	0	0	0
4660	917	"arg_1"	"real"	24	0	1	1
4661	918	"res_0"	"real"	24	0	0	0
4662	918	"arg_1"	"real"	24	0	1	1
4663	919	"res_0"	"real"	24	0	0	0
4664	919	"arg_1"	"real"	24	0	1	1
4665	920	"res_0"	"real"	24	0	0	0
4666	920	"arg_1"	"real"	24	0	1	1
4667	921	"res_0"	"real"	24	0	0	0
4668	921	"arg_1"	"real"	24	0	1	1
4669	922	"res_0"	"real"	24	0	0	0
4670	922	"arg_1"	"real"	24	0	1	1
4671	923	"res_0"	"real"	24	0	0	0
4672	923	"arg_1"	"real"	24	0	1	1
4673	924	"res_0"	"real"	24	0	0	0
4674	924	"arg_1"	"real"	24	0	1	1
4675	925	"res_0"	"real"	24	0	0	0
4676	925	"arg_1"	"real"	24	0	1	1
4677	926	"res_0"	"real"	24	0	0	0
4678	926	"arg_1"	"real"	24	0	1	1
4679	926	"arg_2"	"real"	24	0	1	2
4680	927	"res_0"	"real"	24	0	0	0
4681	927	"arg_1"	"real"	24	0	1	1
4682	928	"res_0"	"real"	24	0	0	0
4683	928	"arg_1"	"real"	24	0	1	1
4684	929	"res_0"	"real"	24	0	0	0
4685	929	"arg_1"	"real"	24	0	1	1
4686	930	"res_0"	"real"	24	0	0	0
4687	930	"arg_1"	"real"	24	0	1	1
4688	931	"res_0"	"real"	24	0	0	0
4689	931	"arg_1"	"real"	24	0	1	1
4690	932	"res_0"	"real"	24	0	0	0
4691	932	"arg_1"	"real"	24	0	1	1
4692	933	"res_0"	"real"	24	0	0	0
4693	933	"arg_1"	"real"	24	0	1	1
4694	934	"res_0"	"real"	24	0	0	0
4695	934	"arg_1"	"real"	24	0	1	1
4696	935	"res_0"	"double"	53	0	0	0
4697	935	"arg_1"	"double"	53	0	1	1
4698	935	"arg_2"	"double"	53	0	1	2
4699	936	"res_0"	"double"	53	0	0	0
4700	936	"arg_1"	"double"	53	0	1	1
4701	937	"res_0"	"double"	53	0	0	0
4702	937	"arg_1"	"double"	53	0	1	1
4703	938	"res_0"	"double"	53	0	0	0
4704	938	"arg_1"	"double"	53	0	1	1
4705	939	"res_0"	"double"	53	0	0	0
4706	939	"arg_1"	"double"	53	0	1	1
4707	940	"res_0"	"double"	53	0	0	0
4708	940	"arg_1"	"double"	53	0	1	1
4709	941	"res_0"	"double"	53	0	0	0
4710	941	"arg_1"	"double"	53	0	1	1
4711	942	"res_0"	"double"	53	0	0	0
4712	942	"arg_1"	"double"	53	0	1	1
4713	943	"res_0"	"double"	53	0	0	0
4714	943	"arg_1"	"double"	53	0	1	1
4715	944	"res_0"	"double"	53	0	0	0
4716	944	"arg_1"	"double"	53	0	1	1
4717	945	"res_0"	"double"	53	0	0	0
4718	945	"arg_1"	"double"	53	0	1	1
4719	945	"arg_2"	"double"	53	0	1	2
4720	946	"res_0"	"double"	53	0	0	0
4721	946	"arg_1"	"double"	53	0	1	1
4722	947	"res_0"	"double"	53	0	0	0
4723	947	"arg_1"	"double"	53	0	1	1
4724	948	"res_0"	"double"	53	0	0	0
4725	948	"arg_1"	"double"	53	0	1	1
4726	949	"res_0"	"double"	53	0	0	0
4727	949	"arg_1"	"double"	53	0	1	1
4728	950	"res_0"	"double"	53	0	0	0
4729	950	"arg_1"	"double"	53	0	1	1
4730	951	"res_0"	"double"	53	0	0	0
4731	951	"arg_1"	"double"	53	0	1	1
4732	952	"res_0"	"double"	53	0	0	0
4733	952	"arg_1"	"double"	53	0	1	1
4734	953	"res_0"	"double"	53	0	0	0
4735	953	"arg_1"	"double"	53	0	1	1
4736	954	"res_0"	"double"	53	0	0	0
4737	955	"res_0"	"int"	32	0	0	0
4738	956	"res_0"	"int"	32	0	0	0
4739	956	"arg_1"	"int"	32	0	1	1
4740	957	"res_0"	"date"	0	0	0	0
4741	958	"res_0"	"date"	0	0	0	0
4742	959	"res_0"	"timetz"	7	0	0	0
4743	960	"res_0"	"timetz"	7	0	0	0
4744	961	"res_0"	"timestamptz"	7	0	0	0
4745	962	"res_0"	"time"	7	0	0	0
4746	963	"res_0"	"timestamp"	7	0	0	0
4747	964	"res_0"	"month_interval"	32	0	0	0
4748	964	"arg_1"	"date"	0	0	1	1
4749	964	"arg_2"	"date"	0	0	1	2
4750	965	"res_0"	"sec_interval"	13	0	0	0
4751	965	"arg_1"	"timetz"	7	0	1	1
4752	965	"arg_2"	"timetz"	7	0	1	2
4753	966	"res_0"	"sec_interval"	13	0	0	0
4754	966	"arg_1"	"time"	7	0	1	1
4755	966	"arg_2"	"time"	7	0	1	2
4756	967	"res_0"	"sec_interval"	13	0	0	0
4757	967	"arg_1"	"timestamptz"	7	0	1	1
4758	967	"arg_2"	"timestamptz"	7	0	1	2
4759	968	"res_0"	"sec_interval"	13	0	0	0
4760	968	"arg_1"	"timestamp"	7	0	1	1
4761	968	"arg_2"	"timestamp"	7	0	1	2
4762	969	"res_0"	"date"	0	0	0	0
4763	969	"arg_1"	"date"	0	0	1	1
4764	969	"arg_2"	"sec_interval"	13	0	1	2
4765	970	"res_0"	"date"	0	0	0	0
4766	970	"arg_1"	"date"	0	0	1	1
4767	970	"arg_2"	"month_interval"	32	0	1	2
4768	971	"res_0"	"time"	7	0	0	0
4769	971	"arg_1"	"time"	7	0	1	1
4770	971	"arg_2"	"sec_interval"	13	0	1	2
4771	972	"res_0"	"timetz"	7	0	0	0
4772	972	"arg_1"	"timetz"	7	0	1	1
4773	972	"arg_2"	"sec_interval"	13	0	1	2
4774	973	"res_0"	"timestamp"	7	0	0	0
4775	973	"arg_1"	"timestamp"	7	0	1	1
4776	973	"arg_2"	"sec_interval"	13	0	1	2
4777	974	"res_0"	"timestamp"	7	0	0	0
4778	974	"arg_1"	"timestamp"	7	0	1	1
4779	974	"arg_2"	"month_interval"	32	0	1	2
4780	975	"res_0"	"timestamptz"	7	0	0	0
4781	975	"arg_1"	"timestamptz"	7	0	1	1
4782	975	"arg_2"	"sec_interval"	13	0	1	2
4783	976	"res_0"	"timestamptz"	7	0	0	0
4784	976	"arg_1"	"timestamptz"	7	0	1	1
4785	976	"arg_2"	"month_interval"	32	0	1	2
4786	977	"res_0"	"date"	0	0	0	0
4787	977	"arg_1"	"date"	0	0	1	1
4788	977	"arg_2"	"sec_interval"	13	0	1	2
4789	978	"res_0"	"date"	0	0	0	0
4790	978	"arg_1"	"date"	0	0	1	1
4791	978	"arg_2"	"month_interval"	32	0	1	2
4792	979	"res_0"	"timestamp"	7	0	0	0
4793	979	"arg_1"	"timestamp"	7	0	1	1
4794	979	"arg_2"	"sec_interval"	13	0	1	2
4795	980	"res_0"	"timestamp"	7	0	0	0
4796	980	"arg_1"	"timestamp"	7	0	1	1
4797	980	"arg_2"	"month_interval"	32	0	1	2
4798	981	"res_0"	"timestamptz"	7	0	0	0
4799	981	"arg_1"	"timestamptz"	7	0	1	1
4800	981	"arg_2"	"sec_interval"	13	0	1	2
4801	982	"res_0"	"timestamptz"	7	0	0	0
4802	982	"arg_1"	"timestamptz"	7	0	1	1
4803	982	"arg_2"	"month_interval"	32	0	1	2
4804	983	"res_0"	"time"	7	0	0	0
4805	983	"arg_1"	"time"	7	0	1	1
4806	983	"arg_2"	"sec_interval"	13	0	1	2
4807	984	"res_0"	"timetz"	7	0	0	0
4808	984	"arg_1"	"timetz"	7	0	1	1
4809	984	"arg_2"	"sec_interval"	13	0	1	2
4810	985	"res_0"	"sec_interval"	13	0	0	0
4811	986	"res_0"	"int"	32	0	0	0
4812	986	"arg_1"	"date"	0	0	1	1
4813	987	"res_0"	"int"	32	0	0	0
4814	987	"arg_1"	"date"	0	0	1	1
4815	988	"res_0"	"int"	32	0	0	0
4816	988	"arg_1"	"date"	0	0	1	1
4817	989	"res_0"	"int"	32	0	0	0
4818	989	"arg_1"	"time"	7	0	1	1
4819	990	"res_0"	"int"	32	0	0	0
4820	990	"arg_1"	"time"	7	0	1	1
4821	991	"res_0"	"decimal"	9	3	0	0
4822	991	"arg_1"	"time"	7	0	1	1
4823	992	"res_0"	"int"	32	0	0	0
4824	992	"arg_1"	"timetz"	7	0	1	1
4825	993	"res_0"	"int"	32	0	0	0
4826	993	"arg_1"	"timetz"	7	0	1	1
4827	994	"res_0"	"decimal"	9	3	0	0
4828	994	"arg_1"	"timetz"	7	0	1	1
4829	995	"res_0"	"int"	32	0	0	0
4830	995	"arg_1"	"timestamp"	7	0	1	1
4831	996	"res_0"	"int"	32	0	0	0
4832	996	"arg_1"	"timestamp"	7	0	1	1
4833	997	"res_0"	"int"	32	0	0	0
4834	997	"arg_1"	"timestamp"	7	0	1	1
4835	998	"res_0"	"int"	32	0	0	0
4836	998	"arg_1"	"timestamp"	7	0	1	1
4837	999	"res_0"	"int"	32	0	0	0
4838	999	"arg_1"	"timestamp"	7	0	1	1
4839	1000	"res_0"	"decimal"	9	3	0	0
4840	1000	"arg_1"	"timestamp"	7	0	1	1
4841	1001	"res_0"	"int"	32	0	0	0
4842	1001	"arg_1"	"timestamptz"	7	0	1	1
4843	1002	"res_0"	"int"	32	0	0	0
4844	1002	"arg_1"	"timestamptz"	7	0	1	1
4845	1003	"res_0"	"int"	32	0	0	0
4846	1003	"arg_1"	"timestamptz"	7	0	1	1
4847	1004	"res_0"	"int"	32	0	0	0
4848	1004	"arg_1"	"timestamptz"	7	0	1	1
4849	1005	"res_0"	"int"	32	0	0	0
4850	1005	"arg_1"	"timestamptz"	7	0	1	1
4851	1006	"res_0"	"decimal"	9	3	0	0
4852	1006	"arg_1"	"timestamptz"	7	0	1	1
4853	1007	"res_0"	"int"	32	0	0	0
4854	1007	"arg_1"	"month_interval"	32	0	1	1
4855	1008	"res_0"	"int"	32	0	0	0
4856	1008	"arg_1"	"month_interval"	32	0	1	1
4857	1009	"res_0"	"bigint"	64	0	0	0
4858	1009	"arg_1"	"sec_interval"	13	0	1	1
4859	1010	"res_0"	"int"	32	0	0	0
4860	1010	"arg_1"	"sec_interval"	13	0	1	1
4861	1011	"res_0"	"int"	32	0	0	0
4862	1011	"arg_1"	"sec_interval"	13	0	1	1
4863	1012	"res_0"	"int"	32	0	0	0
4864	1012	"arg_1"	"sec_interval"	13	0	1	1
4865	1013	"res_0"	"int"	32	0	0	0
4866	1013	"arg_1"	"date"	0	0	1	1
4867	1014	"res_0"	"int"	32	0	0	0
4868	1014	"arg_1"	"date"	0	0	1	1
4869	1015	"res_0"	"int"	32	0	0	0
4870	1015	"arg_1"	"date"	0	0	1	1
4871	1016	"res_0"	"int"	32	0	0	0
4872	1016	"arg_1"	"date"	0	0	1	1
4873	1017	"res_0"	"int"	32	0	0	0
4874	1017	"arg_1"	"date"	0	0	1	1
4875	1018	"res_0"	"bigint"	64	0	0	0
4876	1018	"arg_1"	"varchar"	0	0	1	1
4877	1018	"arg_2"	"varchar"	0	0	1	2
4878	1019	"res_0"	"bigint"	64	0	0	0
4879	1019	"arg_1"	"varchar"	0	0	1	1
4880	1019	"arg_2"	"varchar"	0	0	1	2
4881	1020	"res_0"	"bigint"	64	0	0	0
4882	1020	"arg_1"	"varchar"	0	0	1	1
4883	1020	"arg_2"	"varchar"	0	0	1	2
4884	1020	"arg_3"	"bigint"	64	0	1	3
4885	1021	"res_0"	"tinyint"	8	0	0	0
4886	1021	"arg_1"	"char"	0	0	1	1
4887	1021	"arg_2"	"boolean"	1	0	1	2
4888	1022	"res_0"	"smallint"	16	0	0	0
4889	1022	"arg_1"	"char"	0	0	1	1
4890	1022	"arg_2"	"boolean"	1	0	1	2
4891	1023	"res_0"	"int"	32	0	0	0
4892	1023	"arg_1"	"char"	0	0	1	1
4893	1023	"arg_2"	"boolean"	1	0	1	2
4894	1024	"res_0"	"char"	0	0	0	0
4895	1024	"arg_1"	"char"	0	0	1	1
4896	1025	"res_0"	"int"	32	0	0	0
4897	1025	"arg_1"	"char"	0	0	1	1
4898	1025	"arg_2"	"char"	0	0	1	2
4899	1026	"res_0"	"int"	32	0	0	0
4900	1026	"arg_1"	"char"	0	0	1	1
4901	1026	"arg_2"	"char"	0	0	1	2
4902	1026	"arg_3"	"int"	32	0	1	3
4903	1027	"res_0"	"char"	0	0	0	0
4904	1027	"arg_1"	"char"	0	0	1	1
4905	1027	"arg_2"	"char"	0	0	1	2
4906	1027	"arg_3"	"int"	32	0	1	3
4907	1028	"res_0"	"char"	0	0	0	0
4908	1028	"arg_1"	"char"	0	0	1	1
4909	1028	"arg_2"	"int"	32	0	1	2
4910	1029	"res_0"	"char"	0	0	0	0
4911	1029	"arg_1"	"char"	0	0	1	1
4912	1029	"arg_2"	"int"	32	0	1	2
4913	1029	"arg_3"	"int"	32	0	1	3
4914	1030	"res_0"	"boolean"	1	0	0	0
4915	1030	"arg_1"	"char"	0	0	1	1
4916	1030	"arg_2"	"char"	0	0	1	2
4917	1031	"res_0"	"boolean"	1	0	0	0
4918	1031	"arg_1"	"char"	0	0	1	1
4919	1031	"arg_2"	"char"	0	0	1	2
4920	1031	"arg_3"	"char"	0	0	1	3
4921	1032	"res_0"	"boolean"	1	0	0	0
4922	1032	"arg_1"	"char"	0	0	1	1
4923	1032	"arg_2"	"char"	0	0	1	2
4924	1033	"res_0"	"boolean"	1	0	0	0
4925	1033	"arg_1"	"char"	0	0	1	1
4926	1033	"arg_2"	"char"	0	0	1	2
4927	1033	"arg_3"	"char"	0	0	1	3
4928	1034	"res_0"	"boolean"	1	0	0	0
4929	1034	"arg_1"	"char"	0	0	1	1
4930	1034	"arg_2"	"char"	0	0	1	2
4931	1035	"res_0"	"boolean"	1	0	0	0
4932	1035	"arg_1"	"char"	0	0	1	1
4933	1035	"arg_2"	"char"	0	0	1	2
4934	1035	"arg_3"	"char"	0	0	1	3
4935	1036	"res_0"	"boolean"	1	0	0	0
4936	1036	"arg_1"	"char"	0	0	1	1
4937	1036	"arg_2"	"char"	0	0	1	2
4938	1037	"res_0"	"boolean"	1	0	0	0
4939	1037	"arg_1"	"char"	0	0	1	1
4940	1037	"arg_2"	"char"	0	0	1	2
4941	1037	"arg_3"	"char"	0	0	1	3
4942	1038	"res_0"	"int"	32	0	0	0
4943	1038	"arg_1"	"char"	0	0	1	1
4944	1038	"arg_2"	"char"	0	0	1	2
4945	1039	"res_0"	"char"	0	0	0	0
4946	1039	"arg_1"	"char"	0	0	1	1
4947	1039	"arg_2"	"int"	32	0	1	2
4948	1040	"res_0"	"char"	0	0	0	0
4949	1040	"arg_1"	"char"	0	0	1	1
4950	1040	"arg_2"	"char"	0	0	1	2
4951	1041	"res_0"	"int"	32	0	0	0
4952	1041	"arg_1"	"char"	0	0	1	1
4953	1042	"res_0"	"char"	0	0	0	0
4954	1042	"arg_1"	"int"	32	0	1	1
4955	1043	"res_0"	"int"	32	0	0	0
4956	1043	"arg_1"	"char"	0	0	1	1
4957	1044	"res_0"	"char"	0	0	0	0
4958	1044	"arg_1"	"char"	0	0	1	1
4959	1044	"arg_2"	"int"	32	0	1	2
4960	1045	"res_0"	"char"	0	0	0	0
4961	1045	"arg_1"	"char"	0	0	1	1
4962	1045	"arg_2"	"int"	32	0	1	2
4963	1046	"res_0"	"char"	0	0	0	0
4964	1046	"arg_1"	"char"	0	0	1	1
4965	1047	"res_0"	"char"	0	0	0	0
4966	1047	"arg_1"	"char"	0	0	1	1
4967	1048	"res_0"	"char"	0	0	0	0
4968	1048	"arg_1"	"char"	0	0	1	1
4969	1049	"res_0"	"char"	0	0	0	0
4970	1049	"arg_1"	"char"	0	0	1	1
4971	1050	"res_0"	"char"	0	0	0	0
4972	1050	"arg_1"	"char"	0	0	1	1
4973	1051	"res_0"	"char"	0	0	0	0
4974	1051	"arg_1"	"char"	0	0	1	1
4975	1051	"arg_2"	"char"	0	0	1	2
4976	1052	"res_0"	"char"	0	0	0	0
4977	1052	"arg_1"	"char"	0	0	1	1
4978	1053	"res_0"	"char"	0	0	0	0
4979	1053	"arg_1"	"char"	0	0	1	1
4980	1053	"arg_2"	"char"	0	0	1	2
4981	1054	"res_0"	"char"	0	0	0	0
4982	1054	"arg_1"	"char"	0	0	1	1
4983	1055	"res_0"	"char"	0	0	0	0
4984	1055	"arg_1"	"char"	0	0	1	1
4985	1055	"arg_2"	"char"	0	0	1	2
4986	1056	"res_0"	"char"	0	0	0	0
4987	1056	"arg_1"	"char"	0	0	1	1
4988	1056	"arg_2"	"int"	32	0	1	2
4989	1057	"res_0"	"char"	0	0	0	0
4990	1057	"arg_1"	"char"	0	0	1	1
4991	1057	"arg_2"	"int"	32	0	1	2
4992	1057	"arg_3"	"char"	0	0	1	3
4993	1058	"res_0"	"char"	0	0	0	0
4994	1058	"arg_1"	"char"	0	0	1	1
4995	1058	"arg_2"	"int"	32	0	1	2
4996	1059	"res_0"	"char"	0	0	0	0
4997	1059	"arg_1"	"char"	0	0	1	1
4998	1059	"arg_2"	"int"	32	0	1	2
4999	1059	"arg_3"	"char"	0	0	1	3
5000	1060	"res_0"	"char"	0	0	0	0
5001	1060	"arg_1"	"char"	0	0	1	1
5002	1060	"arg_2"	"int"	32	0	1	2
5003	1060	"arg_3"	"int"	32	0	1	3
5004	1060	"arg_4"	"char"	0	0	1	4
5005	1061	"res_0"	"char"	0	0	0	0
5006	1061	"arg_1"	"char"	0	0	1	1
5007	1061	"arg_2"	"char"	0	0	1	2
5008	1061	"arg_3"	"char"	0	0	1	3
5009	1062	"res_0"	"char"	0	0	0	0
5010	1062	"arg_1"	"char"	0	0	1	1
5011	1062	"arg_2"	"int"	32	0	1	2
5012	1063	"res_0"	"char"	0	0	0	0
5013	1063	"arg_1"	"int"	32	0	1	1
5014	1064	"res_0"	"int"	32	0	0	0
5015	1064	"arg_1"	"char"	0	0	1	1
5016	1065	"res_0"	"int"	32	0	0	0
5017	1065	"arg_1"	"char"	0	0	1	1
5018	1066	"res_0"	"int"	32	0	0	0
5019	1066	"arg_1"	"char"	0	0	1	1
5020	1067	"res_0"	"char"	0	0	0	0
5021	1067	"arg_1"	"char"	0	0	1	1
5022	1068	"res_0"	"int"	32	0	0	0
5023	1068	"arg_1"	"char"	0	0	1	1
5024	1068	"arg_2"	"char"	0	0	1	2
5025	1069	"res_0"	"int"	32	0	0	0
5026	1069	"arg_1"	"char"	0	0	1	1
5027	1069	"arg_2"	"char"	0	0	1	2
5028	1070	"res_0"	"int"	32	0	0	0
5029	1070	"arg_1"	"char"	0	0	1	1
5030	1070	"arg_2"	"char"	0	0	1	2
5031	1071	"res_0"	"double"	53	0	0	0
5032	1071	"arg_1"	"char"	0	0	1	1
5033	1071	"arg_2"	"char"	0	0	1	2
5034	1072	"res_0"	"char"	0	0	0	0
5035	1072	"arg_1"	"char"	0	0	1	1
5036	1073	"res_0"	"int"	32	0	0	0
5037	1073	"arg_1"	"char"	0	0	1	1
5038	1073	"arg_2"	"char"	0	0	1	2
5039	1074	"res_0"	"int"	32	0	0	0
5040	1074	"arg_1"	"char"	0	0	1	1
5041	1074	"arg_2"	"char"	0	0	1	2
5042	1074	"arg_3"	"int"	32	0	1	3
5043	1074	"arg_4"	"int"	32	0	1	4
5044	1074	"arg_5"	"int"	32	0	1	5
5045	1075	"res_0"	"tinyint"	8	0	0	0
5046	1075	"arg_1"	"varchar"	0	0	1	1
5047	1075	"arg_2"	"boolean"	1	0	1	2
5048	1076	"res_0"	"smallint"	16	0	0	0
5049	1076	"arg_1"	"varchar"	0	0	1	1
5050	1076	"arg_2"	"boolean"	1	0	1	2
5051	1077	"res_0"	"int"	32	0	0	0
5052	1077	"arg_1"	"varchar"	0	0	1	1
5053	1077	"arg_2"	"boolean"	1	0	1	2
5054	1078	"res_0"	"varchar"	0	0	0	0
5055	1078	"arg_1"	"varchar"	0	0	1	1
5056	1079	"res_0"	"int"	32	0	0	0
5057	1079	"arg_1"	"varchar"	0	0	1	1
5058	1079	"arg_2"	"varchar"	0	0	1	2
5059	1080	"res_0"	"int"	32	0	0	0
5060	1080	"arg_1"	"varchar"	0	0	1	1
5061	1080	"arg_2"	"varchar"	0	0	1	2
5062	1080	"arg_3"	"int"	32	0	1	3
5063	1081	"res_0"	"varchar"	0	0	0	0
5064	1081	"arg_1"	"varchar"	0	0	1	1
5065	1081	"arg_2"	"varchar"	0	0	1	2
5066	1081	"arg_3"	"int"	32	0	1	3
5067	1082	"res_0"	"varchar"	0	0	0	0
5068	1082	"arg_1"	"varchar"	0	0	1	1
5069	1082	"arg_2"	"int"	32	0	1	2
5070	1083	"res_0"	"varchar"	0	0	0	0
5071	1083	"arg_1"	"varchar"	0	0	1	1
5072	1083	"arg_2"	"int"	32	0	1	2
5073	1083	"arg_3"	"int"	32	0	1	3
5074	1084	"res_0"	"boolean"	1	0	0	0
5075	1084	"arg_1"	"varchar"	0	0	1	1
5076	1084	"arg_2"	"varchar"	0	0	1	2
5077	1085	"res_0"	"boolean"	1	0	0	0
5078	1085	"arg_1"	"varchar"	0	0	1	1
5079	1085	"arg_2"	"varchar"	0	0	1	2
5080	1085	"arg_3"	"varchar"	0	0	1	3
5081	1086	"res_0"	"boolean"	1	0	0	0
5082	1086	"arg_1"	"varchar"	0	0	1	1
5083	1086	"arg_2"	"varchar"	0	0	1	2
5084	1087	"res_0"	"boolean"	1	0	0	0
5085	1087	"arg_1"	"varchar"	0	0	1	1
5086	1087	"arg_2"	"varchar"	0	0	1	2
5087	1087	"arg_3"	"varchar"	0	0	1	3
5088	1088	"res_0"	"boolean"	1	0	0	0
5089	1088	"arg_1"	"varchar"	0	0	1	1
5090	1088	"arg_2"	"varchar"	0	0	1	2
5091	1089	"res_0"	"boolean"	1	0	0	0
5092	1089	"arg_1"	"varchar"	0	0	1	1
5093	1089	"arg_2"	"varchar"	0	0	1	2
5094	1089	"arg_3"	"varchar"	0	0	1	3
5095	1090	"res_0"	"boolean"	1	0	0	0
5096	1090	"arg_1"	"varchar"	0	0	1	1
5097	1090	"arg_2"	"varchar"	0	0	1	2
5098	1091	"res_0"	"boolean"	1	0	0	0
5099	1091	"arg_1"	"varchar"	0	0	1	1
5100	1091	"arg_2"	"varchar"	0	0	1	2
5101	1091	"arg_3"	"varchar"	0	0	1	3
5102	1092	"res_0"	"int"	32	0	0	0
5103	1092	"arg_1"	"varchar"	0	0	1	1
5104	1092	"arg_2"	"varchar"	0	0	1	2
5105	1093	"res_0"	"varchar"	0	0	0	0
5106	1093	"arg_1"	"varchar"	0	0	1	1
5107	1093	"arg_2"	"int"	32	0	1	2
5108	1094	"res_0"	"varchar"	0	0	0	0
5109	1094	"arg_1"	"varchar"	0	0	1	1
5110	1094	"arg_2"	"varchar"	0	0	1	2
5111	1095	"res_0"	"int"	32	0	0	0
5112	1095	"arg_1"	"varchar"	0	0	1	1
5113	1096	"res_0"	"varchar"	0	0	0	0
5114	1096	"arg_1"	"int"	32	0	1	1
5115	1097	"res_0"	"int"	32	0	0	0
5116	1097	"arg_1"	"varchar"	0	0	1	1
5117	1098	"res_0"	"varchar"	0	0	0	0
5118	1098	"arg_1"	"varchar"	0	0	1	1
5119	1098	"arg_2"	"int"	32	0	1	2
5120	1099	"res_0"	"varchar"	0	0	0	0
5121	1099	"arg_1"	"varchar"	0	0	1	1
5122	1099	"arg_2"	"int"	32	0	1	2
5123	1100	"res_0"	"varchar"	0	0	0	0
5124	1100	"arg_1"	"varchar"	0	0	1	1
5125	1101	"res_0"	"varchar"	0	0	0	0
5126	1101	"arg_1"	"varchar"	0	0	1	1
5127	1102	"res_0"	"varchar"	0	0	0	0
5128	1102	"arg_1"	"varchar"	0	0	1	1
5129	1103	"res_0"	"varchar"	0	0	0	0
5130	1103	"arg_1"	"varchar"	0	0	1	1
5131	1104	"res_0"	"varchar"	0	0	0	0
5132	1104	"arg_1"	"varchar"	0	0	1	1
5133	1105	"res_0"	"varchar"	0	0	0	0
5134	1105	"arg_1"	"varchar"	0	0	1	1
5135	1105	"arg_2"	"varchar"	0	0	1	2
5136	1106	"res_0"	"varchar"	0	0	0	0
5137	1106	"arg_1"	"varchar"	0	0	1	1
5138	1107	"res_0"	"varchar"	0	0	0	0
5139	1107	"arg_1"	"varchar"	0	0	1	1
5140	1107	"arg_2"	"varchar"	0	0	1	2
5141	1108	"res_0"	"varchar"	0	0	0	0
5142	1108	"arg_1"	"varchar"	0	0	1	1
5143	1109	"res_0"	"varchar"	0	0	0	0
5144	1109	"arg_1"	"varchar"	0	0	1	1
5145	1109	"arg_2"	"varchar"	0	0	1	2
5146	1110	"res_0"	"varchar"	0	0	0	0
5147	1110	"arg_1"	"varchar"	0	0	1	1
5148	1110	"arg_2"	"int"	32	0	1	2
5149	1111	"res_0"	"varchar"	0	0	0	0
5150	1111	"arg_1"	"varchar"	0	0	1	1
5151	1111	"arg_2"	"int"	32	0	1	2
5152	1111	"arg_3"	"varchar"	0	0	1	3
5153	1112	"res_0"	"varchar"	0	0	0	0
5154	1112	"arg_1"	"varchar"	0	0	1	1
5155	1112	"arg_2"	"int"	32	0	1	2
5156	1113	"res_0"	"varchar"	0	0	0	0
5157	1113	"arg_1"	"varchar"	0	0	1	1
5158	1113	"arg_2"	"int"	32	0	1	2
5159	1113	"arg_3"	"varchar"	0	0	1	3
5160	1114	"res_0"	"varchar"	0	0	0	0
5161	1114	"arg_1"	"varchar"	0	0	1	1
5162	1114	"arg_2"	"int"	32	0	1	2
5163	1114	"arg_3"	"int"	32	0	1	3
5164	1114	"arg_4"	"varchar"	0	0	1	4
5165	1115	"res_0"	"varchar"	0	0	0	0
5166	1115	"arg_1"	"varchar"	0	0	1	1
5167	1115	"arg_2"	"varchar"	0	0	1	2
5168	1115	"arg_3"	"varchar"	0	0	1	3
5169	1116	"res_0"	"varchar"	0	0	0	0
5170	1116	"arg_1"	"varchar"	0	0	1	1
5171	1116	"arg_2"	"int"	32	0	1	2
5172	1117	"res_0"	"varchar"	0	0	0	0
5173	1117	"arg_1"	"int"	32	0	1	1
5174	1118	"res_0"	"int"	32	0	0	0
5175	1118	"arg_1"	"varchar"	0	0	1	1
5176	1119	"res_0"	"int"	32	0	0	0
5177	1119	"arg_1"	"varchar"	0	0	1	1
5178	1120	"res_0"	"int"	32	0	0	0
5179	1120	"arg_1"	"varchar"	0	0	1	1
5180	1121	"res_0"	"varchar"	0	0	0	0
5181	1121	"arg_1"	"varchar"	0	0	1	1
5182	1122	"res_0"	"int"	32	0	0	0
5183	1122	"arg_1"	"varchar"	0	0	1	1
5184	1122	"arg_2"	"varchar"	0	0	1	2
5185	1123	"res_0"	"int"	32	0	0	0
5186	1123	"arg_1"	"varchar"	0	0	1	1
5187	1123	"arg_2"	"varchar"	0	0	1	2
5188	1124	"res_0"	"int"	32	0	0	0
5189	1124	"arg_1"	"varchar"	0	0	1	1
5190	1124	"arg_2"	"varchar"	0	0	1	2
5191	1125	"res_0"	"double"	53	0	0	0
5192	1125	"arg_1"	"varchar"	0	0	1	1
5193	1125	"arg_2"	"varchar"	0	0	1	2
5194	1126	"res_0"	"varchar"	0	0	0	0
5195	1126	"arg_1"	"varchar"	0	0	1	1
5196	1127	"res_0"	"int"	32	0	0	0
5197	1127	"arg_1"	"varchar"	0	0	1	1
5198	1127	"arg_2"	"varchar"	0	0	1	2
5199	1128	"res_0"	"int"	32	0	0	0
5200	1128	"arg_1"	"varchar"	0	0	1	1
5201	1128	"arg_2"	"varchar"	0	0	1	2
5202	1128	"arg_3"	"int"	32	0	1	3
5203	1128	"arg_4"	"int"	32	0	1	4
5204	1128	"arg_5"	"int"	32	0	1	5
5205	1129	"res_0"	"tinyint"	8	0	0	0
5206	1129	"arg_1"	"clob"	0	0	1	1
5207	1129	"arg_2"	"boolean"	1	0	1	2
5208	1130	"res_0"	"smallint"	16	0	0	0
5209	1130	"arg_1"	"clob"	0	0	1	1
5210	1130	"arg_2"	"boolean"	1	0	1	2
5211	1131	"res_0"	"int"	32	0	0	0
5212	1131	"arg_1"	"clob"	0	0	1	1
5213	1131	"arg_2"	"boolean"	1	0	1	2
5214	1132	"res_0"	"clob"	0	0	0	0
5215	1132	"arg_1"	"clob"	0	0	1	1
5216	1133	"res_0"	"int"	32	0	0	0
5217	1133	"arg_1"	"clob"	0	0	1	1
5218	1133	"arg_2"	"clob"	0	0	1	2
5219	1134	"res_0"	"int"	32	0	0	0
5220	1134	"arg_1"	"clob"	0	0	1	1
5221	1134	"arg_2"	"clob"	0	0	1	2
5222	1134	"arg_3"	"int"	32	0	1	3
5223	1135	"res_0"	"clob"	0	0	0	0
5224	1135	"arg_1"	"clob"	0	0	1	1
5225	1135	"arg_2"	"clob"	0	0	1	2
5226	1135	"arg_3"	"int"	32	0	1	3
5227	1136	"res_0"	"clob"	0	0	0	0
5228	1136	"arg_1"	"clob"	0	0	1	1
5229	1136	"arg_2"	"int"	32	0	1	2
5230	1137	"res_0"	"clob"	0	0	0	0
5231	1137	"arg_1"	"clob"	0	0	1	1
5232	1137	"arg_2"	"int"	32	0	1	2
5233	1137	"arg_3"	"int"	32	0	1	3
5234	1138	"res_0"	"boolean"	1	0	0	0
5235	1138	"arg_1"	"clob"	0	0	1	1
5236	1138	"arg_2"	"clob"	0	0	1	2
5237	1139	"res_0"	"boolean"	1	0	0	0
5238	1139	"arg_1"	"clob"	0	0	1	1
5239	1139	"arg_2"	"clob"	0	0	1	2
5240	1139	"arg_3"	"clob"	0	0	1	3
5241	1140	"res_0"	"boolean"	1	0	0	0
5242	1140	"arg_1"	"clob"	0	0	1	1
5243	1140	"arg_2"	"clob"	0	0	1	2
5244	1141	"res_0"	"boolean"	1	0	0	0
5245	1141	"arg_1"	"clob"	0	0	1	1
5246	1141	"arg_2"	"clob"	0	0	1	2
5247	1141	"arg_3"	"clob"	0	0	1	3
5248	1142	"res_0"	"boolean"	1	0	0	0
5249	1142	"arg_1"	"clob"	0	0	1	1
5250	1142	"arg_2"	"clob"	0	0	1	2
5251	1143	"res_0"	"boolean"	1	0	0	0
5252	1143	"arg_1"	"clob"	0	0	1	1
5253	1143	"arg_2"	"clob"	0	0	1	2
5254	1143	"arg_3"	"clob"	0	0	1	3
5255	1144	"res_0"	"boolean"	1	0	0	0
5256	1144	"arg_1"	"clob"	0	0	1	1
5257	1144	"arg_2"	"clob"	0	0	1	2
5258	1145	"res_0"	"boolean"	1	0	0	0
5259	1145	"arg_1"	"clob"	0	0	1	1
5260	1145	"arg_2"	"clob"	0	0	1	2
5261	1145	"arg_3"	"clob"	0	0	1	3
5262	1146	"res_0"	"int"	32	0	0	0
5263	1146	"arg_1"	"clob"	0	0	1	1
5264	1146	"arg_2"	"clob"	0	0	1	2
5265	1147	"res_0"	"clob"	0	0	0	0
5266	1147	"arg_1"	"clob"	0	0	1	1
5267	1147	"arg_2"	"int"	32	0	1	2
5268	1148	"res_0"	"clob"	0	0	0	0
5269	1148	"arg_1"	"clob"	0	0	1	1
5270	1148	"arg_2"	"clob"	0	0	1	2
5271	1149	"res_0"	"int"	32	0	0	0
5272	1149	"arg_1"	"clob"	0	0	1	1
5273	1150	"res_0"	"clob"	0	0	0	0
5274	1150	"arg_1"	"int"	32	0	1	1
5275	1151	"res_0"	"int"	32	0	0	0
5276	1151	"arg_1"	"clob"	0	0	1	1
5277	1152	"res_0"	"clob"	0	0	0	0
5278	1152	"arg_1"	"clob"	0	0	1	1
5279	1152	"arg_2"	"int"	32	0	1	2
5280	1153	"res_0"	"clob"	0	0	0	0
5281	1153	"arg_1"	"clob"	0	0	1	1
5282	1153	"arg_2"	"int"	32	0	1	2
5283	1154	"res_0"	"clob"	0	0	0	0
5284	1154	"arg_1"	"clob"	0	0	1	1
5285	1155	"res_0"	"clob"	0	0	0	0
5286	1155	"arg_1"	"clob"	0	0	1	1
5287	1156	"res_0"	"clob"	0	0	0	0
5288	1156	"arg_1"	"clob"	0	0	1	1
5289	1157	"res_0"	"clob"	0	0	0	0
5290	1157	"arg_1"	"clob"	0	0	1	1
5291	1158	"res_0"	"clob"	0	0	0	0
5292	1158	"arg_1"	"clob"	0	0	1	1
5293	1159	"res_0"	"clob"	0	0	0	0
5294	1159	"arg_1"	"clob"	0	0	1	1
5295	1159	"arg_2"	"clob"	0	0	1	2
5296	1160	"res_0"	"clob"	0	0	0	0
5297	1160	"arg_1"	"clob"	0	0	1	1
5298	1161	"res_0"	"clob"	0	0	0	0
5299	1161	"arg_1"	"clob"	0	0	1	1
5300	1161	"arg_2"	"clob"	0	0	1	2
5301	1162	"res_0"	"clob"	0	0	0	0
5302	1162	"arg_1"	"clob"	0	0	1	1
5303	1163	"res_0"	"clob"	0	0	0	0
5304	1163	"arg_1"	"clob"	0	0	1	1
5305	1163	"arg_2"	"clob"	0	0	1	2
5306	1164	"res_0"	"clob"	0	0	0	0
5307	1164	"arg_1"	"clob"	0	0	1	1
5308	1164	"arg_2"	"int"	32	0	1	2
5309	1165	"res_0"	"clob"	0	0	0	0
5310	1165	"arg_1"	"clob"	0	0	1	1
5311	1165	"arg_2"	"int"	32	0	1	2
5312	1165	"arg_3"	"clob"	0	0	1	3
5313	1166	"res_0"	"clob"	0	0	0	0
5314	1166	"arg_1"	"clob"	0	0	1	1
5315	1166	"arg_2"	"int"	32	0	1	2
5316	1167	"res_0"	"clob"	0	0	0	0
5317	1167	"arg_1"	"clob"	0	0	1	1
5318	1167	"arg_2"	"int"	32	0	1	2
5319	1167	"arg_3"	"clob"	0	0	1	3
5320	1168	"res_0"	"clob"	0	0	0	0
5321	1168	"arg_1"	"clob"	0	0	1	1
5322	1168	"arg_2"	"int"	32	0	1	2
5323	1168	"arg_3"	"int"	32	0	1	3
5324	1168	"arg_4"	"clob"	0	0	1	4
5325	1169	"res_0"	"clob"	0	0	0	0
5326	1169	"arg_1"	"clob"	0	0	1	1
5327	1169	"arg_2"	"clob"	0	0	1	2
5328	1169	"arg_3"	"clob"	0	0	1	3
5329	1170	"res_0"	"clob"	0	0	0	0
5330	1170	"arg_1"	"clob"	0	0	1	1
5331	1170	"arg_2"	"int"	32	0	1	2
5332	1171	"res_0"	"clob"	0	0	0	0
5333	1171	"arg_1"	"int"	32	0	1	1
5334	1172	"res_0"	"int"	32	0	0	0
5335	1172	"arg_1"	"clob"	0	0	1	1
5336	1173	"res_0"	"int"	32	0	0	0
5337	1173	"arg_1"	"clob"	0	0	1	1
5338	1174	"res_0"	"int"	32	0	0	0
5339	1174	"arg_1"	"clob"	0	0	1	1
5340	1175	"res_0"	"clob"	0	0	0	0
5341	1175	"arg_1"	"clob"	0	0	1	1
5342	1176	"res_0"	"int"	32	0	0	0
5343	1176	"arg_1"	"clob"	0	0	1	1
5344	1176	"arg_2"	"clob"	0	0	1	2
5345	1177	"res_0"	"int"	32	0	0	0
5346	1177	"arg_1"	"clob"	0	0	1	1
5347	1177	"arg_2"	"clob"	0	0	1	2
5348	1178	"res_0"	"int"	32	0	0	0
5349	1178	"arg_1"	"clob"	0	0	1	1
5350	1178	"arg_2"	"clob"	0	0	1	2
5351	1179	"res_0"	"double"	53	0	0	0
5352	1179	"arg_1"	"clob"	0	0	1	1
5353	1179	"arg_2"	"clob"	0	0	1	2
5354	1180	"res_0"	"clob"	0	0	0	0
5355	1180	"arg_1"	"clob"	0	0	1	1
5356	1181	"res_0"	"int"	32	0	0	0
5357	1181	"arg_1"	"clob"	0	0	1	1
5358	1181	"arg_2"	"clob"	0	0	1	2
5359	1182	"res_0"	"int"	32	0	0	0
5360	1182	"arg_1"	"clob"	0	0	1	1
5361	1182	"arg_2"	"clob"	0	0	1	2
5362	1182	"arg_3"	"int"	32	0	1	3
5363	1182	"arg_4"	"int"	32	0	1	4
5364	1182	"arg_5"	"int"	32	0	1	5
5365	1183	"res_0"	"table"	0	0	0	0
5366	1183	"arg_1"	"varchar"	0	0	1	1
5367	1183	"arg_2"	"varchar"	0	0	1	2
5368	1183	"arg_3"	"varchar"	0	0	1	3
5369	1183	"arg_4"	"varchar"	0	0	1	4
5370	1183	"arg_5"	"varchar"	0	0	1	5
5371	1183	"arg_6"	"varchar"	0	0	1	6
5372	1183	"arg_7"	"bigint"	64	0	1	7
5373	1183	"arg_8"	"bigint"	64	0	1	8
5374	1183	"arg_9"	"int"	32	0	1	9
5375	1184	"res_0"	"table"	0	0	0	0
5376	1184	"arg_1"	"varchar"	0	0	1	1
5377	1184	"arg_2"	"varchar"	0	0	1	2
5378	28	"res"	"boolean"	1	0	0	0
5379	28	"arg"	"oid"	63	0	1	1
5380	40	"res"	"any"	0	0	0	0
5381	40	"arg"	"any"	0	0	1	1
5382	41	"res"	"boolean"	1	0	0	0
5383	41	"arg"	"any"	0	0	1	1
5384	42	"res"	"boolean"	1	0	0	0
5385	42	"arg"	"any"	0	0	1	1
5386	47	"res"	"any"	0	0	0	0
5387	47	"arg"	"any"	0	0	1	1
5388	48	"res"	"any"	0	0	0	0
5389	48	"arg"	"any"	0	0	1	1
5390	52	"res"	"hugeint"	128	0	0	0
5391	52	"arg"	"tinyint"	8	0	1	1
5392	53	"res"	"hugeint"	128	0	0	0
5393	53	"arg"	"smallint"	16	0	1	1
5394	54	"res"	"hugeint"	128	0	0	0
5395	54	"arg"	"int"	32	0	1	1
5396	55	"res"	"hugeint"	128	0	0	0
5397	55	"arg"	"hugeint"	128	0	1	1
5398	56	"res"	"bigint"	64	0	0	0
5399	56	"arg"	"bigint"	64	0	1	1
5400	57	"res"	"decimal"	39	0	0	0
5401	57	"arg"	"decimal"	2	0	1	1
5402	58	"res"	"decimal"	39	0	0	0
5403	58	"arg"	"decimal"	4	0	1	1
5404	59	"res"	"decimal"	39	0	0	0
5405	59	"arg"	"decimal"	9	0	1	1
5406	60	"res"	"decimal"	39	0	0	0
5407	60	"arg"	"decimal"	18	0	1	1
5408	61	"res"	"decimal"	39	0	0	0
5409	61	"arg"	"decimal"	39	0	1	1
5410	62	"res"	"hugeint"	128	0	0	0
5411	62	"arg"	"tinyint"	8	0	1	1
5412	63	"res"	"hugeint"	128	0	0	0
5413	63	"arg"	"smallint"	16	0	1	1
5414	64	"res"	"hugeint"	128	0	0	0
5415	64	"arg"	"int"	32	0	1	1
5416	65	"res"	"hugeint"	128	0	0	0
5417	65	"arg"	"bigint"	64	0	1	1
5418	66	"res"	"hugeint"	128	0	0	0
5419	66	"arg"	"hugeint"	128	0	1	1
5420	67	"res"	"decimal"	39	0	0	0
5421	67	"arg"	"decimal"	2	0	1	1
5422	68	"res"	"decimal"	39	0	0	0
5423	68	"arg"	"decimal"	4	0	1	1
5424	69	"res"	"decimal"	39	0	0	0
5425	69	"arg"	"decimal"	9	0	1	1
5426	70	"res"	"decimal"	39	0	0	0
5427	70	"arg"	"decimal"	18	0	1	1
5428	71	"res"	"decimal"	39	0	0	0
5429	71	"arg"	"decimal"	39	0	1	1
5430	85	"res"	"real"	24	0	0	0
5431	85	"arg"	"real"	24	0	1	1
5432	86	"res"	"real"	24	0	0	0
5433	86	"arg"	"real"	24	0	1	1
5434	87	"res"	"double"	53	0	0	0
5435	87	"arg"	"double"	53	0	1	1
5436	88	"res"	"double"	53	0	0	0
5437	88	"arg"	"double"	53	0	1	1
5438	89	"res"	"month_interval"	32	0	0	0
5439	89	"arg"	"month_interval"	32	0	1	1
5440	90	"res"	"sec_interval"	13	0	0	0
5441	90	"arg"	"sec_interval"	13	0	1	1
5442	91	"res"	"double"	53	0	0	0
5443	91	"arg"	"double"	53	0	1	1
5444	92	"res"	"bigint"	64	0	0	0
5445	93	"res"	"bigint"	64	0	0	0
5468	5467	"name"	"varchar"	1024	0	0	0
5469	5467	"value"	"varchar"	2048	0	0	1
5471	5470	"name"	"varchar"	1024	0	0	0
5477	5476	"name"	"varchar"	2048	0	0	0
5497	5496	"val"	"clob"	0	0	1	0
5498	5496	"pat"	"clob"	0	0	1	1
5499	5496	"esc"	"clob"	0	0	1	2
5502	5501	"val"	"clob"	0	0	1	0
5503	5501	"pat"	"clob"	0	0	1	1
5504	5501	"esc"	"clob"	0	0	1	2
5507	5506	"val"	"clob"	0	0	1	0
5508	5506	"pat"	"clob"	0	0	1	1
5511	5510	"val"	"clob"	0	0	1	0
5512	5510	"pat"	"clob"	0	0	1	1
5515	5514	"result"	"double"	53	0	0	0
5516	5514	"r"	"double"	53	0	1	1
5519	5518	"result"	"double"	53	0	0	0
5520	5518	"d"	"double"	53	0	1	1
5526	5525	"result"	"clob"	0	0	0	0
5527	5525	"theurl"	"url"	0	0	1	1
5530	5529	"result"	"clob"	0	0	0	0
5531	5529	"theurl"	"url"	0	0	1	1
5534	5533	"result"	"clob"	0	0	0	0
5535	5533	"theurl"	"url"	0	0	1	1
5538	5537	"result"	"clob"	0	0	0	0
5539	5537	"theurl"	"url"	0	0	1	1
5542	5541	"result"	"clob"	0	0	0	0
5543	5541	"theurl"	"url"	0	0	1	1
5546	5545	"result"	"clob"	0	0	0	0
5547	5545	"theurl"	"url"	0	0	1	1
5550	5549	"result"	"clob"	0	0	0	0
5551	5549	"theurl"	"url"	0	0	1	1
5554	5553	"result"	"clob"	0	0	0	0
5555	5553	"theurl"	"url"	0	0	1	1
5558	5557	"result"	"clob"	0	0	0	0
5559	5557	"theurl"	"url"	0	0	1	1
5562	5561	"result"	"clob"	0	0	0	0
5563	5561	"theurl"	"url"	0	0	1	1
5566	5565	"result"	"clob"	0	0	0	0
5567	5565	"theurl"	"url"	0	0	1	1
5570	5569	"result"	"clob"	0	0	0	0
5571	5569	"theurl"	"url"	0	0	1	1
5574	5573	"result"	"clob"	0	0	0	0
5575	5573	"theurl"	"url"	0	0	1	1
5578	5577	"result"	"boolean"	1	0	0	0
5579	5577	"theurl"	"url"	0	0	1	1
5582	5581	"result"	"url"	0	0	0	0
5583	5581	"protocol"	"clob"	0	0	1	1
5584	5581	"hostname"	"clob"	0	0	1	2
5585	5581	"port"	"int"	32	0	1	3
5586	5581	"file"	"clob"	0	0	1	4
5589	5588	"result"	"url"	0	0	0	0
5590	5588	"protocol"	"clob"	0	0	1	1
5591	5588	"hostname"	"clob"	0	0	1	2
5592	5588	"file"	"clob"	0	0	1	3
5595	5594	"result"	"date"	0	0	0	0
5596	5594	"s"	"clob"	0	0	1	1
5597	5594	"format"	"clob"	0	0	1	2
5600	5599	"result"	"clob"	0	0	0	0
5601	5599	"d"	"date"	0	0	1	1
5602	5599	"format"	"clob"	0	0	1	2
5605	5604	"result"	"time"	1	0	0	0
5606	5604	"s"	"clob"	0	0	1	1
5607	5604	"format"	"clob"	0	0	1	2
5610	5609	"result"	"clob"	0	0	0	0
5611	5609	"d"	"time"	1	0	1	1
5612	5609	"format"	"clob"	0	0	1	2
5615	5614	"result"	"timestamp"	7	0	0	0
5616	5614	"s"	"clob"	0	0	1	1
5617	5614	"format"	"clob"	0	0	1	2
5620	5619	"result"	"clob"	0	0	0	0
5621	5619	"d"	"timestamp"	7	0	1	1
5622	5619	"format"	"clob"	0	0	1	2
5626	5625	"result"	"inet"	0	0	0	0
5627	5625	"p"	"inet"	0	0	1	1
5630	5629	"result"	"clob"	0	0	0	0
5631	5629	"p"	"inet"	0	0	1	1
5634	5633	"result"	"int"	32	0	0	0
5635	5633	"p"	"inet"	0	0	1	1
5638	5637	"result"	"inet"	0	0	0	0
5639	5637	"p"	"inet"	0	0	1	1
5640	5637	"mask"	"int"	32	0	1	2
5643	5642	"result"	"inet"	0	0	0	0
5644	5642	"p"	"inet"	0	0	1	1
5647	5646	"result"	"inet"	0	0	0	0
5648	5646	"p"	"inet"	0	0	1	1
5651	5650	"result"	"inet"	0	0	0	0
5652	5650	"p"	"inet"	0	0	1	1
5655	5654	"result"	"clob"	0	0	0	0
5656	5654	"p"	"inet"	0	0	1	1
5659	5658	"result"	"clob"	0	0	0	0
5660	5658	"p"	"inet"	0	0	1	1
5663	5662	"result"	"boolean"	1	0	0	0
5664	5662	"i1"	"inet"	0	0	1	1
5665	5662	"i2"	"inet"	0	0	1	2
5668	5667	"result"	"boolean"	1	0	0	0
5669	5667	"i1"	"inet"	0	0	1	1
5670	5667	"i2"	"inet"	0	0	1	2
5673	5672	"result"	"boolean"	1	0	0	0
5674	5672	"i1"	"inet"	0	0	1	1
5675	5672	"i2"	"inet"	0	0	1	2
5678	5677	"result"	"boolean"	1	0	0	0
5679	5677	"i1"	"inet"	0	0	1	1
5680	5677	"i2"	"inet"	0	0	1	2
5683	5682	"id"	"oid"	63	0	0	0
5684	5682	"owner"	"clob"	0	0	0	1
5685	5682	"defined"	"timestamp"	7	0	0	2
5686	5682	"query"	"clob"	0	0	0	3
5687	5682	"pipe"	"clob"	0	0	0	4
5688	5682	"plan"	"clob"	0	0	0	5
5689	5682	"mal"	"int"	32	0	0	6
5690	5682	"optimize"	"bigint"	64	0	0	7
5693	5692	"id"	"oid"	63	0	0	0
5694	5692	"start"	"timestamp"	7	0	0	1
5695	5692	"stop"	"timestamp"	7	0	0	2
5696	5692	"arguments"	"clob"	0	0	0	3
5697	5692	"tuples"	"bigint"	64	0	0	4
5698	5692	"run"	"bigint"	64	0	0	5
5699	5692	"ship"	"bigint"	64	0	0	6
5700	5692	"cpu"	"int"	32	0	0	7
5701	5692	"io"	"int"	32	0	0	8
5747	5746	"threshold"	"smallint"	16	0	1	0
5752	5751	"event"	"int"	32	0	0	0
5753	5751	"clk"	"varchar"	20	0	0	1
5754	5751	"pc"	"varchar"	50	0	0	2
5755	5751	"thread"	"int"	32	0	0	3
5756	5751	"ticks"	"bigint"	64	0	0	4
5757	5751	"rrsmb"	"bigint"	64	0	0	5
5758	5751	"vmmb"	"bigint"	64	0	0	6
5759	5751	"reads"	"bigint"	64	0	0	7
5760	5751	"writes"	"bigint"	64	0	0	8
5761	5751	"minflt"	"bigint"	64	0	0	9
5762	5751	"majflt"	"bigint"	64	0	0	10
5763	5751	"nvcsw"	"bigint"	64	0	0	11
5764	5751	"stmt"	"clob"	0	0	0	12
5782	5781	"result"	"timestamp"	7	0	0	0
5783	5781	"sec"	"bigint"	64	0	1	1
5786	5785	"result"	"timestamp"	7	0	0	0
5787	5785	"sec"	"int"	32	0	1	1
5790	5789	"result"	"int"	32	0	0	0
5791	5789	"ts"	"timestamp"	7	0	1	1
5794	5793	"result"	"int"	32	0	0	0
5795	5793	"ts"	"timestamptz"	7	0	1	1
5798	5797	"sys"	"clob"	0	0	1	0
5799	5797	"tab"	"clob"	0	0	1	1
5802	5801	"sys"	"clob"	0	0	1	0
5803	5801	"tab"	"clob"	0	0	1	1
5806	5805	"sys"	"clob"	0	0	1	0
5807	5805	"tab"	"clob"	0	0	1	1
5810	5809	"sch"	"varchar"	100	0	0	0
5811	5809	"usr"	"varchar"	100	0	0	1
5812	5809	"dep_type"	"varchar"	32	0	0	2
5815	5814	"sch"	"varchar"	100	0	0	0
5816	5814	"usr"	"varchar"	100	0	0	1
5817	5814	"dep_type"	"varchar"	32	0	0	2
5820	5819	"sch"	"varchar"	100	0	0	0
5821	5819	"usr"	"varchar"	100	0	0	1
5822	5819	"dep_type"	"varchar"	32	0	0	2
5825	5824	"sch"	"varchar"	100	0	0	0
5826	5824	"usr"	"varchar"	100	0	0	1
5827	5824	"dep_type"	"varchar"	32	0	0	2
5830	5829	"sch"	"varchar"	100	0	0	0
5831	5829	"usr"	"varchar"	100	0	0	1
5832	5829	"dep_type"	"varchar"	32	0	0	2
5835	5834	"sch"	"varchar"	100	0	0	0
5836	5834	"usr"	"varchar"	100	0	0	1
5837	5834	"dep_type"	"varchar"	32	0	0	2
5840	5839	"sch"	"varchar"	100	0	0	0
5841	5839	"usr"	"varchar"	100	0	0	1
5842	5839	"dep_type"	"varchar"	32	0	0	2
5845	5844	"sch"	"varchar"	100	0	0	0
5846	5844	"usr"	"varchar"	100	0	0	1
5847	5844	"dep_type"	"varchar"	32	0	0	2
5850	5849	"sch"	"varchar"	100	0	0	0
5851	5849	"usr"	"varchar"	100	0	0	1
5852	5849	"dep_type"	"varchar"	32	0	0	2
5855	5854	"sch"	"varchar"	100	0	0	0
5856	5854	"usr"	"varchar"	100	0	0	1
5857	5854	"dep_type"	"varchar"	32	0	0	2
5860	5859	"sch"	"varchar"	100	0	0	0
5861	5859	"usr"	"varchar"	100	0	0	1
5862	5859	"dep_type"	"varchar"	32	0	0	2
5865	5864	"sch"	"varchar"	100	0	0	0
5866	5864	"usr"	"varchar"	100	0	0	1
5867	5864	"dep_type"	"varchar"	32	0	0	2
5870	5869	"sch"	"varchar"	100	0	0	0
5871	5869	"usr"	"varchar"	100	0	0	1
5872	5869	"dep_type"	"varchar"	32	0	0	2
5875	5874	"sch"	"varchar"	100	0	0	0
5876	5874	"usr"	"varchar"	100	0	0	1
5877	5874	"dep_type"	"varchar"	32	0	0	2
5880	5879	"sch"	"varchar"	100	0	0	0
5881	5879	"usr"	"varchar"	100	0	0	1
5882	5879	"dep_type"	"varchar"	32	0	0	2
5885	5884	"sch"	"varchar"	100	0	0	0
5886	5884	"usr"	"varchar"	100	0	0	1
5887	5884	"dep_type"	"varchar"	32	0	0	2
5890	5889	"sch"	"varchar"	100	0	0	0
5891	5889	"usr"	"varchar"	100	0	0	1
5892	5889	"dep_type"	"varchar"	32	0	0	2
5895	5894	"result"	"clob"	0	0	0	0
5896	5894	"username"	"clob"	0	0	1	1
5899	5898	"user"	"clob"	0	0	0	0
5900	5898	"login"	"timestamp"	7	0	0	1
5901	5898	"sessiontimeout"	"bigint"	64	0	0	2
5902	5898	"lastcommand"	"timestamp"	7	0	0	3
5903	5898	"querytimeout"	"bigint"	64	0	0	4
5904	5898	"active"	"boolean"	1	0	0	5
5915	5914	"delay"	"tinyint"	8	0	1	0
5918	5917	"delay"	"tinyint"	8	0	1	0
5919	5917	"force"	"boolean"	1	0	1	1
5922	5921	"query"	"bigint"	64	0	1	0
5925	5924	"query"	"bigint"	64	0	1	0
5926	5924	"session"	"bigint"	64	0	1	1
5929	5928	"timeout"	"bigint"	64	0	1	0
5932	5931	"result"	"varchar"	32	0	0	0
5933	5931	"s1"	"varchar"	32	0	1	1
5934	5931	"st"	"int"	32	0	1	2
5935	5931	"len"	"int"	32	0	1	3
5936	5931	"s3"	"varchar"	32	0	1	4
5939	5938	"result"	"double"	53	0	0	0
5940	5938	"num"	"double"	53	0	1	1
5941	5938	"prc"	"int"	32	0	1	2
5944	5943	"result"	"double"	53	0	0	0
5945	5943	"num"	"double"	53	0	1	1
5946	5943	"prc"	"int"	32	0	1	2
5947	5943	"truncat"	"int"	32	0	1	3
5950	5949	"result"	"clob"	0	0	0	0
5951	5949	"num"	"double"	53	0	1	1
5952	5949	"prc"	"int"	32	0	1	2
5953	5949	"truncat"	"int"	32	0	1	3
5956	5955	"result"	"double"	53	0	0	0
5957	5955	"pdec"	"double"	53	0	1	1
5958	5955	"pradius"	"double"	53	0	1	2
5961	5960	"result"	"oid"	63	0	0	0
5962	5960	"x"	"int"	32	0	1	1
5963	5960	"y"	"int"	32	0	1	2
5966	5965	"result"	"int"	32	0	0	0
5967	5965	"z"	"oid"	63	0	1	1
5970	5969	"result"	"int"	32	0	0	0
5971	5969	"z"	"oid"	63	0	1	1
5974	5973	"rewrite"	"clob"	0	0	0	0
5975	5973	"count"	"int"	32	0	0	1
5978	5977	"query"	"clob"	0	0	0	0
5979	5977	"count"	"int"	32	0	0	1
5982	5981	"filename"	"clob"	0	0	1	0
5985	5984	"name"	"clob"	0	0	0	0
5986	5984	"def"	"clob"	0	0	0	1
5987	5984	"status"	"clob"	0	0	0	2
5995	5994	"name"	"clob"	0	0	0	0
5996	5994	"value"	"clob"	0	0	0	1
6003	6002	"id"	"int"	32	0	0	0
6004	6002	"name"	"clob"	0	0	0	1
6005	6002	"ttype"	"clob"	0	0	0	2
6006	6002	"count"	"bigint"	64	0	0	3
6007	6002	"refcnt"	"int"	32	0	0	4
6008	6002	"lrefcnt"	"int"	32	0	0	5
6009	6002	"location"	"clob"	0	0	0	6
6010	6002	"heat"	"int"	32	0	0	7
6011	6002	"dirty"	"clob"	0	0	0	8
6012	6002	"status"	"clob"	0	0	0	9
6013	6002	"kind"	"clob"	0	0	0	10
6016	6015	"signature"	"clob"	0	0	0	0
6017	6015	"address"	"clob"	0	0	0	1
6018	6015	"comment"	"clob"	0	0	0	2
6021	6020	"ra_stmt"	"clob"	0	0	1	0
6022	6020	"opt"	"boolean"	1	0	1	1
6027	6026	"result"	"int"	32	0	0	0
6028	6026	"debug"	"int"	32	0	1	1
6031	6030	"qtag"	"bigint"	64	0	0	0
6032	6030	"user"	"clob"	0	0	0	1
6033	6030	"started"	"timestamp"	7	0	0	2
6034	6030	"estimate"	"timestamp"	7	0	0	3
6035	6030	"progress"	"int"	32	0	0	4
6036	6030	"status"	"clob"	0	0	0	5
6037	6030	"tag"	"oid"	63	0	0	6
6038	6030	"query"	"clob"	0	0	0	7
6051	6050	"tag"	"int"	32	0	1	0
6054	6053	"tag"	"int"	32	0	1	0
6057	6056	"tag"	"int"	32	0	1	0
6060	6059	"tag"	"bigint"	64	0	1	0
6063	6062	"tag"	"bigint"	64	0	1	0
6066	6065	"tag"	"bigint"	64	0	1	0
6069	6068	"rowid"	"bigint"	64	0	0	0
6070	6068	"fldid"	"int"	32	0	0	1
6071	6068	"message"	"clob"	0	0	0	2
6072	6068	"input"	"clob"	0	0	0	3
6083	6082	"result"	"double"	53	0	0	0
6084	6082	"val"	"tinyint"	8	0	1	1
6087	6086	"result"	"double"	53	0	0	0
6088	6086	"val"	"smallint"	16	0	1	1
6091	6090	"result"	"double"	53	0	0	0
6092	6090	"val"	"int"	32	0	1	1
6095	6094	"result"	"double"	53	0	0	0
6096	6094	"val"	"bigint"	64	0	1	1
6099	6098	"result"	"double"	53	0	0	0
6100	6098	"val"	"real"	24	0	1	1
6103	6102	"result"	"double"	53	0	0	0
6104	6102	"val"	"double"	53	0	1	1
6107	6106	"result"	"double"	53	0	0	0
6108	6106	"val"	"date"	0	0	1	1
6111	6110	"result"	"double"	53	0	0	0
6112	6110	"val"	"time"	1	0	1	1
6115	6114	"result"	"double"	53	0	0	0
6116	6114	"val"	"timestamp"	7	0	1	1
6119	6118	"result"	"double"	53	0	0	0
6120	6118	"val"	"tinyint"	8	0	1	1
6123	6122	"result"	"double"	53	0	0	0
6124	6122	"val"	"smallint"	16	0	1	1
6127	6126	"result"	"double"	53	0	0	0
6128	6126	"val"	"int"	32	0	1	1
6131	6130	"result"	"double"	53	0	0	0
6132	6130	"val"	"bigint"	64	0	1	1
6135	6134	"result"	"double"	53	0	0	0
6136	6134	"val"	"real"	24	0	1	1
6139	6138	"result"	"double"	53	0	0	0
6140	6138	"val"	"double"	53	0	1	1
6143	6142	"result"	"double"	53	0	0	0
6144	6142	"val"	"date"	0	0	1	1
6147	6146	"result"	"double"	53	0	0	0
6148	6146	"val"	"time"	1	0	1	1
6151	6150	"result"	"double"	53	0	0	0
6152	6150	"val"	"timestamp"	7	0	1	1
6155	6154	"result"	"double"	53	0	0	0
6156	6154	"val"	"tinyint"	8	0	1	1
6159	6158	"result"	"double"	53	0	0	0
6160	6158	"val"	"smallint"	16	0	1	1
6163	6162	"result"	"double"	53	0	0	0
6164	6162	"val"	"int"	32	0	1	1
6167	6166	"result"	"double"	53	0	0	0
6168	6166	"val"	"bigint"	64	0	1	1
6171	6170	"result"	"double"	53	0	0	0
6172	6170	"val"	"real"	24	0	1	1
6175	6174	"result"	"double"	53	0	0	0
6176	6174	"val"	"double"	53	0	1	1
6179	6178	"result"	"double"	53	0	0	0
6180	6178	"val"	"date"	0	0	1	1
6183	6182	"result"	"double"	53	0	0	0
6184	6182	"val"	"time"	1	0	1	1
6187	6186	"result"	"double"	53	0	0	0
6188	6186	"val"	"timestamp"	7	0	1	1
6191	6190	"result"	"double"	53	0	0	0
6192	6190	"val"	"tinyint"	8	0	1	1
6195	6194	"result"	"double"	53	0	0	0
6196	6194	"val"	"smallint"	16	0	1	1
6199	6198	"result"	"double"	53	0	0	0
6200	6198	"val"	"int"	32	0	1	1
6203	6202	"result"	"double"	53	0	0	0
6204	6202	"val"	"bigint"	64	0	1	1
6207	6206	"result"	"double"	53	0	0	0
6208	6206	"val"	"real"	24	0	1	1
6211	6210	"result"	"double"	53	0	0	0
6212	6210	"val"	"double"	53	0	1	1
6215	6214	"result"	"double"	53	0	0	0
6216	6214	"val"	"date"	0	0	1	1
6219	6218	"result"	"double"	53	0	0	0
6220	6218	"val"	"time"	1	0	1	1
6223	6222	"result"	"double"	53	0	0	0
6224	6222	"val"	"timestamp"	7	0	1	1
6227	6226	"result"	"tinyint"	8	0	0	0
6228	6226	"val"	"tinyint"	8	0	1	1
6231	6230	"result"	"smallint"	16	0	0	0
6232	6230	"val"	"smallint"	16	0	1	1
6235	6234	"result"	"int"	32	0	0	0
6236	6234	"val"	"int"	32	0	1	1
6239	6238	"result"	"bigint"	64	0	0	0
6240	6238	"val"	"bigint"	64	0	1	1
6243	6242	"result"	"decimal"	18	3	0	0
6244	6242	"val"	"decimal"	18	3	1	1
6247	6246	"result"	"real"	24	0	0	0
6248	6246	"val"	"real"	24	0	1	1
6251	6250	"result"	"double"	53	0	0	0
6252	6250	"val"	"double"	53	0	1	1
6255	6254	"result"	"date"	0	0	0	0
6256	6254	"val"	"date"	0	0	1	1
6259	6258	"result"	"time"	1	0	0	0
6260	6258	"val"	"time"	1	0	1	1
6263	6262	"result"	"timestamp"	7	0	0	0
6264	6262	"val"	"timestamp"	7	0	1	1
6267	6266	"result"	"tinyint"	8	0	0	0
6268	6266	"val"	"tinyint"	8	0	1	1
6269	6266	"q"	"double"	53	0	1	2
6272	6271	"result"	"smallint"	16	0	0	0
6273	6271	"val"	"smallint"	16	0	1	1
6274	6271	"q"	"double"	53	0	1	2
6277	6276	"result"	"int"	32	0	0	0
6278	6276	"val"	"int"	32	0	1	1
6279	6276	"q"	"double"	53	0	1	2
6282	6281	"result"	"bigint"	64	0	0	0
6283	6281	"val"	"bigint"	64	0	1	1
6284	6281	"q"	"double"	53	0	1	2
6287	6286	"result"	"decimal"	18	3	0	0
6288	6286	"val"	"decimal"	18	3	1	1
6289	6286	"q"	"double"	53	0	1	2
6292	6291	"result"	"real"	24	0	0	0
6293	6291	"val"	"real"	24	0	1	1
6294	6291	"q"	"double"	53	0	1	2
6297	6296	"result"	"double"	53	0	0	0
6298	6296	"val"	"double"	53	0	1	1
6299	6296	"q"	"double"	53	0	1	2
6302	6301	"result"	"date"	0	0	0	0
6303	6301	"val"	"date"	0	0	1	1
6304	6301	"q"	"double"	53	0	1	2
6307	6306	"result"	"time"	1	0	0	0
6308	6306	"val"	"time"	1	0	1	1
6309	6306	"q"	"double"	53	0	1	2
6312	6311	"result"	"timestamp"	7	0	0	0
6313	6311	"val"	"timestamp"	7	0	1	1
6314	6311	"q"	"double"	53	0	1	2
6317	6316	"result"	"tinyint"	8	0	0	0
6318	6316	"e1"	"tinyint"	8	0	1	1
6319	6316	"e2"	"tinyint"	8	0	1	2
6322	6321	"result"	"smallint"	16	0	0	0
6323	6321	"e1"	"smallint"	16	0	1	1
6324	6321	"e2"	"smallint"	16	0	1	2
6327	6326	"result"	"int"	32	0	0	0
6328	6326	"e1"	"int"	32	0	1	1
6329	6326	"e2"	"int"	32	0	1	2
6332	6331	"result"	"bigint"	64	0	0	0
6333	6331	"e1"	"bigint"	64	0	1	1
6334	6331	"e2"	"bigint"	64	0	1	2
6337	6336	"result"	"real"	24	0	0	0
6338	6336	"e1"	"real"	24	0	1	1
6339	6336	"e2"	"real"	24	0	1	2
6342	6341	"result"	"double"	53	0	0	0
6343	6341	"e1"	"double"	53	0	1	1
6344	6341	"e2"	"double"	53	0	1	2
6347	6346	"result"	"double"	53	0	0	0
6348	6346	"val"	"hugeint"	128	0	1	1
6351	6350	"result"	"double"	53	0	0	0
6352	6350	"val"	"hugeint"	128	0	1	1
6355	6354	"result"	"double"	53	0	0	0
6356	6354	"val"	"hugeint"	128	0	1	1
6359	6358	"result"	"double"	53	0	0	0
6360	6358	"val"	"hugeint"	128	0	1	1
6363	6362	"result"	"hugeint"	128	0	0	0
6364	6362	"val"	"hugeint"	128	0	1	1
6367	6366	"result"	"hugeint"	128	0	0	0
6368	6366	"val"	"hugeint"	128	0	1	1
6369	6366	"q"	"double"	53	0	1	2
6372	6371	"result"	"hugeint"	128	0	0	0
6373	6371	"e1"	"hugeint"	128	0	1	1
6374	6371	"e2"	"hugeint"	128	0	1	2
6390	6389	"result"	"mbr"	0	0	0	0
6391	6389	"g"	"geometry"	0	0	1	1
6394	6393	"result"	"boolean"	1	0	0	0
6395	6393	"a"	"mbr"	0	0	1	1
6396	6393	"b"	"mbr"	0	0	1	2
6399	6398	"result"	"geometry"	0	0	0	0
6400	6398	"wkt"	"clob"	0	0	1	1
6401	6398	"srid"	"smallint"	16	0	1	2
6404	6403	"result"	"point"	0	0	0	0
6405	6403	"wkt"	"clob"	0	0	1	1
6406	6403	"srid"	"smallint"	16	0	1	2
6409	6408	"result"	"linestring"	0	0	0	0
6410	6408	"wkt"	"clob"	0	0	1	1
6411	6408	"srid"	"smallint"	16	0	1	2
6414	6413	"result"	"polygon"	0	0	0	0
6415	6413	"wkt"	"clob"	0	0	1	1
6416	6413	"srid"	"smallint"	16	0	1	2
6419	6418	"result"	"multipoint"	0	0	0	0
6420	6418	"wkt"	"clob"	0	0	1	1
6421	6418	"srid"	"smallint"	16	0	1	2
6424	6423	"result"	"multilinestring"	0	0	0	0
6425	6423	"wkt"	"clob"	0	0	1	1
6426	6423	"srid"	"smallint"	16	0	1	2
6429	6428	"result"	"multipolygon"	0	0	0	0
6430	6428	"wkt"	"clob"	0	0	1	1
6431	6428	"srid"	"smallint"	16	0	1	2
6434	6433	"result"	"multipolygon"	0	0	0	0
6435	6433	"wkt"	"clob"	0	0	1	1
6436	6433	"srid"	"smallint"	16	0	1	2
6439	6438	"result"	"polygon"	0	0	0	0
6440	6438	"wkt"	"clob"	0	0	1	1
6441	6438	"srid"	"smallint"	16	0	1	2
6444	6443	"result"	"clob"	0	0	0	0
6445	6443	"g"	"geometry"	0	0	1	1
6448	6447	"result"	"double"	53	0	0	0
6449	6447	"g"	"geometry"	0	0	1	1
6452	6451	"result"	"double"	53	0	0	0
6453	6451	"g"	"geometry"	0	0	1	1
6456	6455	"result"	"point"	0	0	0	0
6457	6455	"x"	"double"	53	0	1	1
6458	6455	"y"	"double"	53	0	1	2
6461	6460	"result"	"int"	32	0	0	0
6462	6460	"g"	"geometry"	0	0	1	1
6465	6464	"result"	"int"	32	0	0	0
6466	6464	"g"	"geometry"	0	0	1	1
6469	6468	"result"	"int"	32	0	0	0
6470	6468	"g"	"geometry"	0	0	1	1
6473	6472	"result"	"geometry"	0	0	0	0
6474	6472	"g"	"geometry"	0	0	1	1
6477	6476	"result"	"boolean"	1	0	0	0
6478	6476	"g"	"geometry"	0	0	1	1
6481	6480	"result"	"boolean"	1	0	0	0
6482	6480	"g"	"geometry"	0	0	1	1
6485	6484	"result"	"geometry"	0	0	0	0
6486	6484	"g"	"geometry"	0	0	1	1
6489	6488	"result"	"boolean"	1	0	0	0
6490	6488	"a"	"geometry"	0	0	1	1
6491	6488	"b"	"geometry"	0	0	1	2
6494	6493	"result"	"boolean"	1	0	0	0
6495	6493	"a"	"geometry"	0	0	1	1
6496	6493	"b"	"geometry"	0	0	1	2
6499	6498	"result"	"boolean"	1	0	0	0
6500	6498	"a"	"geometry"	0	0	1	1
6501	6498	"b"	"geometry"	0	0	1	2
6504	6503	"result"	"boolean"	1	0	0	0
6505	6503	"a"	"geometry"	0	0	1	1
6506	6503	"b"	"geometry"	0	0	1	2
6509	6508	"result"	"boolean"	1	0	0	0
6510	6508	"a"	"geometry"	0	0	1	1
6511	6508	"b"	"geometry"	0	0	1	2
6514	6513	"result"	"boolean"	1	0	0	0
6515	6513	"a"	"geometry"	0	0	1	1
6516	6513	"b"	"geometry"	0	0	1	2
6519	6518	"result"	"boolean"	1	0	0	0
6520	6518	"a"	"geometry"	0	0	1	1
6521	6518	"b"	"geometry"	0	0	1	2
6524	6523	"result"	"boolean"	1	0	0	0
6525	6523	"a"	"geometry"	0	0	1	1
6526	6523	"x"	"double"	53	0	1	2
6527	6523	"y"	"double"	53	0	1	3
6530	6529	"result"	"boolean"	1	0	0	0
6531	6529	"a"	"geometry"	0	0	1	1
6532	6529	"b"	"geometry"	0	0	1	2
6535	6534	"result"	"boolean"	1	0	0	0
6536	6534	"a"	"geometry"	0	0	1	1
6537	6534	"b"	"geometry"	0	0	1	2
6538	6534	"pattern"	"clob"	0	0	1	3
6541	6540	"result"	"double"	53	0	0	0
6542	6540	"g"	"geometry"	0	0	1	1
6545	6544	"result"	"double"	53	0	0	0
6546	6544	"g"	"geometry"	0	0	1	1
6549	6548	"result"	"double"	53	0	0	0
6550	6548	"a"	"geometry"	0	0	1	1
6551	6548	"b"	"geometry"	0	0	1	2
6554	6553	"result"	"geometry"	0	0	0	0
6555	6553	"a"	"geometry"	0	0	1	1
6556	6553	"distance"	"double"	53	0	1	2
6559	6558	"result"	"geometry"	0	0	0	0
6560	6558	"a"	"geometry"	0	0	1	1
6563	6562	"result"	"geometry"	0	0	0	0
6564	6562	"a"	"geometry"	0	0	1	1
6565	6562	"b"	"geometry"	0	0	1	2
6568	6567	"result"	"geometry"	0	0	0	0
6569	6567	"a"	"geometry"	0	0	1	1
6570	6567	"b"	"geometry"	0	0	1	2
6573	6572	"result"	"geometry"	0	0	0	0
6574	6572	"a"	"geometry"	0	0	1	1
6575	6572	"b"	"geometry"	0	0	1	2
6578	6577	"result"	"geometry"	0	0	0	0
6579	6577	"a"	"geometry"	0	0	1	1
6580	6577	"b"	"geometry"	0	0	1	2
6585	6584	"result"	"json"	0	0	0	0
6586	6584	"js"	"json"	0	0	1	1
6587	6584	"pathexpr"	"clob"	0	0	1	2
6590	6589	"result"	"json"	0	0	0	0
6591	6589	"js"	"json"	0	0	1	1
6592	6589	"name"	"tinyint"	8	0	1	2
6595	6594	"result"	"json"	0	0	0	0
6596	6594	"js"	"json"	0	0	1	1
6597	6594	"name"	"int"	32	0	1	2
6600	6599	"result"	"json"	0	0	0	0
6601	6599	"js"	"json"	0	0	1	1
6602	6599	"name"	"bigint"	64	0	1	2
6605	6604	"result"	"clob"	0	0	0	0
6606	6604	"js"	"json"	0	0	1	1
6607	6604	"e"	"clob"	0	0	1	2
6610	6609	"result"	"double"	53	0	0	0
6611	6609	"js"	"json"	0	0	1	1
6614	6613	"result"	"bigint"	64	0	0	0
6615	6613	"js"	"json"	0	0	1	1
6618	6617	"result"	"boolean"	1	0	0	0
6619	6617	"js"	"clob"	0	0	1	1
6622	6621	"result"	"boolean"	1	0	0	0
6623	6621	"js"	"clob"	0	0	1	1
6626	6625	"result"	"boolean"	1	0	0	0
6627	6625	"js"	"clob"	0	0	1	1
6630	6629	"result"	"boolean"	1	0	0	0
6631	6629	"js"	"json"	0	0	1	1
6634	6633	"result"	"boolean"	1	0	0	0
6635	6633	"js"	"json"	0	0	1	1
6638	6637	"result"	"boolean"	1	0	0	0
6639	6637	"js"	"json"	0	0	1	1
6642	6641	"result"	"int"	32	0	0	0
6643	6641	"js"	"json"	0	0	1	1
6646	6645	"result"	"json"	0	0	0	0
6647	6645	"js"	"json"	0	0	1	1
6650	6649	"result"	"json"	0	0	0	0
6651	6649	"js"	"json"	0	0	1	1
6654	6653	"result"	"clob"	0	0	0	0
6655	6653	"js"	"json"	0	0	1	1
6658	6657	"result"	"clob"	0	0	0	0
6659	6657	"js"	"clob"	0	0	1	1
6662	6661	"result"	"clob"	0	0	0	0
6663	6661	"js"	"int"	32	0	1	1
6666	6665	"result"	"clob"	0	0	0	0
6667	6665	"js"	"json"	0	0	1	1
6670	6669	"result"	"clob"	0	0	0	0
6671	6669	"x"	"clob"	0	0	1	1
6674	6673	"result"	"clob"	0	0	0	0
6675	6673	"x"	"double"	53	0	1	1
6678	6677	"result"	"json"	0	0	0	0
6679	6677	"js"	"json"	0	0	1	1
6680	6677	"name"	"hugeint"	128	0	1	2
6683	6682	"result"	"clob"	0	0	0	0
6684	6682	"v"	"clob"	0	0	1	1
6688	6687	"result"	"uuid"	0	0	0	0
6691	6690	"result"	"uuid"	0	0	0	0
6692	6690	"u"	"uuid"	0	0	1	1
6695	6694	"result"	"uuid"	0	0	0	0
6696	6694	"u"	"clob"	0	0	1	1
6699	6698	"result"	"double"	53	0	0	0
6700	6698	"chi2"	"double"	53	0	1	1
6701	6698	"datapoints"	"double"	53	0	1	2
6709	6708	"beat"	"int"	32	0	1	0
6712	6711	"poolsize"	"int"	32	0	1	0
6715	6714	"host"	"clob"	0	0	1	0
6716	6714	"port"	"int"	32	0	1	1
6740	6739	"dirname"	"clob"	0	0	1	0
6743	6742	"fname"	"clob"	0	0	1	0
6746	6745	"tname"	"clob"	0	0	1	0
6749	6748	"dirname"	"clob"	0	0	1	0
6750	6748	"pat"	"clob"	0	0	1	1
6785	6784	"fname"	"varchar"	256	0	1	0
6788	6787	"fid"	"int"	32	0	1	0
6789	6787	"varnname"	"varchar"	256	0	1	1
6792	6791	"schema"	"clob"	0	0	0	0
6793	6791	"table"	"clob"	0	0	0	1
6794	6791	"column"	"clob"	0	0	0	2
6795	6791	"type"	"clob"	0	0	0	3
6796	6791	"mode"	"clob"	0	0	0	4
6797	6791	"location"	"clob"	0	0	0	5
6798	6791	"count"	"bigint"	64	0	0	6
6799	6791	"typewidth"	"int"	32	0	0	7
6800	6791	"columnsize"	"bigint"	64	0	0	8
6801	6791	"heapsize"	"bigint"	64	0	0	9
6802	6791	"hashes"	"bigint"	64	0	0	10
6803	6791	"phash"	"boolean"	1	0	0	11
6804	6791	"imprints"	"bigint"	64	0	0	12
6805	6791	"sorted"	"boolean"	1	0	0	13
6838	6837	"result"	"bigint"	64	0	0	0
6839	6837	"nme"	"clob"	0	0	1	1
6840	6837	"i"	"bigint"	64	0	1	2
6841	6837	"d"	"bigint"	64	0	1	3
6844	6843	"result"	"bigint"	64	0	0	0
6845	6843	"tpe"	"clob"	0	0	1	1
6846	6843	"i"	"bigint"	64	0	1	2
6847	6843	"w"	"int"	32	0	1	3
6850	6849	"result"	"bigint"	64	0	0	0
6851	6849	"b"	"boolean"	1	0	1	1
6852	6849	"i"	"bigint"	64	0	1	2
6855	6854	"result"	"bigint"	64	0	0	0
6856	6854	"i"	"bigint"	64	0	1	1
6857	6854	"nme"	"clob"	0	0	1	2
6860	6859	"schema"	"clob"	0	0	0	0
6861	6859	"table"	"clob"	0	0	0	1
6862	6859	"column"	"clob"	0	0	0	2
6863	6859	"type"	"clob"	0	0	0	3
6864	6859	"count"	"bigint"	64	0	0	4
6865	6859	"columnsize"	"bigint"	64	0	0	5
6866	6859	"heapsize"	"bigint"	64	0	0	6
6867	6859	"hashes"	"bigint"	64	0	0	7
6868	6859	"imprints"	"bigint"	64	0	0	8
6869	6859	"sorted"	"boolean"	1	0	0	9
6907	6906	"MinMax"	"int"	32	0	1	0
6908	6906	"sample"	"bigint"	64	0	1	1
6911	6910	"MinMax"	"int"	32	0	1	0
6912	6910	"sample"	"bigint"	64	0	1	1
6913	6910	"sch"	"clob"	0	0	1	2
6916	6915	"MinMax"	"int"	32	0	1	0
6917	6915	"sample"	"bigint"	64	0	1	1
6918	6915	"sch"	"clob"	0	0	1	2
6919	6915	"tbl"	"clob"	0	0	1	3
6922	6921	"MinMax"	"int"	32	0	1	0
6923	6921	"sample"	"bigint"	64	0	1	1
6924	6921	"sch"	"clob"	0	0	1	2
6925	6921	"tbl"	"clob"	0	0	1	3
6926	6921	"col"	"clob"	0	0	1	4
6929	6928	"result"	"clob"	0	0	0	0
6930	6928	"src"	"clob"	0	0	1	1
6933	6932	"result"	"smallint"	16	0	0	0
6934	6932	"one"	"tinyint"	8	0	1	1
6935	6932	"two"	"tinyint"	8	0	1	2
6938	6937	"result"	"int"	32	0	0	0
6939	6937	"one"	"smallint"	16	0	1	1
6940	6937	"two"	"smallint"	16	0	1	2
6943	6942	"result"	"bigint"	64	0	0	0
6944	6942	"one"	"int"	32	0	1	1
6945	6942	"two"	"int"	32	0	1	2
6948	6947	"result"	"hugeint"	128	0	0	0
6949	6947	"one"	"bigint"	64	0	1	1
6950	6947	"two"	"bigint"	64	0	1	2
6954	6953	"bam_repos"	"clob"	0	0	1	0
6955	6953	"dbschema"	"smallint"	16	0	1	1
6958	6957	"bam_files"	"clob"	0	0	1	0
6959	6957	"dbschema"	"smallint"	16	0	1	1
6962	6961	"bam_file"	"clob"	0	0	1	0
6963	6961	"dbschema"	"smallint"	16	0	1	1
6966	6965	"file_id"	"bigint"	64	0	1	0
6967	6965	"dbschema"	"smallint"	16	0	1	1
6970	6969	"result"	"boolean"	1	0	0	0
6971	6969	"flag"	"smallint"	16	0	1	1
6972	6969	"name"	"clob"	0	0	1	2
6975	6974	"result"	"clob"	0	0	0	0
6976	6974	"seq"	"clob"	0	0	1	1
6979	6978	"result"	"clob"	0	0	0	0
6980	6978	"qual"	"clob"	0	0	1	1
6983	6982	"result"	"int"	32	0	0	0
6984	6982	"cigar"	"clob"	0	0	1	1
6987	6986	"result"	"char"	1	0	0	0
6988	6986	"ref_pos"	"int"	32	0	1	1
6989	6986	"alg_seq"	"clob"	0	0	1	2
6990	6986	"alg_pos"	"int"	32	0	1	3
6991	6986	"alg_cigar"	"clob"	0	0	1	4
6994	6993	"output_path"	"clob"	0	0	1	0
6997	6996	"output_path"	"clob"	0	0	1	0
7067	7066	"value"	"tinyint"	8	0	0	0
7068	7066	"first"	"tinyint"	8	0	1	1
7069	7066	"last"	"tinyint"	8	0	1	2
7072	7071	"value"	"tinyint"	8	0	0	0
7073	7071	"first"	"tinyint"	8	0	1	1
7074	7071	"last"	"tinyint"	8	0	1	2
7075	7071	"stepsize"	"tinyint"	8	0	1	3
7078	7077	"value"	"smallint"	16	0	0	0
7079	7077	"first"	"smallint"	16	0	1	1
7080	7077	"last"	"smallint"	16	0	1	2
7083	7082	"value"	"smallint"	16	0	0	0
7084	7082	"first"	"smallint"	16	0	1	1
7085	7082	"last"	"smallint"	16	0	1	2
7086	7082	"stepsize"	"smallint"	16	0	1	3
7089	7088	"value"	"int"	32	0	0	0
7090	7088	"first"	"int"	32	0	1	1
7091	7088	"last"	"int"	32	0	1	2
7094	7093	"value"	"int"	32	0	0	0
7095	7093	"first"	"int"	32	0	1	1
7096	7093	"last"	"int"	32	0	1	2
7097	7093	"stepsize"	"int"	32	0	1	3
7100	7099	"value"	"bigint"	64	0	0	0
7101	7099	"first"	"bigint"	64	0	1	1
7102	7099	"last"	"bigint"	64	0	1	2
7105	7104	"value"	"bigint"	64	0	0	0
7106	7104	"first"	"bigint"	64	0	1	1
7107	7104	"last"	"bigint"	64	0	1	2
7108	7104	"stepsize"	"bigint"	64	0	1	3
7111	7110	"value"	"real"	24	0	0	0
7112	7110	"first"	"real"	24	0	1	1
7113	7110	"last"	"real"	24	0	1	2
7114	7110	"stepsize"	"real"	24	0	1	3
7117	7116	"value"	"double"	53	0	0	0
7118	7116	"first"	"double"	53	0	1	1
7119	7116	"last"	"double"	53	0	1	2
7120	7116	"stepsize"	"double"	53	0	1	3
7123	7122	"value"	"decimal"	10	2	0	0
7124	7122	"first"	"decimal"	10	2	1	1
7125	7122	"last"	"decimal"	10	2	1	2
7126	7122	"stepsize"	"decimal"	10	2	1	3
7129	7128	"value"	"timestamp"	7	0	0	0
7130	7128	"first"	"timestamp"	7	0	1	1
7131	7128	"last"	"timestamp"	7	0	1	2
7132	7128	"stepsize"	"sec_interval"	13	0	1	3
7135	7134	"value"	"hugeint"	128	0	0	0
7136	7134	"first"	"hugeint"	128	0	1	1
7137	7134	"last"	"hugeint"	128	0	1	2
7140	7139	"value"	"hugeint"	128	0	0	0
7141	7139	"first"	"hugeint"	128	0	1	1
7142	7139	"last"	"hugeint"	128	0	1	2
7143	7139	"stepsize"	"hugeint"	128	0	1	3
COMMIT;
START TRANSACTION;
CREATE TABLE "sys"."auths" (
	"id"      INTEGER,
	"name"    VARCHAR(1024),
	"grantor" INTEGER
);
COPY 3 RECORDS INTO "sys"."auths" FROM stdin USING DELIMITERS '\t','\n','"';
1	"public"	0
2	"sysadmin"	0
3	"monetdb"	0
COMMIT;
START TRANSACTION;
CREATE TABLE "sys"."connections" (
	"id"       INTEGER,
	"server"   CHAR(1024),
	"port"     INTEGER,
	"db"       CHAR(64),
	"db_alias" CHAR(1024),
	"user"     CHAR(1024),
	"password" CHAR(1024),
	"language" CHAR(1024)
);
COMMIT;
START TRANSACTION;
CREATE TABLE "sys"."db_user_info" (
	"name"           VARCHAR(1024),
	"fullname"       VARCHAR(2048),
	"default_schema" INTEGER
);
COPY 1 RECORDS INTO "sys"."db_user_info" FROM stdin USING DELIMITERS '\t','\n','"';
"monetdb"	"MonetDB Admin"	2000
COMMIT;
START TRANSACTION;
CREATE TABLE "sys"."dependencies" (
	"id"          INTEGER,
	"depend_id"   INTEGER,
	"depend_type" SMALLINT
);
COPY 328 RECORDS INTO "sys"."dependencies" FROM stdin USING DELIMITERS '\t','\n','"';
396	5514	7
395	5514	7
954	5514	7
396	5518	7
395	5518	7
954	5518	7
5523	5525	15
5523	5529	15
5523	5533	15
5523	5537	15
5523	5541	15
5523	5545	15
5523	5549	15
5523	5553	15
5523	5557	15
5523	5561	15
5523	5565	15
5523	5569	15
5523	5573	15
5523	5577	15
5523	5581	15
5523	5588	15
5623	5625	15
5623	5629	15
5623	5633	15
5623	5637	15
5623	5642	15
5623	5646	15
5623	5650	15
5623	5654	15
5623	5658	15
5623	5662	15
5623	5667	15
5623	5672	15
5623	5677	15
5682	5711	5
5692	5722	5
5682	5740	5
5692	5740	5
5751	5779	5
2003	5809	7
2001	5809	7
2002	5809	7
5478	5809	7
5487	5814	7
5485	5814	7
5486	5814	7
2005	5814	7
2001	5814	7
2003	5814	7
5446	5819	7
2047	5819	7
2046	5819	7
2049	5819	7
2048	5819	7
5446	5824	7
2088	5824	7
2086	5824	7
2090	5824	7
2083	5824	7
2079	5824	7
5446	5829	7
2047	5829	7
2046	5829	7
2049	5829	7
2092	5829	7
2091	5829	7
2048	5829	7
2093	5829	7
2094	5829	7
5446	5834	7
2081	5834	7
2079	5834	7
2084	5834	7
2080	5834	7
2083	5834	7
5446	5839	7
2047	5839	7
2046	5839	7
2049	5839	7
2017	5839	7
2016	5839	7
2048	5839	7
2018	5839	7
5456	5844	7
2047	5844	7
2046	5844	7
2049	5844	7
2048	5844	7
5446	5844	7
5456	5849	7
2081	5849	7
2079	5849	7
2084	5849	7
2103	5849	7
2102	5849	7
2104	5849	7
2080	5849	7
2083	5849	7
156	5849	7
32	5849	7
31	5849	7
33	5849	7
5456	5854	7
2088	5854	7
2086	5854	7
2090	5854	7
2083	5854	7
2079	5854	7
2087	5854	7
2103	5854	7
2102	5854	7
2104	5854	7
32	5854	7
31	5854	7
33	5854	7
5456	5859	7
2047	5859	7
2046	5859	7
2049	5859	7
2048	5859	7
2017	5859	7
2016	5859	7
2018	5859	7
5456	5864	7
2047	5864	7
2046	5864	7
2049	5864	7
2092	5864	7
2091	5864	7
2048	5864	7
2093	5864	7
5446	5869	7
2047	5869	7
2046	5869	7
2049	5869	7
2017	5869	7
2016	5869	7
2048	5869	7
2018	5869	7
5446	5874	7
2047	5874	7
2046	5874	7
2049	5874	7
2092	5874	7
2091	5874	7
2048	5874	7
2093	5874	7
2018	5879	7
2016	5879	7
2017	5879	7
2047	5879	7
2046	5879	7
2049	5879	7
2048	5879	7
2018	5884	7
2016	5884	7
2017	5884	7
2047	5884	7
2046	5884	7
2049	5884	7
2092	5884	7
2091	5884	7
2048	5884	7
2093	5884	7
2083	5889	7
2079	5889	7
2080	5889	7
2084	5889	7
5898	5912	5
100	5931	7
38	5931	7
36	5931	7
1097	5931	7
1083	5931	7
215	5931	7
1094	5931	7
216	5931	7
239	5931	7
33	5943	7
474	5943	7
100	5943	7
102	5943	7
35	5943	7
5938	5943	7
5984	5992	5
5994	6000	5
6030	6048	5
6068	6078	5
6385	6389	15
6387	6389	15
6387	6393	15
6385	6398	15
6375	6403	15
6377	6408	15
6379	6413	15
6380	6418	15
6382	6423	15
6384	6428	15
6384	6433	15
6379	6438	15
6385	6443	15
6385	6447	15
6385	6451	15
6375	6455	15
6385	6460	15
6385	6464	15
6385	6468	15
6385	6472	15
6385	6476	15
6385	6480	15
6385	6484	15
6385	6488	15
6385	6493	15
6385	6498	15
6385	6503	15
6385	6508	15
6385	6513	15
6385	6518	15
6385	6523	15
6385	6529	15
6385	6534	15
6385	6540	15
6385	6544	15
6385	6548	15
6385	6553	15
6385	6558	15
6385	6562	15
6385	6567	15
6385	6572	15
6385	6577	15
6582	6584	15
6582	6589	15
6582	6594	15
6582	6599	15
6582	6604	15
6582	6609	15
6582	6613	15
6582	6629	15
6582	6633	15
6582	6637	15
6582	6641	15
6582	6645	15
6582	6649	15
6582	6653	15
6582	6665	15
6582	6677	15
6685	6687	15
6685	6690	15
6685	6694	15
6718	6720	10
6718	6719	4
6723	6725	10
6726	6728	10
6723	6724	4
6731	6733	10
6734	6736	10
6731	6732	4
6791	6821	5
6823	6835	13
6833	6835	13
6824	6835	13
6825	6835	13
6826	6835	13
6827	6835	13
6828	6835	13
6829	6835	13
6830	6835	13
6831	6835	13
6832	6835	13
33	6837	7
109	6837	7
223	6837	7
99	6843	7
34	6843	7
239	6843	7
113	6843	7
33	6849	7
109	6849	7
100	6854	7
33	6854	7
355	6854	7
6823	6859	7
6833	6859	7
6824	6859	7
6825	6859	7
6826	6859	7
6828	6859	7
6829	6859	7
6830	6859	7
6831	6859	7
6832	6859	7
6837	6859	7
6843	6859	7
6849	6859	7
6854	6859	7
6859	6881	5
6859	6891	5
48	6891	5
56	6891	5
55	6891	5
51	6891	5
35	6891	5
33	6891	5
109	6891	5
6999	7006	10
6999	7005	4
7009	7017	10
7010	7017	10
7010	7019	10
7009	7016	4
7010	7016	4
7005	7018	11
7010	7018	11
7022	7036	10
7023	7036	10
7023	7038	10
7022	7035	4
7023	7035	4
7005	7037	11
7023	7037	11
7041	7048	10
7042	7048	10
7042	7050	10
7041	7047	4
7042	7047	4
7005	7049	11
7042	7049	11
COMMIT;
START TRANSACTION;
CREATE TABLE "sys"."functions" (
	"id"          INTEGER,
	"name"        VARCHAR(256),
	"func"        VARCHAR(8196),
	"mod"         VARCHAR(8196),
	"language"    INTEGER,
	"type"        INTEGER,
	"side_effect" BOOLEAN,
	"varres"      BOOLEAN,
	"vararg"      BOOLEAN,
	"schema_id"   INTEGER
);
COPY 1457 RECORDS INTO "sys"."functions" FROM stdin USING DELIMITERS '\t','\n','"';
29	"not_uniques"	"not_uniques"	"sql"	0	1	false	false	false	0
30	"not_uniques"	"not_uniques"	"sql"	0	1	false	false	false	0
31	"hash"	"hash"	"mkey"	0	1	false	false	false	0
32	"rotate_xor_hash"	"rotate_xor_hash"	"calc"	0	1	false	false	false	0
33	"="	"="	"calc"	0	1	false	false	false	0
34	"<>"	"!="	"calc"	0	1	false	false	false	0
35	"isnull"	"isnil"	"calc"	0	1	false	false	false	0
36	">"	">"	"calc"	0	1	false	false	false	0
37	">="	">="	"calc"	0	1	false	false	false	0
38	"<"	"<"	"calc"	0	1	false	false	false	0
39	"<="	"<="	"calc"	0	1	false	false	false	0
43	"in"	"in"	"calc"	0	1	false	false	false	0
44	"identity"	"identity"	"calc"	0	1	false	false	false	0
45	"rowid"	"identity"	"calc"	0	1	false	false	false	0
46	"rowid"	"rowid"	"calc"	0	1	false	false	false	0
49	"sql_min"	"min"	"calc"	0	1	false	false	false	0
50	"sql_max"	"max"	"calc"	0	1	false	false	false	0
51	"ifthenelse"	"ifthenelse"	"calc"	0	1	false	false	false	0
72	"mod"	"%"	"calc"	0	1	false	false	false	0
73	"mod"	"%"	"calc"	0	1	false	false	false	0
74	"mod"	"%"	"calc"	0	1	false	false	false	0
75	"mod"	"%"	"calc"	0	1	false	false	false	0
76	"mod"	"%"	"calc"	0	1	false	false	false	0
77	"mod"	"%"	"calc"	0	1	false	false	false	0
78	"mod"	"%"	"calc"	0	1	false	false	false	0
79	"mod"	"%"	"calc"	0	1	false	false	false	0
80	"mod"	"%"	"calc"	0	1	false	false	false	0
81	"mod"	"%"	"calc"	0	1	false	false	false	0
82	"mod"	"%"	"calc"	0	1	false	false	false	0
83	"mod"	"%"	"calc"	0	1	false	false	false	0
84	"mod"	"%"	"calc"	0	1	false	false	false	0
94	"diff"	"diff"	"sql"	0	6	false	false	false	0
95	"diff"	"diff"	"sql"	0	6	false	false	false	0
96	"rank"	"rank"	"sql"	0	6	false	false	false	0
97	"dense_rank"	"dense_rank"	"sql"	0	6	false	false	false	0
98	"row_number"	"row_number"	"sql"	0	6	false	false	false	0
99	"and"	"and"	"calc"	0	1	false	false	false	0
100	"or"	"or"	"calc"	0	1	false	false	false	0
101	"xor"	"xor"	"calc"	0	1	false	false	false	0
102	"not"	"not"	"calc"	0	1	false	false	false	0
103	"sql_mul"	"*"	"calc"	0	1	false	false	false	0
104	"sql_div"	"/"	"calc"	0	1	false	false	false	0
105	"sql_mul"	"*"	"calc"	0	1	false	false	false	0
106	"sql_div"	"/"	"calc"	0	1	false	false	false	0
107	"sql_mul"	"*"	"calc"	0	1	false	false	false	0
108	"sql_div"	"/"	"calc"	0	1	false	false	false	0
109	"sql_mul"	"*"	"calc"	0	1	false	false	false	0
110	"sql_div"	"/"	"calc"	0	1	false	false	false	0
111	"sql_mul"	"*"	"calc"	0	1	false	false	false	0
112	"sql_div"	"/"	"calc"	0	1	false	false	false	0
113	"sql_mul"	"*"	"calc"	0	1	false	false	false	0
114	"sql_div"	"/"	"calc"	0	1	false	false	false	0
115	"sql_mul"	"*"	"calc"	0	1	false	false	false	0
116	"sql_div"	"/"	"calc"	0	1	false	false	false	0
117	"sql_mul"	"*"	"calc"	0	1	false	false	false	0
118	"sql_div"	"/"	"calc"	0	1	false	false	false	0
119	"sql_mul"	"*"	"calc"	0	1	false	false	false	0
120	"sql_div"	"/"	"calc"	0	1	false	false	false	0
121	"sql_mul"	"*"	"calc"	0	1	false	false	false	0
122	"sql_div"	"/"	"calc"	0	1	false	false	false	0
123	"sql_sub"	"-"	"calc"	0	1	false	false	false	0
124	"sql_add"	"+"	"calc"	0	1	false	false	false	0
125	"sql_mul"	"*"	"calc"	0	1	false	false	false	0
126	"sql_div"	"/"	"calc"	0	1	false	false	false	0
127	"bit_and"	"and"	"calc"	0	1	false	false	false	0
128	"bit_or"	"or"	"calc"	0	1	false	false	false	0
129	"bit_xor"	"xor"	"calc"	0	1	false	false	false	0
130	"bit_not"	"not"	"calc"	0	1	false	false	false	0
131	"left_shift"	"<<"	"calc"	0	1	false	false	false	0
132	"right_shift"	">>"	"calc"	0	1	false	false	false	0
133	"sql_neg"	"-"	"calc"	0	1	false	false	false	0
134	"abs"	"abs"	"calc"	0	1	false	false	false	0
135	"sign"	"sign"	"calc"	0	1	false	false	false	0
136	"scale_up"	"*"	"calc"	0	1	false	false	false	0
137	"scale_down"	"dec_round"	"sql"	0	1	false	false	false	0
138	"sql_sub"	"-"	"calc"	0	1	false	false	false	0
139	"sql_add"	"+"	"calc"	0	1	false	false	false	0
140	"sql_mul"	"*"	"calc"	0	1	false	false	false	0
141	"sql_div"	"/"	"calc"	0	1	false	false	false	0
142	"sql_sub"	"-"	"calc"	0	1	false	false	false	0
143	"sql_add"	"+"	"calc"	0	1	false	false	false	0
144	"sql_mul"	"*"	"calc"	0	1	false	false	false	0
145	"sql_div"	"/"	"calc"	0	1	false	false	false	0
146	"sql_sub"	"-"	"calc"	0	1	false	false	false	0
147	"sql_add"	"+"	"calc"	0	1	false	false	false	0
148	"sql_mul"	"*"	"calc"	0	1	false	false	false	0
149	"sql_div"	"/"	"calc"	0	1	false	false	false	0
150	"bit_and"	"and"	"calc"	0	1	false	false	false	0
151	"bit_or"	"or"	"calc"	0	1	false	false	false	0
152	"bit_xor"	"xor"	"calc"	0	1	false	false	false	0
153	"bit_not"	"not"	"calc"	0	1	false	false	false	0
154	"left_shift"	"<<"	"calc"	0	1	false	false	false	0
155	"right_shift"	">>"	"calc"	0	1	false	false	false	0
156	"sql_neg"	"-"	"calc"	0	1	false	false	false	0
157	"abs"	"abs"	"calc"	0	1	false	false	false	0
158	"sign"	"sign"	"calc"	0	1	false	false	false	0
159	"scale_up"	"*"	"calc"	0	1	false	false	false	0
160	"scale_down"	"dec_round"	"sql"	0	1	false	false	false	0
161	"sql_sub"	"-"	"calc"	0	1	false	false	false	0
162	"sql_add"	"+"	"calc"	0	1	false	false	false	0
163	"sql_mul"	"*"	"calc"	0	1	false	false	false	0
164	"sql_div"	"/"	"calc"	0	1	false	false	false	0
165	"sql_sub"	"-"	"calc"	0	1	false	false	false	0
166	"sql_add"	"+"	"calc"	0	1	false	false	false	0
167	"sql_mul"	"*"	"calc"	0	1	false	false	false	0
168	"sql_div"	"/"	"calc"	0	1	false	false	false	0
169	"sql_sub"	"-"	"calc"	0	1	false	false	false	0
170	"sql_add"	"+"	"calc"	0	1	false	false	false	0
171	"sql_mul"	"*"	"calc"	0	1	false	false	false	0
172	"sql_div"	"/"	"calc"	0	1	false	false	false	0
173	"bit_and"	"and"	"calc"	0	1	false	false	false	0
174	"bit_or"	"or"	"calc"	0	1	false	false	false	0
175	"bit_xor"	"xor"	"calc"	0	1	false	false	false	0
176	"bit_not"	"not"	"calc"	0	1	false	false	false	0
177	"left_shift"	"<<"	"calc"	0	1	false	false	false	0
178	"right_shift"	">>"	"calc"	0	1	false	false	false	0
179	"sql_neg"	"-"	"calc"	0	1	false	false	false	0
180	"abs"	"abs"	"calc"	0	1	false	false	false	0
181	"sign"	"sign"	"calc"	0	1	false	false	false	0
182	"scale_up"	"*"	"calc"	0	1	false	false	false	0
183	"scale_down"	"dec_round"	"sql"	0	1	false	false	false	0
184	"sql_sub"	"-"	"calc"	0	1	false	false	false	0
185	"sql_add"	"+"	"calc"	0	1	false	false	false	0
186	"sql_mul"	"*"	"calc"	0	1	false	false	false	0
187	"sql_div"	"/"	"calc"	0	1	false	false	false	0
188	"sql_sub"	"-"	"calc"	0	1	false	false	false	0
189	"sql_add"	"+"	"calc"	0	1	false	false	false	0
190	"sql_mul"	"*"	"calc"	0	1	false	false	false	0
191	"sql_div"	"/"	"calc"	0	1	false	false	false	0
192	"sql_sub"	"-"	"calc"	0	1	false	false	false	0
193	"sql_add"	"+"	"calc"	0	1	false	false	false	0
194	"sql_mul"	"*"	"calc"	0	1	false	false	false	0
195	"sql_div"	"/"	"calc"	0	1	false	false	false	0
196	"bit_and"	"and"	"calc"	0	1	false	false	false	0
197	"bit_or"	"or"	"calc"	0	1	false	false	false	0
198	"bit_xor"	"xor"	"calc"	0	1	false	false	false	0
199	"bit_not"	"not"	"calc"	0	1	false	false	false	0
200	"left_shift"	"<<"	"calc"	0	1	false	false	false	0
201	"right_shift"	">>"	"calc"	0	1	false	false	false	0
202	"sql_neg"	"-"	"calc"	0	1	false	false	false	0
203	"abs"	"abs"	"calc"	0	1	false	false	false	0
204	"sign"	"sign"	"calc"	0	1	false	false	false	0
205	"scale_up"	"*"	"calc"	0	1	false	false	false	0
206	"scale_down"	"dec_round"	"sql"	0	1	false	false	false	0
207	"sql_sub"	"-"	"calc"	0	1	false	false	false	0
208	"sql_add"	"+"	"calc"	0	1	false	false	false	0
209	"sql_mul"	"*"	"calc"	0	1	false	false	false	0
210	"sql_div"	"/"	"calc"	0	1	false	false	false	0
211	"sql_sub"	"-"	"calc"	0	1	false	false	false	0
212	"sql_add"	"+"	"calc"	0	1	false	false	false	0
213	"sql_mul"	"*"	"calc"	0	1	false	false	false	0
214	"sql_div"	"/"	"calc"	0	1	false	false	false	0
215	"sql_sub"	"-"	"calc"	0	1	false	false	false	0
216	"sql_add"	"+"	"calc"	0	1	false	false	false	0
217	"sql_mul"	"*"	"calc"	0	1	false	false	false	0
218	"sql_div"	"/"	"calc"	0	1	false	false	false	0
219	"bit_and"	"and"	"calc"	0	1	false	false	false	0
220	"bit_or"	"or"	"calc"	0	1	false	false	false	0
221	"bit_xor"	"xor"	"calc"	0	1	false	false	false	0
222	"bit_not"	"not"	"calc"	0	1	false	false	false	0
223	"left_shift"	"<<"	"calc"	0	1	false	false	false	0
224	"right_shift"	">>"	"calc"	0	1	false	false	false	0
225	"sql_neg"	"-"	"calc"	0	1	false	false	false	0
226	"abs"	"abs"	"calc"	0	1	false	false	false	0
227	"sign"	"sign"	"calc"	0	1	false	false	false	0
228	"scale_up"	"*"	"calc"	0	1	false	false	false	0
229	"scale_down"	"dec_round"	"sql"	0	1	false	false	false	0
230	"sql_sub"	"-"	"calc"	0	1	false	false	false	0
231	"sql_add"	"+"	"calc"	0	1	false	false	false	0
232	"sql_mul"	"*"	"calc"	0	1	false	false	false	0
233	"sql_div"	"/"	"calc"	0	1	false	false	false	0
234	"sql_sub"	"-"	"calc"	0	1	false	false	false	0
235	"sql_add"	"+"	"calc"	0	1	false	false	false	0
236	"sql_mul"	"*"	"calc"	0	1	false	false	false	0
237	"sql_div"	"/"	"calc"	0	1	false	false	false	0
238	"sql_sub"	"-"	"calc"	0	1	false	false	false	0
239	"sql_add"	"+"	"calc"	0	1	false	false	false	0
240	"sql_mul"	"*"	"calc"	0	1	false	false	false	0
241	"sql_div"	"/"	"calc"	0	1	false	false	false	0
242	"bit_and"	"and"	"calc"	0	1	false	false	false	0
243	"bit_or"	"or"	"calc"	0	1	false	false	false	0
244	"bit_xor"	"xor"	"calc"	0	1	false	false	false	0
245	"bit_not"	"not"	"calc"	0	1	false	false	false	0
246	"left_shift"	"<<"	"calc"	0	1	false	false	false	0
247	"right_shift"	">>"	"calc"	0	1	false	false	false	0
248	"sql_neg"	"-"	"calc"	0	1	false	false	false	0
249	"abs"	"abs"	"calc"	0	1	false	false	false	0
250	"sign"	"sign"	"calc"	0	1	false	false	false	0
251	"scale_up"	"*"	"calc"	0	1	false	false	false	0
252	"scale_down"	"dec_round"	"sql"	0	1	false	false	false	0
253	"sql_sub"	"-"	"calc"	0	1	false	false	false	0
254	"sql_add"	"+"	"calc"	0	1	false	false	false	0
255	"sql_mul"	"*"	"calc"	0	1	false	false	false	0
256	"sql_div"	"/"	"calc"	0	1	false	false	false	0
257	"sql_sub"	"-"	"calc"	0	1	false	false	false	0
258	"sql_add"	"+"	"calc"	0	1	false	false	false	0
259	"sql_mul"	"*"	"calc"	0	1	false	false	false	0
260	"sql_div"	"/"	"calc"	0	1	false	false	false	0
261	"sql_sub"	"-"	"calc"	0	1	false	false	false	0
262	"sql_add"	"+"	"calc"	0	1	false	false	false	0
263	"sql_mul"	"*"	"calc"	0	1	false	false	false	0
264	"sql_div"	"/"	"calc"	0	1	false	false	false	0
265	"bit_and"	"and"	"calc"	0	1	false	false	false	0
266	"bit_or"	"or"	"calc"	0	1	false	false	false	0
267	"bit_xor"	"xor"	"calc"	0	1	false	false	false	0
268	"bit_not"	"not"	"calc"	0	1	false	false	false	0
269	"left_shift"	"<<"	"calc"	0	1	false	false	false	0
270	"right_shift"	">>"	"calc"	0	1	false	false	false	0
271	"sql_neg"	"-"	"calc"	0	1	false	false	false	0
272	"abs"	"abs"	"calc"	0	1	false	false	false	0
273	"sign"	"sign"	"calc"	0	1	false	false	false	0
274	"scale_up"	"*"	"calc"	0	1	false	false	false	0
275	"scale_down"	"dec_round"	"sql"	0	1	false	false	false	0
276	"sql_sub"	"-"	"calc"	0	1	false	false	false	0
277	"sql_add"	"+"	"calc"	0	1	false	false	false	0
278	"sql_mul"	"*"	"calc"	0	1	false	false	false	0
279	"sql_div"	"/"	"calc"	0	1	false	false	false	0
280	"sql_sub"	"-"	"calc"	0	1	false	false	false	0
281	"sql_add"	"+"	"calc"	0	1	false	false	false	0
282	"sql_mul"	"*"	"calc"	0	1	false	false	false	0
283	"sql_div"	"/"	"calc"	0	1	false	false	false	0
284	"sql_sub"	"-"	"calc"	0	1	false	false	false	0
285	"sql_add"	"+"	"calc"	0	1	false	false	false	0
286	"sql_mul"	"*"	"calc"	0	1	false	false	false	0
287	"sql_div"	"/"	"calc"	0	1	false	false	false	0
288	"bit_and"	"and"	"calc"	0	1	false	false	false	0
289	"bit_or"	"or"	"calc"	0	1	false	false	false	0
290	"bit_xor"	"xor"	"calc"	0	1	false	false	false	0
291	"bit_not"	"not"	"calc"	0	1	false	false	false	0
292	"left_shift"	"<<"	"calc"	0	1	false	false	false	0
293	"right_shift"	">>"	"calc"	0	1	false	false	false	0
294	"sql_neg"	"-"	"calc"	0	1	false	false	false	0
295	"abs"	"abs"	"calc"	0	1	false	false	false	0
296	"sign"	"sign"	"calc"	0	1	false	false	false	0
297	"scale_up"	"*"	"calc"	0	1	false	false	false	0
298	"scale_down"	"dec_round"	"sql"	0	1	false	false	false	0
299	"sql_sub"	"-"	"calc"	0	1	false	false	false	0
300	"sql_add"	"+"	"calc"	0	1	false	false	false	0
301	"sql_mul"	"*"	"calc"	0	1	false	false	false	0
302	"sql_div"	"/"	"calc"	0	1	false	false	false	0
303	"sql_sub"	"-"	"calc"	0	1	false	false	false	0
304	"sql_add"	"+"	"calc"	0	1	false	false	false	0
305	"sql_mul"	"*"	"calc"	0	1	false	false	false	0
306	"sql_div"	"/"	"calc"	0	1	false	false	false	0
307	"sql_sub"	"-"	"calc"	0	1	false	false	false	0
308	"sql_add"	"+"	"calc"	0	1	false	false	false	0
309	"sql_mul"	"*"	"calc"	0	1	false	false	false	0
310	"sql_div"	"/"	"calc"	0	1	false	false	false	0
311	"bit_and"	"and"	"calc"	0	1	false	false	false	0
312	"bit_or"	"or"	"calc"	0	1	false	false	false	0
313	"bit_xor"	"xor"	"calc"	0	1	false	false	false	0
314	"bit_not"	"not"	"calc"	0	1	false	false	false	0
315	"left_shift"	"<<"	"calc"	0	1	false	false	false	0
316	"right_shift"	">>"	"calc"	0	1	false	false	false	0
317	"sql_neg"	"-"	"calc"	0	1	false	false	false	0
318	"abs"	"abs"	"calc"	0	1	false	false	false	0
319	"sign"	"sign"	"calc"	0	1	false	false	false	0
320	"scale_up"	"*"	"calc"	0	1	false	false	false	0
321	"scale_down"	"dec_round"	"sql"	0	1	false	false	false	0
322	"sql_sub"	"-"	"calc"	0	1	false	false	false	0
323	"sql_add"	"+"	"calc"	0	1	false	false	false	0
324	"sql_mul"	"*"	"calc"	0	1	false	false	false	0
325	"sql_div"	"/"	"calc"	0	1	false	false	false	0
326	"sql_sub"	"-"	"calc"	0	1	false	false	false	0
327	"sql_add"	"+"	"calc"	0	1	false	false	false	0
328	"sql_mul"	"*"	"calc"	0	1	false	false	false	0
329	"sql_div"	"/"	"calc"	0	1	false	false	false	0
330	"sql_sub"	"-"	"calc"	0	1	false	false	false	0
331	"sql_add"	"+"	"calc"	0	1	false	false	false	0
332	"sql_mul"	"*"	"calc"	0	1	false	false	false	0
333	"sql_div"	"/"	"calc"	0	1	false	false	false	0
334	"bit_and"	"and"	"calc"	0	1	false	false	false	0
335	"bit_or"	"or"	"calc"	0	1	false	false	false	0
336	"bit_xor"	"xor"	"calc"	0	1	false	false	false	0
337	"bit_not"	"not"	"calc"	0	1	false	false	false	0
338	"left_shift"	"<<"	"calc"	0	1	false	false	false	0
339	"right_shift"	">>"	"calc"	0	1	false	false	false	0
340	"sql_neg"	"-"	"calc"	0	1	false	false	false	0
341	"abs"	"abs"	"calc"	0	1	false	false	false	0
342	"sign"	"sign"	"calc"	0	1	false	false	false	0
343	"scale_up"	"*"	"calc"	0	1	false	false	false	0
344	"scale_down"	"dec_round"	"sql"	0	1	false	false	false	0
345	"sql_sub"	"-"	"calc"	0	1	false	false	false	0
346	"sql_add"	"+"	"calc"	0	1	false	false	false	0
347	"sql_mul"	"*"	"calc"	0	1	false	false	false	0
348	"sql_div"	"/"	"calc"	0	1	false	false	false	0
349	"sql_sub"	"-"	"calc"	0	1	false	false	false	0
350	"sql_add"	"+"	"calc"	0	1	false	false	false	0
351	"sql_mul"	"*"	"calc"	0	1	false	false	false	0
352	"sql_div"	"/"	"calc"	0	1	false	false	false	0
353	"sql_sub"	"-"	"calc"	0	1	false	false	false	0
354	"sql_add"	"+"	"calc"	0	1	false	false	false	0
355	"sql_mul"	"*"	"calc"	0	1	false	false	false	0
356	"sql_div"	"/"	"calc"	0	1	false	false	false	0
357	"bit_and"	"and"	"calc"	0	1	false	false	false	0
358	"bit_or"	"or"	"calc"	0	1	false	false	false	0
359	"bit_xor"	"xor"	"calc"	0	1	false	false	false	0
360	"bit_not"	"not"	"calc"	0	1	false	false	false	0
361	"left_shift"	"<<"	"calc"	0	1	false	false	false	0
362	"right_shift"	">>"	"calc"	0	1	false	false	false	0
363	"sql_neg"	"-"	"calc"	0	1	false	false	false	0
364	"abs"	"abs"	"calc"	0	1	false	false	false	0
365	"sign"	"sign"	"calc"	0	1	false	false	false	0
366	"scale_up"	"*"	"calc"	0	1	false	false	false	0
367	"scale_down"	"dec_round"	"sql"	0	1	false	false	false	0
368	"sql_sub"	"-"	"calc"	0	1	false	false	false	0
369	"sql_add"	"+"	"calc"	0	1	false	false	false	0
370	"sql_mul"	"*"	"calc"	0	1	false	false	false	0
371	"sql_div"	"/"	"calc"	0	1	false	false	false	0
372	"sql_sub"	"-"	"calc"	0	1	false	false	false	0
373	"sql_add"	"+"	"calc"	0	1	false	false	false	0
374	"sql_mul"	"*"	"calc"	0	1	false	false	false	0
375	"sql_div"	"/"	"calc"	0	1	false	false	false	0
376	"sql_sub"	"-"	"calc"	0	1	false	false	false	0
377	"sql_add"	"+"	"calc"	0	1	false	false	false	0
378	"sql_mul"	"*"	"calc"	0	1	false	false	false	0
379	"sql_div"	"/"	"calc"	0	1	false	false	false	0
380	"sql_neg"	"-"	"calc"	0	1	false	false	false	0
381	"abs"	"abs"	"calc"	0	1	false	false	false	0
382	"sign"	"sign"	"calc"	0	1	false	false	false	0
383	"scale_up"	"*"	"calc"	0	1	false	false	false	0
384	"scale_down"	"dec_round"	"sql"	0	1	false	false	false	0
385	"sql_sub"	"-"	"calc"	0	1	false	false	false	0
386	"sql_add"	"+"	"calc"	0	1	false	false	false	0
387	"sql_mul"	"*"	"calc"	0	1	false	false	false	0
388	"sql_div"	"/"	"calc"	0	1	false	false	false	0
389	"sql_sub"	"-"	"calc"	0	1	false	false	false	0
390	"sql_add"	"+"	"calc"	0	1	false	false	false	0
391	"sql_mul"	"*"	"calc"	0	1	false	false	false	0
392	"sql_div"	"/"	"calc"	0	1	false	false	false	0
393	"sql_sub"	"-"	"calc"	0	1	false	false	false	0
394	"sql_add"	"+"	"calc"	0	1	false	false	false	0
395	"sql_mul"	"*"	"calc"	0	1	false	false	false	0
396	"sql_div"	"/"	"calc"	0	1	false	false	false	0
397	"sql_neg"	"-"	"calc"	0	1	false	false	false	0
398	"abs"	"abs"	"calc"	0	1	false	false	false	0
399	"sign"	"sign"	"calc"	0	1	false	false	false	0
400	"scale_up"	"*"	"calc"	0	1	false	false	false	0
401	"scale_down"	"dec_round"	"sql"	0	1	false	false	false	0
402	"sql_sub"	"-"	"calc"	0	1	false	false	false	0
403	"sql_add"	"+"	"calc"	0	1	false	false	false	0
404	"sql_mul"	"*"	"calc"	0	1	false	false	false	0
405	"sql_div"	"/"	"calc"	0	1	false	false	false	0
406	"sql_sub"	"-"	"calc"	0	1	false	false	false	0
407	"sql_add"	"+"	"calc"	0	1	false	false	false	0
408	"sql_mul"	"*"	"calc"	0	1	false	false	false	0
409	"sql_div"	"/"	"calc"	0	1	false	false	false	0
410	"sql_sub"	"-"	"calc"	0	1	false	false	false	0
411	"sql_add"	"+"	"calc"	0	1	false	false	false	0
412	"sql_mul"	"*"	"calc"	0	1	false	false	false	0
413	"sql_div"	"/"	"calc"	0	1	false	false	false	0
414	"sql_neg"	"-"	"calc"	0	1	false	false	false	0
415	"abs"	"abs"	"calc"	0	1	false	false	false	0
416	"sign"	"sign"	"calc"	0	1	false	false	false	0
417	"scale_up"	"*"	"calc"	0	1	false	false	false	0
418	"scale_down"	"dec_round"	"sql"	0	1	false	false	false	0
419	"sql_sub"	"-"	"calc"	0	1	false	false	false	0
420	"sql_add"	"+"	"calc"	0	1	false	false	false	0
421	"sql_mul"	"*"	"calc"	0	1	false	false	false	0
422	"sql_div"	"/"	"calc"	0	1	false	false	false	0
423	"sql_neg"	"-"	"calc"	0	1	false	false	false	0
424	"abs"	"abs"	"calc"	0	1	false	false	false	0
425	"sign"	"sign"	"calc"	0	1	false	false	false	0
426	"scale_up"	"*"	"calc"	0	1	false	false	false	0
427	"scale_down"	"dec_round"	"sql"	0	1	false	false	false	0
428	"sql_mul"	"*"	"calc"	0	1	false	false	false	0
429	"sql_mul"	"*"	"calc"	0	1	false	false	false	0
430	"sql_mul"	"*"	"calc"	0	1	false	false	false	0
431	"sql_mul"	"*"	"calc"	0	1	false	false	false	0
432	"sql_mul"	"*"	"calc"	0	1	false	false	false	0
433	"sql_mul"	"*"	"calc"	0	1	false	false	false	0
434	"sql_mul"	"*"	"calc"	0	1	false	false	false	0
435	"sql_mul"	"*"	"calc"	0	1	false	false	false	0
436	"sql_mul"	"*"	"calc"	0	1	false	false	false	0
437	"sql_mul"	"*"	"calc"	0	1	false	false	false	0
438	"sql_mul"	"*"	"calc"	0	1	false	false	false	0
439	"sql_mul"	"*"	"calc"	0	1	false	false	false	0
440	"sql_mul"	"*"	"calc"	0	1	false	false	false	0
441	"sql_mul"	"*"	"calc"	0	1	false	false	false	0
442	"sql_mul"	"*"	"calc"	0	1	false	false	false	0
443	"sql_mul"	"*"	"calc"	0	1	false	false	false	0
444	"sql_mul"	"*"	"calc"	0	1	false	false	false	0
445	"sql_mul"	"*"	"calc"	0	1	false	false	false	0
446	"sql_mul"	"*"	"calc"	0	1	false	false	false	0
447	"sql_mul"	"*"	"calc"	0	1	false	false	false	0
448	"sql_mul"	"*"	"calc"	0	1	false	false	false	0
449	"sql_mul"	"*"	"calc"	0	1	false	false	false	0
450	"sql_mul"	"*"	"calc"	0	1	false	false	false	0
451	"sql_mul"	"*"	"calc"	0	1	false	false	false	0
452	"sql_mul"	"*"	"calc"	0	1	false	false	false	0
453	"sql_mul"	"*"	"calc"	0	1	false	false	false	0
454	"sql_mul"	"*"	"calc"	0	1	false	false	false	0
455	"sql_mul"	"*"	"calc"	0	1	false	false	false	0
456	"sql_mul"	"*"	"calc"	0	1	false	false	false	0
457	"sql_mul"	"*"	"calc"	0	1	false	false	false	0
458	"sql_mul"	"*"	"calc"	0	1	false	false	false	0
459	"sql_mul"	"*"	"calc"	0	1	false	false	false	0
460	"sql_mul"	"*"	"calc"	0	1	false	false	false	0
461	"sql_mul"	"*"	"calc"	0	1	false	false	false	0
462	"sql_mul"	"*"	"calc"	0	1	false	false	false	0
463	"sql_mul"	"*"	"calc"	0	1	false	false	false	0
464	"sql_mul"	"*"	"calc"	0	1	false	false	false	0
465	"sql_mul"	"*"	"calc"	0	1	false	false	false	0
466	"sql_mul"	"*"	"calc"	0	1	false	false	false	0
467	"sql_mul"	"*"	"calc"	0	1	false	false	false	0
468	"round"	"round"	"sql"	0	1	false	false	false	0
469	"round"	"round"	"sql"	0	1	false	false	false	0
470	"round"	"round"	"sql"	0	1	false	false	false	0
471	"round"	"round"	"sql"	0	1	false	false	false	0
472	"round"	"round"	"sql"	0	1	false	false	false	0
473	"round"	"round"	"sql"	0	1	false	false	false	0
474	"round"	"round"	"sql"	0	1	false	false	false	0
475	"scale_up"	"*"	"calc"	0	1	false	false	false	0
476	"scale_up"	"*"	"calc"	0	1	false	false	false	0
477	"scale_up"	"*"	"calc"	0	1	false	false	false	0
478	"scale_up"	"*"	"calc"	0	1	false	false	false	0
479	"scale_up"	"*"	"calc"	0	1	false	false	false	0
480	"scale_up"	"*"	"calc"	0	1	false	false	false	0
481	"scale_up"	"*"	"calc"	0	1	false	false	false	0
482	"scale_up"	"*"	"calc"	0	1	false	false	false	0
483	"scale_up"	"*"	"calc"	0	1	false	false	false	0
484	"scale_up"	"*"	"calc"	0	1	false	false	false	0
485	"scale_up"	"*"	"calc"	0	1	false	false	false	0
486	"scale_up"	"*"	"calc"	0	1	false	false	false	0
487	"scale_up"	"*"	"calc"	0	1	false	false	false	0
488	"scale_up"	"*"	"calc"	0	1	false	false	false	0
489	"scale_up"	"*"	"calc"	0	1	false	false	false	0
490	"scale_up"	"*"	"calc"	0	1	false	false	false	0
491	"scale_up"	"*"	"calc"	0	1	false	false	false	0
492	"scale_up"	"*"	"calc"	0	1	false	false	false	0
493	"scale_up"	"*"	"calc"	0	1	false	false	false	0
494	"scale_up"	"*"	"calc"	0	1	false	false	false	0
495	"scale_up"	"*"	"calc"	0	1	false	false	false	0
496	"scale_up"	"*"	"calc"	0	1	false	false	false	0
497	"scale_up"	"*"	"calc"	0	1	false	false	false	0
498	"scale_up"	"*"	"calc"	0	1	false	false	false	0
499	"scale_up"	"*"	"calc"	0	1	false	false	false	0
500	"scale_up"	"*"	"calc"	0	1	false	false	false	0
501	"scale_up"	"*"	"calc"	0	1	false	false	false	0
502	"scale_up"	"*"	"calc"	0	1	false	false	false	0
503	"scale_up"	"*"	"calc"	0	1	false	false	false	0
504	"scale_up"	"*"	"calc"	0	1	false	false	false	0
505	"scale_up"	"*"	"calc"	0	1	false	false	false	0
506	"scale_up"	"*"	"calc"	0	1	false	false	false	0
507	"scale_up"	"*"	"calc"	0	1	false	false	false	0
508	"scale_up"	"*"	"calc"	0	1	false	false	false	0
509	"scale_up"	"*"	"calc"	0	1	false	false	false	0
510	"scale_up"	"*"	"calc"	0	1	false	false	false	0
511	"scale_up"	"*"	"calc"	0	1	false	false	false	0
512	"scale_up"	"*"	"calc"	0	1	false	false	false	0
513	"scale_up"	"*"	"calc"	0	1	false	false	false	0
514	"scale_up"	"*"	"calc"	0	1	false	false	false	0
515	"scale_up"	"*"	"calc"	0	1	false	false	false	0
516	"scale_up"	"*"	"calc"	0	1	false	false	false	0
517	"scale_up"	"*"	"calc"	0	1	false	false	false	0
518	"scale_up"	"*"	"calc"	0	1	false	false	false	0
519	"scale_up"	"*"	"calc"	0	1	false	false	false	0
520	"scale_up"	"*"	"calc"	0	1	false	false	false	0
521	"scale_up"	"*"	"calc"	0	1	false	false	false	0
522	"scale_up"	"*"	"calc"	0	1	false	false	false	0
523	"scale_up"	"*"	"calc"	0	1	false	false	false	0
524	"scale_up"	"*"	"calc"	0	1	false	false	false	0
525	"scale_up"	"*"	"calc"	0	1	false	false	false	0
526	"scale_up"	"*"	"calc"	0	1	false	false	false	0
527	"scale_up"	"*"	"calc"	0	1	false	false	false	0
528	"scale_up"	"*"	"calc"	0	1	false	false	false	0
529	"scale_up"	"*"	"calc"	0	1	false	false	false	0
530	"scale_up"	"*"	"calc"	0	1	false	false	false	0
531	"scale_up"	"*"	"calc"	0	1	false	false	false	0
532	"scale_up"	"*"	"calc"	0	1	false	false	false	0
533	"scale_up"	"*"	"calc"	0	1	false	false	false	0
534	"scale_up"	"*"	"calc"	0	1	false	false	false	0
535	"scale_up"	"*"	"calc"	0	1	false	false	false	0
536	"scale_up"	"*"	"calc"	0	1	false	false	false	0
537	"scale_up"	"*"	"calc"	0	1	false	false	false	0
538	"scale_up"	"*"	"calc"	0	1	false	false	false	0
539	"scale_up"	"*"	"calc"	0	1	false	false	false	0
540	"scale_up"	"*"	"calc"	0	1	false	false	false	0
541	"scale_up"	"*"	"calc"	0	1	false	false	false	0
542	"scale_up"	"*"	"calc"	0	1	false	false	false	0
543	"scale_up"	"*"	"calc"	0	1	false	false	false	0
544	"scale_up"	"*"	"calc"	0	1	false	false	false	0
545	"scale_up"	"*"	"calc"	0	1	false	false	false	0
546	"scale_up"	"*"	"calc"	0	1	false	false	false	0
547	"scale_up"	"*"	"calc"	0	1	false	false	false	0
548	"scale_up"	"*"	"calc"	0	1	false	false	false	0
549	"scale_up"	"*"	"calc"	0	1	false	false	false	0
550	"scale_up"	"*"	"calc"	0	1	false	false	false	0
551	"scale_up"	"*"	"calc"	0	1	false	false	false	0
552	"scale_up"	"*"	"calc"	0	1	false	false	false	0
553	"scale_up"	"*"	"calc"	0	1	false	false	false	0
554	"scale_up"	"*"	"calc"	0	1	false	false	false	0
555	"scale_up"	"*"	"calc"	0	1	false	false	false	0
556	"scale_up"	"*"	"calc"	0	1	false	false	false	0
557	"scale_up"	"*"	"calc"	0	1	false	false	false	0
558	"scale_up"	"*"	"calc"	0	1	false	false	false	0
559	"scale_up"	"*"	"calc"	0	1	false	false	false	0
560	"scale_up"	"*"	"calc"	0	1	false	false	false	0
561	"scale_up"	"*"	"calc"	0	1	false	false	false	0
562	"scale_up"	"*"	"calc"	0	1	false	false	false	0
563	"scale_up"	"*"	"calc"	0	1	false	false	false	0
564	"scale_up"	"*"	"calc"	0	1	false	false	false	0
565	"scale_up"	"*"	"calc"	0	1	false	false	false	0
566	"scale_up"	"*"	"calc"	0	1	false	false	false	0
567	"scale_up"	"*"	"calc"	0	1	false	false	false	0
568	"scale_up"	"*"	"calc"	0	1	false	false	false	0
569	"scale_up"	"*"	"calc"	0	1	false	false	false	0
570	"scale_up"	"*"	"calc"	0	1	false	false	false	0
571	"scale_up"	"*"	"calc"	0	1	false	false	false	0
572	"scale_up"	"*"	"calc"	0	1	false	false	false	0
573	"scale_up"	"*"	"calc"	0	1	false	false	false	0
574	"scale_up"	"*"	"calc"	0	1	false	false	false	0
575	"scale_up"	"*"	"calc"	0	1	false	false	false	0
576	"scale_up"	"*"	"calc"	0	1	false	false	false	0
577	"scale_up"	"*"	"calc"	0	1	false	false	false	0
578	"scale_up"	"*"	"calc"	0	1	false	false	false	0
579	"scale_up"	"*"	"calc"	0	1	false	false	false	0
580	"scale_up"	"*"	"calc"	0	1	false	false	false	0
581	"scale_up"	"*"	"calc"	0	1	false	false	false	0
582	"scale_up"	"*"	"calc"	0	1	false	false	false	0
583	"scale_up"	"*"	"calc"	0	1	false	false	false	0
584	"scale_up"	"*"	"calc"	0	1	false	false	false	0
585	"scale_up"	"*"	"calc"	0	1	false	false	false	0
586	"scale_up"	"*"	"calc"	0	1	false	false	false	0
587	"scale_up"	"*"	"calc"	0	1	false	false	false	0
588	"scale_up"	"*"	"calc"	0	1	false	false	false	0
589	"scale_up"	"*"	"calc"	0	1	false	false	false	0
590	"scale_up"	"*"	"calc"	0	1	false	false	false	0
591	"scale_up"	"*"	"calc"	0	1	false	false	false	0
592	"scale_up"	"*"	"calc"	0	1	false	false	false	0
593	"scale_up"	"*"	"calc"	0	1	false	false	false	0
594	"scale_up"	"*"	"calc"	0	1	false	false	false	0
595	"scale_up"	"*"	"calc"	0	1	false	false	false	0
596	"scale_up"	"*"	"calc"	0	1	false	false	false	0
597	"scale_up"	"*"	"calc"	0	1	false	false	false	0
598	"scale_up"	"*"	"calc"	0	1	false	false	false	0
599	"scale_up"	"*"	"calc"	0	1	false	false	false	0
600	"scale_up"	"*"	"calc"	0	1	false	false	false	0
601	"scale_up"	"*"	"calc"	0	1	false	false	false	0
602	"scale_up"	"*"	"calc"	0	1	false	false	false	0
603	"scale_up"	"*"	"calc"	0	1	false	false	false	0
604	"scale_up"	"*"	"calc"	0	1	false	false	false	0
605	"scale_up"	"*"	"calc"	0	1	false	false	false	0
606	"scale_up"	"*"	"calc"	0	1	false	false	false	0
607	"scale_up"	"*"	"calc"	0	1	false	false	false	0
608	"scale_up"	"*"	"calc"	0	1	false	false	false	0
609	"scale_up"	"*"	"calc"	0	1	false	false	false	0
610	"scale_up"	"*"	"calc"	0	1	false	false	false	0
611	"scale_up"	"*"	"calc"	0	1	false	false	false	0
612	"scale_up"	"*"	"calc"	0	1	false	false	false	0
613	"scale_up"	"*"	"calc"	0	1	false	false	false	0
614	"scale_up"	"*"	"calc"	0	1	false	false	false	0
615	"scale_up"	"*"	"calc"	0	1	false	false	false	0
616	"scale_up"	"*"	"calc"	0	1	false	false	false	0
617	"scale_up"	"*"	"calc"	0	1	false	false	false	0
618	"scale_up"	"*"	"calc"	0	1	false	false	false	0
619	"scale_up"	"*"	"calc"	0	1	false	false	false	0
620	"scale_up"	"*"	"calc"	0	1	false	false	false	0
621	"scale_up"	"*"	"calc"	0	1	false	false	false	0
622	"scale_up"	"*"	"calc"	0	1	false	false	false	0
623	"scale_up"	"*"	"calc"	0	1	false	false	false	0
624	"scale_up"	"*"	"calc"	0	1	false	false	false	0
625	"scale_up"	"*"	"calc"	0	1	false	false	false	0
626	"scale_up"	"*"	"calc"	0	1	false	false	false	0
627	"scale_up"	"*"	"calc"	0	1	false	false	false	0
628	"scale_up"	"*"	"calc"	0	1	false	false	false	0
629	"scale_up"	"*"	"calc"	0	1	false	false	false	0
630	"scale_up"	"*"	"calc"	0	1	false	false	false	0
631	"scale_up"	"*"	"calc"	0	1	false	false	false	0
632	"scale_up"	"*"	"calc"	0	1	false	false	false	0
633	"scale_up"	"*"	"calc"	0	1	false	false	false	0
634	"scale_up"	"*"	"calc"	0	1	false	false	false	0
635	"scale_up"	"*"	"calc"	0	1	false	false	false	0
636	"scale_up"	"*"	"calc"	0	1	false	false	false	0
637	"scale_up"	"*"	"calc"	0	1	false	false	false	0
638	"scale_up"	"*"	"calc"	0	1	false	false	false	0
639	"scale_up"	"*"	"calc"	0	1	false	false	false	0
640	"scale_up"	"*"	"calc"	0	1	false	false	false	0
641	"scale_up"	"*"	"calc"	0	1	false	false	false	0
642	"scale_up"	"*"	"calc"	0	1	false	false	false	0
643	"scale_up"	"*"	"calc"	0	1	false	false	false	0
644	"scale_up"	"*"	"calc"	0	1	false	false	false	0
645	"scale_up"	"*"	"calc"	0	1	false	false	false	0
646	"scale_up"	"*"	"calc"	0	1	false	false	false	0
647	"scale_up"	"*"	"calc"	0	1	false	false	false	0
648	"scale_up"	"*"	"calc"	0	1	false	false	false	0
649	"scale_up"	"*"	"calc"	0	1	false	false	false	0
650	"scale_up"	"*"	"calc"	0	1	false	false	false	0
651	"scale_up"	"*"	"calc"	0	1	false	false	false	0
652	"scale_up"	"*"	"calc"	0	1	false	false	false	0
653	"scale_up"	"*"	"calc"	0	1	false	false	false	0
654	"scale_up"	"*"	"calc"	0	1	false	false	false	0
655	"scale_up"	"*"	"calc"	0	1	false	false	false	0
656	"scale_up"	"*"	"calc"	0	1	false	false	false	0
657	"scale_up"	"*"	"calc"	0	1	false	false	false	0
658	"scale_up"	"*"	"calc"	0	1	false	false	false	0
659	"scale_up"	"*"	"calc"	0	1	false	false	false	0
660	"scale_up"	"*"	"calc"	0	1	false	false	false	0
661	"scale_up"	"*"	"calc"	0	1	false	false	false	0
662	"scale_up"	"*"	"calc"	0	1	false	false	false	0
663	"scale_up"	"*"	"calc"	0	1	false	false	false	0
664	"scale_up"	"*"	"calc"	0	1	false	false	false	0
665	"scale_up"	"*"	"calc"	0	1	false	false	false	0
666	"scale_up"	"*"	"calc"	0	1	false	false	false	0
667	"scale_up"	"*"	"calc"	0	1	false	false	false	0
668	"scale_up"	"*"	"calc"	0	1	false	false	false	0
669	"scale_up"	"*"	"calc"	0	1	false	false	false	0
670	"scale_up"	"*"	"calc"	0	1	false	false	false	0
671	"scale_up"	"*"	"calc"	0	1	false	false	false	0
672	"scale_up"	"*"	"calc"	0	1	false	false	false	0
673	"scale_up"	"*"	"calc"	0	1	false	false	false	0
674	"scale_up"	"*"	"calc"	0	1	false	false	false	0
675	"scale_up"	"*"	"calc"	0	1	false	false	false	0
676	"scale_up"	"*"	"calc"	0	1	false	false	false	0
677	"scale_up"	"*"	"calc"	0	1	false	false	false	0
678	"scale_up"	"*"	"calc"	0	1	false	false	false	0
679	"scale_up"	"*"	"calc"	0	1	false	false	false	0
680	"scale_up"	"*"	"calc"	0	1	false	false	false	0
681	"scale_up"	"*"	"calc"	0	1	false	false	false	0
682	"scale_up"	"*"	"calc"	0	1	false	false	false	0
683	"scale_up"	"*"	"calc"	0	1	false	false	false	0
684	"scale_up"	"*"	"calc"	0	1	false	false	false	0
685	"scale_up"	"*"	"calc"	0	1	false	false	false	0
686	"scale_up"	"*"	"calc"	0	1	false	false	false	0
687	"scale_up"	"*"	"calc"	0	1	false	false	false	0
688	"scale_up"	"*"	"calc"	0	1	false	false	false	0
689	"scale_up"	"*"	"calc"	0	1	false	false	false	0
690	"scale_up"	"*"	"calc"	0	1	false	false	false	0
691	"scale_up"	"*"	"calc"	0	1	false	false	false	0
692	"scale_up"	"*"	"calc"	0	1	false	false	false	0
693	"scale_up"	"*"	"calc"	0	1	false	false	false	0
694	"scale_up"	"*"	"calc"	0	1	false	false	false	0
695	"scale_up"	"*"	"calc"	0	1	false	false	false	0
696	"scale_up"	"*"	"calc"	0	1	false	false	false	0
697	"scale_up"	"*"	"calc"	0	1	false	false	false	0
698	"scale_up"	"*"	"calc"	0	1	false	false	false	0
699	"scale_up"	"*"	"calc"	0	1	false	false	false	0
700	"scale_up"	"*"	"calc"	0	1	false	false	false	0
701	"scale_up"	"*"	"calc"	0	1	false	false	false	0
702	"scale_up"	"*"	"calc"	0	1	false	false	false	0
703	"scale_up"	"*"	"calc"	0	1	false	false	false	0
704	"scale_up"	"*"	"calc"	0	1	false	false	false	0
705	"scale_up"	"*"	"calc"	0	1	false	false	false	0
706	"scale_up"	"*"	"calc"	0	1	false	false	false	0
707	"scale_up"	"*"	"calc"	0	1	false	false	false	0
708	"scale_up"	"*"	"calc"	0	1	false	false	false	0
709	"scale_up"	"*"	"calc"	0	1	false	false	false	0
710	"scale_up"	"*"	"calc"	0	1	false	false	false	0
711	"scale_up"	"*"	"calc"	0	1	false	false	false	0
712	"scale_up"	"*"	"calc"	0	1	false	false	false	0
713	"scale_up"	"*"	"calc"	0	1	false	false	false	0
714	"scale_up"	"*"	"calc"	0	1	false	false	false	0
715	"scale_up"	"*"	"calc"	0	1	false	false	false	0
716	"scale_up"	"*"	"calc"	0	1	false	false	false	0
717	"scale_up"	"*"	"calc"	0	1	false	false	false	0
718	"scale_up"	"*"	"calc"	0	1	false	false	false	0
719	"scale_up"	"*"	"calc"	0	1	false	false	false	0
720	"scale_up"	"*"	"calc"	0	1	false	false	false	0
721	"scale_up"	"*"	"calc"	0	1	false	false	false	0
722	"scale_up"	"*"	"calc"	0	1	false	false	false	0
723	"scale_up"	"*"	"calc"	0	1	false	false	false	0
724	"scale_up"	"*"	"calc"	0	1	false	false	false	0
725	"scale_up"	"*"	"calc"	0	1	false	false	false	0
726	"scale_up"	"*"	"calc"	0	1	false	false	false	0
727	"scale_up"	"*"	"calc"	0	1	false	false	false	0
728	"scale_up"	"*"	"calc"	0	1	false	false	false	0
729	"scale_up"	"*"	"calc"	0	1	false	false	false	0
730	"scale_up"	"*"	"calc"	0	1	false	false	false	0
731	"scale_up"	"*"	"calc"	0	1	false	false	false	0
732	"scale_up"	"*"	"calc"	0	1	false	false	false	0
733	"scale_up"	"*"	"calc"	0	1	false	false	false	0
734	"scale_up"	"*"	"calc"	0	1	false	false	false	0
735	"scale_up"	"*"	"calc"	0	1	false	false	false	0
736	"scale_up"	"*"	"calc"	0	1	false	false	false	0
737	"scale_up"	"*"	"calc"	0	1	false	false	false	0
738	"scale_up"	"*"	"calc"	0	1	false	false	false	0
739	"scale_up"	"*"	"calc"	0	1	false	false	false	0
740	"scale_up"	"*"	"calc"	0	1	false	false	false	0
741	"scale_up"	"*"	"calc"	0	1	false	false	false	0
742	"scale_up"	"*"	"calc"	0	1	false	false	false	0
743	"scale_up"	"*"	"calc"	0	1	false	false	false	0
744	"scale_up"	"*"	"calc"	0	1	false	false	false	0
745	"scale_up"	"*"	"calc"	0	1	false	false	false	0
746	"scale_up"	"*"	"calc"	0	1	false	false	false	0
747	"scale_up"	"*"	"calc"	0	1	false	false	false	0
748	"scale_up"	"*"	"calc"	0	1	false	false	false	0
749	"scale_up"	"*"	"calc"	0	1	false	false	false	0
750	"scale_up"	"*"	"calc"	0	1	false	false	false	0
751	"scale_up"	"*"	"calc"	0	1	false	false	false	0
752	"scale_up"	"*"	"calc"	0	1	false	false	false	0
753	"scale_up"	"*"	"calc"	0	1	false	false	false	0
754	"scale_up"	"*"	"calc"	0	1	false	false	false	0
755	"scale_up"	"*"	"calc"	0	1	false	false	false	0
756	"scale_up"	"*"	"calc"	0	1	false	false	false	0
757	"scale_up"	"*"	"calc"	0	1	false	false	false	0
758	"scale_up"	"*"	"calc"	0	1	false	false	false	0
759	"scale_up"	"*"	"calc"	0	1	false	false	false	0
760	"scale_up"	"*"	"calc"	0	1	false	false	false	0
761	"scale_up"	"*"	"calc"	0	1	false	false	false	0
762	"scale_up"	"*"	"calc"	0	1	false	false	false	0
763	"scale_up"	"*"	"calc"	0	1	false	false	false	0
764	"scale_up"	"*"	"calc"	0	1	false	false	false	0
765	"scale_up"	"*"	"calc"	0	1	false	false	false	0
766	"scale_up"	"*"	"calc"	0	1	false	false	false	0
767	"scale_up"	"*"	"calc"	0	1	false	false	false	0
768	"scale_up"	"*"	"calc"	0	1	false	false	false	0
769	"scale_up"	"*"	"calc"	0	1	false	false	false	0
770	"scale_up"	"*"	"calc"	0	1	false	false	false	0
771	"scale_up"	"*"	"calc"	0	1	false	false	false	0
772	"scale_up"	"*"	"calc"	0	1	false	false	false	0
773	"scale_up"	"*"	"calc"	0	1	false	false	false	0
774	"scale_up"	"*"	"calc"	0	1	false	false	false	0
775	"scale_up"	"*"	"calc"	0	1	false	false	false	0
776	"scale_up"	"*"	"calc"	0	1	false	false	false	0
777	"scale_up"	"*"	"calc"	0	1	false	false	false	0
778	"scale_up"	"*"	"calc"	0	1	false	false	false	0
779	"scale_up"	"*"	"calc"	0	1	false	false	false	0
780	"scale_up"	"*"	"calc"	0	1	false	false	false	0
781	"scale_up"	"*"	"calc"	0	1	false	false	false	0
782	"scale_up"	"*"	"calc"	0	1	false	false	false	0
783	"scale_up"	"*"	"calc"	0	1	false	false	false	0
784	"scale_up"	"*"	"calc"	0	1	false	false	false	0
785	"scale_up"	"*"	"calc"	0	1	false	false	false	0
786	"scale_up"	"*"	"calc"	0	1	false	false	false	0
787	"scale_up"	"*"	"calc"	0	1	false	false	false	0
788	"scale_up"	"*"	"calc"	0	1	false	false	false	0
789	"scale_up"	"*"	"calc"	0	1	false	false	false	0
790	"scale_up"	"*"	"calc"	0	1	false	false	false	0
791	"scale_up"	"*"	"calc"	0	1	false	false	false	0
792	"scale_up"	"*"	"calc"	0	1	false	false	false	0
793	"scale_up"	"*"	"calc"	0	1	false	false	false	0
794	"scale_up"	"*"	"calc"	0	1	false	false	false	0
795	"scale_up"	"*"	"calc"	0	1	false	false	false	0
796	"scale_up"	"*"	"calc"	0	1	false	false	false	0
797	"scale_up"	"*"	"calc"	0	1	false	false	false	0
798	"scale_up"	"*"	"calc"	0	1	false	false	false	0
799	"scale_up"	"*"	"calc"	0	1	false	false	false	0
800	"scale_up"	"*"	"calc"	0	1	false	false	false	0
801	"scale_up"	"*"	"calc"	0	1	false	false	false	0
802	"scale_up"	"*"	"calc"	0	1	false	false	false	0
803	"scale_up"	"*"	"calc"	0	1	false	false	false	0
804	"scale_up"	"*"	"calc"	0	1	false	false	false	0
805	"scale_up"	"*"	"calc"	0	1	false	false	false	0
806	"scale_up"	"*"	"calc"	0	1	false	false	false	0
807	"scale_up"	"*"	"calc"	0	1	false	false	false	0
808	"scale_up"	"*"	"calc"	0	1	false	false	false	0
809	"scale_up"	"*"	"calc"	0	1	false	false	false	0
810	"scale_up"	"*"	"calc"	0	1	false	false	false	0
811	"scale_up"	"*"	"calc"	0	1	false	false	false	0
812	"scale_up"	"*"	"calc"	0	1	false	false	false	0
813	"scale_up"	"*"	"calc"	0	1	false	false	false	0
814	"scale_up"	"*"	"calc"	0	1	false	false	false	0
815	"scale_up"	"*"	"calc"	0	1	false	false	false	0
816	"scale_up"	"*"	"calc"	0	1	false	false	false	0
817	"scale_up"	"*"	"calc"	0	1	false	false	false	0
818	"scale_up"	"*"	"calc"	0	1	false	false	false	0
819	"scale_up"	"*"	"calc"	0	1	false	false	false	0
820	"scale_up"	"*"	"calc"	0	1	false	false	false	0
821	"scale_up"	"*"	"calc"	0	1	false	false	false	0
822	"scale_up"	"*"	"calc"	0	1	false	false	false	0
823	"scale_up"	"*"	"calc"	0	1	false	false	false	0
824	"scale_up"	"*"	"calc"	0	1	false	false	false	0
825	"scale_up"	"*"	"calc"	0	1	false	false	false	0
826	"scale_up"	"*"	"calc"	0	1	false	false	false	0
827	"scale_up"	"*"	"calc"	0	1	false	false	false	0
828	"scale_up"	"*"	"calc"	0	1	false	false	false	0
829	"scale_up"	"*"	"calc"	0	1	false	false	false	0
830	"scale_up"	"*"	"calc"	0	1	false	false	false	0
831	"scale_up"	"*"	"calc"	0	1	false	false	false	0
832	"scale_up"	"*"	"calc"	0	1	false	false	false	0
833	"scale_up"	"*"	"calc"	0	1	false	false	false	0
834	"scale_up"	"*"	"calc"	0	1	false	false	false	0
835	"scale_up"	"*"	"calc"	0	1	false	false	false	0
836	"scale_up"	"*"	"calc"	0	1	false	false	false	0
837	"scale_up"	"*"	"calc"	0	1	false	false	false	0
838	"scale_up"	"*"	"calc"	0	1	false	false	false	0
839	"scale_up"	"*"	"calc"	0	1	false	false	false	0
840	"scale_up"	"*"	"calc"	0	1	false	false	false	0
841	"scale_up"	"*"	"calc"	0	1	false	false	false	0
842	"scale_up"	"*"	"calc"	0	1	false	false	false	0
843	"scale_up"	"*"	"calc"	0	1	false	false	false	0
844	"scale_up"	"*"	"calc"	0	1	false	false	false	0
845	"scale_up"	"*"	"calc"	0	1	false	false	false	0
846	"scale_up"	"*"	"calc"	0	1	false	false	false	0
847	"scale_up"	"*"	"calc"	0	1	false	false	false	0
848	"scale_up"	"*"	"calc"	0	1	false	false	false	0
849	"scale_up"	"*"	"calc"	0	1	false	false	false	0
850	"scale_up"	"*"	"calc"	0	1	false	false	false	0
851	"scale_up"	"*"	"calc"	0	1	false	false	false	0
852	"scale_up"	"*"	"calc"	0	1	false	false	false	0
853	"scale_up"	"*"	"calc"	0	1	false	false	false	0
854	"scale_up"	"*"	"calc"	0	1	false	false	false	0
855	"scale_up"	"*"	"calc"	0	1	false	false	false	0
856	"scale_up"	"*"	"calc"	0	1	false	false	false	0
857	"scale_up"	"*"	"calc"	0	1	false	false	false	0
858	"scale_up"	"*"	"calc"	0	1	false	false	false	0
859	"scale_up"	"*"	"calc"	0	1	false	false	false	0
860	"scale_up"	"*"	"calc"	0	1	false	false	false	0
861	"scale_up"	"*"	"calc"	0	1	false	false	false	0
862	"scale_up"	"*"	"calc"	0	1	false	false	false	0
863	"scale_up"	"*"	"calc"	0	1	false	false	false	0
864	"scale_up"	"*"	"calc"	0	1	false	false	false	0
865	"scale_up"	"*"	"calc"	0	1	false	false	false	0
866	"scale_up"	"*"	"calc"	0	1	false	false	false	0
867	"scale_up"	"*"	"calc"	0	1	false	false	false	0
868	"scale_up"	"*"	"calc"	0	1	false	false	false	0
869	"scale_up"	"*"	"calc"	0	1	false	false	false	0
870	"scale_up"	"*"	"calc"	0	1	false	false	false	0
871	"scale_up"	"*"	"calc"	0	1	false	false	false	0
872	"scale_up"	"*"	"calc"	0	1	false	false	false	0
873	"scale_up"	"*"	"calc"	0	1	false	false	false	0
874	"scale_up"	"*"	"calc"	0	1	false	false	false	0
875	"scale_up"	"*"	"calc"	0	1	false	false	false	0
876	"scale_up"	"*"	"calc"	0	1	false	false	false	0
877	"scale_up"	"*"	"calc"	0	1	false	false	false	0
878	"scale_up"	"*"	"calc"	0	1	false	false	false	0
879	"scale_up"	"*"	"calc"	0	1	false	false	false	0
880	"scale_up"	"*"	"calc"	0	1	false	false	false	0
881	"scale_up"	"*"	"calc"	0	1	false	false	false	0
882	"scale_up"	"*"	"calc"	0	1	false	false	false	0
883	"scale_up"	"*"	"calc"	0	1	false	false	false	0
884	"scale_up"	"*"	"calc"	0	1	false	false	false	0
885	"scale_up"	"*"	"calc"	0	1	false	false	false	0
886	"scale_up"	"*"	"calc"	0	1	false	false	false	0
887	"scale_up"	"*"	"calc"	0	1	false	false	false	0
888	"scale_up"	"*"	"calc"	0	1	false	false	false	0
889	"scale_up"	"*"	"calc"	0	1	false	false	false	0
890	"scale_up"	"*"	"calc"	0	1	false	false	false	0
891	"scale_up"	"*"	"calc"	0	1	false	false	false	0
892	"scale_up"	"*"	"calc"	0	1	false	false	false	0
893	"scale_up"	"*"	"calc"	0	1	false	false	false	0
894	"scale_up"	"*"	"calc"	0	1	false	false	false	0
895	"scale_up"	"*"	"calc"	0	1	false	false	false	0
896	"scale_up"	"*"	"calc"	0	1	false	false	false	0
897	"scale_up"	"*"	"calc"	0	1	false	false	false	0
898	"scale_up"	"*"	"calc"	0	1	false	false	false	0
899	"scale_up"	"*"	"calc"	0	1	false	false	false	0
900	"scale_up"	"*"	"calc"	0	1	false	false	false	0
901	"scale_up"	"*"	"calc"	0	1	false	false	false	0
902	"scale_up"	"*"	"calc"	0	1	false	false	false	0
903	"scale_up"	"*"	"calc"	0	1	false	false	false	0
904	"scale_up"	"*"	"calc"	0	1	false	false	false	0
905	"scale_up"	"*"	"calc"	0	1	false	false	false	0
906	"scale_up"	"*"	"calc"	0	1	false	false	false	0
907	"scale_up"	"*"	"calc"	0	1	false	false	false	0
908	"scale_up"	"*"	"calc"	0	1	false	false	false	0
909	"scale_up"	"*"	"calc"	0	1	false	false	false	0
910	"scale_up"	"*"	"calc"	0	1	false	false	false	0
911	"scale_up"	"*"	"calc"	0	1	false	false	false	0
912	"scale_up"	"*"	"calc"	0	1	false	false	false	0
913	"scale_up"	"*"	"calc"	0	1	false	false	false	0
914	"scale_up"	"*"	"calc"	0	1	false	false	false	0
915	"scale_up"	"*"	"calc"	0	1	false	false	false	0
916	"power"	"pow"	"mmath"	0	1	false	false	false	0
917	"floor"	"floor"	"mmath"	0	1	false	false	false	0
918	"ceil"	"ceil"	"mmath"	0	1	false	false	false	0
919	"ceiling"	"ceil"	"mmath"	0	1	false	false	false	0
920	"sin"	"sin"	"mmath"	0	1	false	false	false	0
921	"cos"	"cos"	"mmath"	0	1	false	false	false	0
922	"tan"	"tan"	"mmath"	0	1	false	false	false	0
923	"asin"	"asin"	"mmath"	0	1	false	false	false	0
924	"acos"	"acos"	"mmath"	0	1	false	false	false	0
925	"atan"	"atan"	"mmath"	0	1	false	false	false	0
926	"atan"	"atan2"	"mmath"	0	1	false	false	false	0
927	"sinh"	"sinh"	"mmath"	0	1	false	false	false	0
928	"cot"	"cot"	"mmath"	0	1	false	false	false	0
929	"cosh"	"cosh"	"mmath"	0	1	false	false	false	0
930	"tanh"	"tanh"	"mmath"	0	1	false	false	false	0
931	"sqrt"	"sqrt"	"mmath"	0	1	false	false	false	0
932	"exp"	"exp"	"mmath"	0	1	false	false	false	0
933	"log"	"log"	"mmath"	0	1	false	false	false	0
934	"log10"	"log10"	"mmath"	0	1	false	false	false	0
935	"power"	"pow"	"mmath"	0	1	false	false	false	0
936	"floor"	"floor"	"mmath"	0	1	false	false	false	0
937	"ceil"	"ceil"	"mmath"	0	1	false	false	false	0
938	"ceiling"	"ceil"	"mmath"	0	1	false	false	false	0
939	"sin"	"sin"	"mmath"	0	1	false	false	false	0
940	"cos"	"cos"	"mmath"	0	1	false	false	false	0
941	"tan"	"tan"	"mmath"	0	1	false	false	false	0
942	"asin"	"asin"	"mmath"	0	1	false	false	false	0
943	"acos"	"acos"	"mmath"	0	1	false	false	false	0
944	"atan"	"atan"	"mmath"	0	1	false	false	false	0
945	"atan"	"atan2"	"mmath"	0	1	false	false	false	0
946	"sinh"	"sinh"	"mmath"	0	1	false	false	false	0
947	"cot"	"cot"	"mmath"	0	1	false	false	false	0
948	"cosh"	"cosh"	"mmath"	0	1	false	false	false	0
949	"tanh"	"tanh"	"mmath"	0	1	false	false	false	0
950	"sqrt"	"sqrt"	"mmath"	0	1	false	false	false	0
951	"exp"	"exp"	"mmath"	0	1	false	false	false	0
952	"log"	"log"	"mmath"	0	1	false	false	false	0
953	"log10"	"log10"	"mmath"	0	1	false	false	false	0
954	"pi"	"pi"	"mmath"	0	1	false	false	false	0
955	"rand"	"rand"	"mmath"	0	1	true	false	false	0
956	"rand"	"sqlrand"	"mmath"	0	1	true	false	false	0
957	"curdate"	"current_date"	"mtime"	0	1	false	false	false	0
958	"current_date"	"current_date"	"mtime"	0	1	false	false	false	0
959	"curtime"	"current_time"	"mtime"	0	1	false	false	false	0
960	"current_time"	"current_time"	"mtime"	0	1	false	false	false	0
961	"current_timestamp"	"current_timestamp"	"mtime"	0	1	false	false	false	0
962	"localtime"	"current_time"	"sql"	0	1	false	false	false	0
963	"localtimestamp"	"current_timestamp"	"sql"	0	1	false	false	false	0
964	"sql_sub"	"diff"	"mtime"	0	1	false	false	false	0
965	"sql_sub"	"diff"	"mtime"	0	1	false	false	false	0
966	"sql_sub"	"diff"	"mtime"	0	1	false	false	false	0
967	"sql_sub"	"diff"	"mtime"	0	1	false	false	false	0
968	"sql_sub"	"diff"	"mtime"	0	1	false	false	false	0
969	"sql_sub"	"date_sub_msec_interval"	"mtime"	0	1	false	false	false	0
970	"sql_sub"	"date_sub_month_interval"	"mtime"	0	1	false	false	false	0
971	"sql_sub"	"time_sub_msec_interval"	"mtime"	0	1	false	false	false	0
972	"sql_sub"	"time_sub_msec_interval"	"mtime"	0	1	false	false	false	0
973	"sql_sub"	"timestamp_sub_msec_interval"	"mtime"	0	1	false	false	false	0
974	"sql_sub"	"timestamp_sub_month_interval"	"mtime"	0	1	false	false	false	0
975	"sql_sub"	"timestamp_sub_msec_interval"	"mtime"	0	1	false	false	false	0
976	"sql_sub"	"timestamp_sub_month_interval"	"mtime"	0	1	false	false	false	0
977	"sql_add"	"date_add_msec_interval"	"mtime"	0	1	false	false	false	0
978	"sql_add"	"addmonths"	"mtime"	0	1	false	false	false	0
979	"sql_add"	"timestamp_add_msec_interval"	"mtime"	0	1	false	false	false	0
980	"sql_add"	"timestamp_add_month_interval"	"mtime"	0	1	false	false	false	0
981	"sql_add"	"timestamp_add_msec_interval"	"mtime"	0	1	false	false	false	0
982	"sql_add"	"timestamp_add_month_interval"	"mtime"	0	1	false	false	false	0
983	"sql_add"	"time_add_msec_interval"	"mtime"	0	1	false	false	false	0
984	"sql_add"	"time_add_msec_interval"	"mtime"	0	1	false	false	false	0
985	"local_timezone"	"local_timezone"	"mtime"	0	1	false	false	false	0
986	"year"	"year"	"mtime"	0	1	false	false	false	0
987	"month"	"month"	"mtime"	0	1	false	false	false	0
988	"day"	"day"	"mtime"	0	1	false	false	false	0
989	"hour"	"hours"	"mtime"	0	1	false	false	false	0
990	"minute"	"minutes"	"mtime"	0	1	false	false	false	0
991	"second"	"sql_seconds"	"mtime"	0	1	false	false	false	0
992	"hour"	"hours"	"mtime"	0	1	false	false	false	0
993	"minute"	"minutes"	"mtime"	0	1	false	false	false	0
994	"second"	"sql_seconds"	"mtime"	0	1	false	false	false	0
995	"year"	"year"	"mtime"	0	1	false	false	false	0
996	"month"	"month"	"mtime"	0	1	false	false	false	0
997	"day"	"day"	"mtime"	0	1	false	false	false	0
998	"hour"	"hours"	"mtime"	0	1	false	false	false	0
999	"minute"	"minutes"	"mtime"	0	1	false	false	false	0
1000	"second"	"sql_seconds"	"mtime"	0	1	false	false	false	0
1001	"year"	"year"	"mtime"	0	1	false	false	false	0
1002	"month"	"month"	"mtime"	0	1	false	false	false	0
1003	"day"	"day"	"mtime"	0	1	false	false	false	0
1004	"hour"	"hours"	"mtime"	0	1	false	false	false	0
1005	"minute"	"minutes"	"mtime"	0	1	false	false	false	0
1006	"second"	"sql_seconds"	"mtime"	0	1	false	false	false	0
1007	"year"	"year"	"mtime"	0	1	false	false	false	0
1008	"month"	"month"	"mtime"	0	1	false	false	false	0
1009	"day"	"day"	"mtime"	0	1	false	false	false	0
1010	"hour"	"hours"	"mtime"	0	1	false	false	false	0
1011	"minute"	"minutes"	"mtime"	0	1	false	false	false	0
1012	"second"	"seconds"	"mtime"	0	1	false	false	false	0
1013	"dayofyear"	"dayofyear"	"mtime"	0	1	false	false	false	0
1014	"weekofyear"	"weekofyear"	"mtime"	0	1	false	false	false	0
1015	"dayofweek"	"dayofweek"	"mtime"	0	1	false	false	false	0
1016	"dayofmonth"	"day"	"mtime"	0	1	false	false	false	0
1017	"week"	"weekofyear"	"mtime"	0	1	false	false	false	0
1018	"next_value_for"	"next_value"	"sql"	0	1	true	false	false	0
1019	"get_value_for"	"get_value"	"sql"	0	1	false	false	false	0
1020	"restart"	"restart"	"sql"	0	1	false	false	false	0
1021	"index"	"index"	"calc"	0	1	false	false	false	0
1022	"index"	"index"	"calc"	0	1	false	false	false	0
1023	"index"	"index"	"calc"	0	1	false	false	false	0
1024	"strings"	"strings"	"calc"	0	1	false	false	false	0
1025	"locate"	"locate"	"str"	0	1	false	false	false	0
1026	"locate"	"locate"	"str"	0	1	false	false	false	0
1027	"splitpart"	"splitpart"	"str"	0	1	false	false	false	0
1028	"substring"	"substring"	"str"	0	1	false	false	false	0
1029	"substring"	"substring"	"str"	0	1	false	false	false	0
1030	"like"	"like"	"algebra"	0	1	false	false	false	0
1031	"like"	"like"	"algebra"	0	1	false	false	false	0
1032	"ilike"	"ilike"	"algebra"	0	1	false	false	false	0
1033	"ilike"	"ilike"	"algebra"	0	1	false	false	false	0
1034	"not_like"	"not_like"	"algebra"	0	1	false	false	false	0
1035	"not_like"	"not_like"	"algebra"	0	1	false	false	false	0
1036	"not_ilike"	"not_ilike"	"algebra"	0	1	false	false	false	0
1037	"not_ilike"	"not_ilike"	"algebra"	0	1	false	false	false	0
1038	"patindex"	"patindex"	"pcre"	0	1	false	false	false	0
1039	"truncate"	"stringleft"	"str"	0	1	false	false	false	0
1040	"concat"	"+"	"calc"	0	1	false	false	false	0
1041	"ascii"	"ascii"	"str"	0	1	false	false	false	0
1042	"code"	"unicode"	"str"	0	1	false	false	false	0
1043	"length"	"stringlength"	"str"	0	1	false	false	false	0
1044	"right"	"stringright"	"str"	0	1	false	false	false	0
1045	"left"	"stringleft"	"str"	0	1	false	false	false	0
1046	"upper"	"toUpper"	"str"	0	1	false	false	false	0
1047	"ucase"	"toUpper"	"str"	0	1	false	false	false	0
1048	"lower"	"toLower"	"str"	0	1	false	false	false	0
1049	"lcase"	"toLower"	"str"	0	1	false	false	false	0
1050	"trim"	"trim"	"str"	0	1	false	false	false	0
1051	"trim"	"trim"	"str"	0	1	false	false	false	0
1052	"ltrim"	"ltrim"	"str"	0	1	false	false	false	0
1053	"ltrim"	"ltrim"	"str"	0	1	false	false	false	0
1054	"rtrim"	"rtrim"	"str"	0	1	false	false	false	0
1055	"rtrim"	"rtrim"	"str"	0	1	false	false	false	0
1056	"lpad"	"lpad"	"str"	0	1	false	false	false	0
1057	"lpad"	"lpad"	"str"	0	1	false	false	false	0
1058	"rpad"	"rpad"	"str"	0	1	false	false	false	0
1059	"rpad"	"rpad"	"str"	0	1	false	false	false	0
1060	"insert"	"insert"	"str"	0	1	false	false	false	0
1061	"replace"	"replace"	"str"	0	1	false	false	false	0
1062	"repeat"	"repeat"	"str"	0	1	false	false	false	0
1063	"space"	"space"	"str"	0	1	false	false	false	0
1064	"char_length"	"length"	"str"	0	1	false	false	false	0
1065	"character_length"	"length"	"str"	0	1	false	false	false	0
1066	"octet_length"	"nbytes"	"str"	0	1	false	false	false	0
1067	"soundex"	"soundex"	"txtsim"	0	1	false	false	false	0
1068	"difference"	"stringdiff"	"txtsim"	0	1	false	false	false	0
1069	"editdistance"	"editdistance"	"txtsim"	0	1	false	false	false	0
1070	"editdistance2"	"editdistance2"	"txtsim"	0	1	false	false	false	0
1071	"similarity"	"similarity"	"txtsim"	0	1	false	false	false	0
1072	"qgramnormalize"	"qgramnormalize"	"txtsim"	0	1	false	false	false	0
1073	"levenshtein"	"levenshtein"	"txtsim"	0	1	false	false	false	0
1074	"levenshtein"	"levenshtein"	"txtsim"	0	1	false	false	false	0
1075	"index"	"index"	"calc"	0	1	false	false	false	0
1076	"index"	"index"	"calc"	0	1	false	false	false	0
1077	"index"	"index"	"calc"	0	1	false	false	false	0
1078	"strings"	"strings"	"calc"	0	1	false	false	false	0
1079	"locate"	"locate"	"str"	0	1	false	false	false	0
1080	"locate"	"locate"	"str"	0	1	false	false	false	0
1081	"splitpart"	"splitpart"	"str"	0	1	false	false	false	0
1082	"substring"	"substring"	"str"	0	1	false	false	false	0
1083	"substring"	"substring"	"str"	0	1	false	false	false	0
1084	"like"	"like"	"algebra"	0	1	false	false	false	0
1085	"like"	"like"	"algebra"	0	1	false	false	false	0
1086	"ilike"	"ilike"	"algebra"	0	1	false	false	false	0
1087	"ilike"	"ilike"	"algebra"	0	1	false	false	false	0
1088	"not_like"	"not_like"	"algebra"	0	1	false	false	false	0
1089	"not_like"	"not_like"	"algebra"	0	1	false	false	false	0
1090	"not_ilike"	"not_ilike"	"algebra"	0	1	false	false	false	0
1091	"not_ilike"	"not_ilike"	"algebra"	0	1	false	false	false	0
1092	"patindex"	"patindex"	"pcre"	0	1	false	false	false	0
1093	"truncate"	"stringleft"	"str"	0	1	false	false	false	0
1094	"concat"	"+"	"calc"	0	1	false	false	false	0
1095	"ascii"	"ascii"	"str"	0	1	false	false	false	0
1096	"code"	"unicode"	"str"	0	1	false	false	false	0
1097	"length"	"stringlength"	"str"	0	1	false	false	false	0
1098	"right"	"stringright"	"str"	0	1	false	false	false	0
1099	"left"	"stringleft"	"str"	0	1	false	false	false	0
1100	"upper"	"toUpper"	"str"	0	1	false	false	false	0
1101	"ucase"	"toUpper"	"str"	0	1	false	false	false	0
1102	"lower"	"toLower"	"str"	0	1	false	false	false	0
1103	"lcase"	"toLower"	"str"	0	1	false	false	false	0
1104	"trim"	"trim"	"str"	0	1	false	false	false	0
1105	"trim"	"trim"	"str"	0	1	false	false	false	0
1106	"ltrim"	"ltrim"	"str"	0	1	false	false	false	0
1107	"ltrim"	"ltrim"	"str"	0	1	false	false	false	0
1108	"rtrim"	"rtrim"	"str"	0	1	false	false	false	0
1109	"rtrim"	"rtrim"	"str"	0	1	false	false	false	0
1110	"lpad"	"lpad"	"str"	0	1	false	false	false	0
1111	"lpad"	"lpad"	"str"	0	1	false	false	false	0
1112	"rpad"	"rpad"	"str"	0	1	false	false	false	0
1113	"rpad"	"rpad"	"str"	0	1	false	false	false	0
1114	"insert"	"insert"	"str"	0	1	false	false	false	0
1115	"replace"	"replace"	"str"	0	1	false	false	false	0
1116	"repeat"	"repeat"	"str"	0	1	false	false	false	0
1117	"space"	"space"	"str"	0	1	false	false	false	0
1118	"char_length"	"length"	"str"	0	1	false	false	false	0
1119	"character_length"	"length"	"str"	0	1	false	false	false	0
1120	"octet_length"	"nbytes"	"str"	0	1	false	false	false	0
1121	"soundex"	"soundex"	"txtsim"	0	1	false	false	false	0
1122	"difference"	"stringdiff"	"txtsim"	0	1	false	false	false	0
1123	"editdistance"	"editdistance"	"txtsim"	0	1	false	false	false	0
1124	"editdistance2"	"editdistance2"	"txtsim"	0	1	false	false	false	0
1125	"similarity"	"similarity"	"txtsim"	0	1	false	false	false	0
1126	"qgramnormalize"	"qgramnormalize"	"txtsim"	0	1	false	false	false	0
1127	"levenshtein"	"levenshtein"	"txtsim"	0	1	false	false	false	0
1128	"levenshtein"	"levenshtein"	"txtsim"	0	1	false	false	false	0
1129	"index"	"index"	"calc"	0	1	false	false	false	0
1130	"index"	"index"	"calc"	0	1	false	false	false	0
1131	"index"	"index"	"calc"	0	1	false	false	false	0
1132	"strings"	"strings"	"calc"	0	1	false	false	false	0
1133	"locate"	"locate"	"str"	0	1	false	false	false	0
1134	"locate"	"locate"	"str"	0	1	false	false	false	0
1135	"splitpart"	"splitpart"	"str"	0	1	false	false	false	0
1136	"substring"	"substring"	"str"	0	1	false	false	false	0
1137	"substring"	"substring"	"str"	0	1	false	false	false	0
1138	"like"	"like"	"algebra"	0	1	false	false	false	0
1139	"like"	"like"	"algebra"	0	1	false	false	false	0
1140	"ilike"	"ilike"	"algebra"	0	1	false	false	false	0
1141	"ilike"	"ilike"	"algebra"	0	1	false	false	false	0
1142	"not_like"	"not_like"	"algebra"	0	1	false	false	false	0
1143	"not_like"	"not_like"	"algebra"	0	1	false	false	false	0
1144	"not_ilike"	"not_ilike"	"algebra"	0	1	false	false	false	0
1145	"not_ilike"	"not_ilike"	"algebra"	0	1	false	false	false	0
1146	"patindex"	"patindex"	"pcre"	0	1	false	false	false	0
1147	"truncate"	"stringleft"	"str"	0	1	false	false	false	0
1148	"concat"	"+"	"calc"	0	1	false	false	false	0
1149	"ascii"	"ascii"	"str"	0	1	false	false	false	0
1150	"code"	"unicode"	"str"	0	1	false	false	false	0
1151	"length"	"stringlength"	"str"	0	1	false	false	false	0
1152	"right"	"stringright"	"str"	0	1	false	false	false	0
1153	"left"	"stringleft"	"str"	0	1	false	false	false	0
1154	"upper"	"toUpper"	"str"	0	1	false	false	false	0
1155	"ucase"	"toUpper"	"str"	0	1	false	false	false	0
1156	"lower"	"toLower"	"str"	0	1	false	false	false	0
1157	"lcase"	"toLower"	"str"	0	1	false	false	false	0
1158	"trim"	"trim"	"str"	0	1	false	false	false	0
1159	"trim"	"trim"	"str"	0	1	false	false	false	0
1160	"ltrim"	"ltrim"	"str"	0	1	false	false	false	0
1161	"ltrim"	"ltrim"	"str"	0	1	false	false	false	0
1162	"rtrim"	"rtrim"	"str"	0	1	false	false	false	0
1163	"rtrim"	"rtrim"	"str"	0	1	false	false	false	0
1164	"lpad"	"lpad"	"str"	0	1	false	false	false	0
1165	"lpad"	"lpad"	"str"	0	1	false	false	false	0
1166	"rpad"	"rpad"	"str"	0	1	false	false	false	0
1167	"rpad"	"rpad"	"str"	0	1	false	false	false	0
1168	"insert"	"insert"	"str"	0	1	false	false	false	0
1169	"replace"	"replace"	"str"	0	1	false	false	false	0
1170	"repeat"	"repeat"	"str"	0	1	false	false	false	0
1171	"space"	"space"	"str"	0	1	false	false	false	0
1172	"char_length"	"length"	"str"	0	1	false	false	false	0
1173	"character_length"	"length"	"str"	0	1	false	false	false	0
1174	"octet_length"	"nbytes"	"str"	0	1	false	false	false	0
1175	"soundex"	"soundex"	"txtsim"	0	1	false	false	false	0
1176	"difference"	"stringdiff"	"txtsim"	0	1	false	false	false	0
1177	"editdistance"	"editdistance"	"txtsim"	0	1	false	false	false	0
1178	"editdistance2"	"editdistance2"	"txtsim"	0	1	false	false	false	0
1179	"similarity"	"similarity"	"txtsim"	0	1	false	false	false	0
1180	"qgramnormalize"	"qgramnormalize"	"txtsim"	0	1	false	false	false	0
1181	"levenshtein"	"levenshtein"	"txtsim"	0	1	false	false	false	0
1182	"levenshtein"	"levenshtein"	"txtsim"	0	1	false	false	false	0
1183	"copyfrom"	"copy_from"	"sql"	0	5	false	true	false	0
1184	"copyfrom"	"importTable"	"sql"	0	5	false	true	false	0
28	"not_unique"	"not_unique"	"sql"	0	3	false	false	false	0
40	"zero_or_one"	"zero_or_one"	"sql"	0	3	false	false	false	0
41	"exist"	"exist"	"aggr"	0	3	false	false	false	0
42	"not_exist"	"not_exist"	"aggr"	0	3	false	false	false	0
47	"min"	"min"	"aggr"	0	3	false	false	false	0
48	"max"	"max"	"aggr"	0	3	false	false	false	0
52	"sum"	"sum"	"aggr"	0	3	false	false	false	0
53	"sum"	"sum"	"aggr"	0	3	false	false	false	0
54	"sum"	"sum"	"aggr"	0	3	false	false	false	0
55	"sum"	"sum"	"aggr"	0	3	false	false	false	0
56	"sum"	"sum"	"aggr"	0	3	false	false	false	0
57	"sum"	"sum"	"aggr"	0	3	false	false	false	0
58	"sum"	"sum"	"aggr"	0	3	false	false	false	0
59	"sum"	"sum"	"aggr"	0	3	false	false	false	0
60	"sum"	"sum"	"aggr"	0	3	false	false	false	0
61	"sum"	"sum"	"aggr"	0	3	false	false	false	0
62	"prod"	"prod"	"aggr"	0	3	false	false	false	0
63	"prod"	"prod"	"aggr"	0	3	false	false	false	0
64	"prod"	"prod"	"aggr"	0	3	false	false	false	0
65	"prod"	"prod"	"aggr"	0	3	false	false	false	0
66	"prod"	"prod"	"aggr"	0	3	false	false	false	0
67	"prod"	"prod"	"aggr"	0	3	false	false	false	0
68	"prod"	"prod"	"aggr"	0	3	false	false	false	0
69	"prod"	"prod"	"aggr"	0	3	false	false	false	0
70	"prod"	"prod"	"aggr"	0	3	false	false	false	0
71	"prod"	"prod"	"aggr"	0	3	false	false	false	0
85	"sum"	"sum"	"aggr"	0	3	false	false	false	0
86	"prod"	"prod"	"aggr"	0	3	false	false	false	0
87	"sum"	"sum"	"aggr"	0	3	false	false	false	0
88	"prod"	"prod"	"aggr"	0	3	false	false	false	0
89	"sum"	"sum"	"aggr"	0	3	false	false	false	0
90	"sum"	"sum"	"aggr"	0	3	false	false	false	0
<<<<<<< HEAD
91	"avg"	"avg"	"aggr"	0	3	false	false	false	0
92	"count_no_nil"	"count_no_nil"	"aggr"	0	3	false	false	false	0
93	"count"	"count"	"aggr"	0	3	false	false	false	0
5467	"env"	"CREATE FUNCTION env () RETURNS TABLE( name varchar(1024), value varchar(2048)) EXTERNAL NAME sql.sql_environment;"	"sql"	2	5	false	false	false	2000
5470	"var"	"CREATE FUNCTION var() RETURNS TABLE( name varchar(1024)) EXTERNAL NAME sql.sql_variables;"	"sql"	2	5	false	false	false	2000
5476	"db_users"	"CREATE FUNCTION db_users () RETURNS TABLE( name varchar(2048)) EXTERNAL NAME sql.db_users;"	"sql"	2	5	false	false	false	2000
5496	"like"	"-- This Source Code Form is subject to the terms of the Mozilla Public\n-- License, v. 2.0.  If a copy of the MPL was not distributed with this\n-- file, You can obtain one at http://mozilla.org/MPL/2.0/.\n--\n-- Copyright 1997 - July 2008 CWI, August 2008 - 2016 MonetDB B.V.\n\ncreate filter function ""like""(val string, pat string, esc string) external name algebra.""like"";"	"algebra"	1	4	true	false	false	2000
5501	"ilike"	"create filter function ""ilike""(val string, pat string, esc string) external name algebra.""ilike"";"	"algebra"	1	4	true	false	false	2000
5506	"like"	"create filter function ""like""(val string, pat string) external name algebra.""like"";"	"algebra"	1	4	true	false	false	2000
5510	"ilike"	"create filter function ""ilike""(val string, pat string) external name algebra.""ilike"";"	"algebra"	1	4	true	false	false	2000
5514	"degrees"	"-- This Source Code Form is subject to the terms of the Mozilla Public\n-- License, v. 2.0.  If a copy of the MPL was not distributed with this\n-- file, You can obtain one at http://mozilla.org/MPL/2.0/.\n--\n-- Copyright 1997 - July 2008 CWI, August 2008 - 2016 MonetDB B.V.\n\ncreate function degrees(r double)\nreturns double\n\treturn r*180/pi();"	"user"	2	1	false	false	false	2000
5518	"radians"	"create function radians(d double)\nreturns double\n\treturn d*pi()/180;"	"user"	2	1	false	false	false	2000
5522	"times"	"-- This Source Code Form is subject to the terms of the Mozilla Public\n-- License, v. 2.0.  If a copy of the MPL was not distributed with this\n-- file, You can obtain one at http://mozilla.org/MPL/2.0/.\n--\n-- Copyright 1997 - July 2008 CWI, August 2008 - 2016 MonetDB B.V.\n\n-- Provide a simple equivalent for the UNIX times command\n-- times 0 ms user 0 ms system 0 ms 0 reads 0 writes\n\ncreate procedure times()\nexternal name sql.times;"	"sql"	1	2	true	false	false	2000
5525	"getanchor"	"create function getanchor( theurl url ) returns string\n\texternal name url.""getAnchor"";"	"url"	1	1	false	false	false	2000
5529	"getbasename"	"create function getbasename(theurl url) returns string\n\texternal name url.""getBasename"";"	"url"	1	1	false	false	false	2000
5533	"getcontent"	"create function getcontent(theurl url)   returns string\n\texternal name url.""getContent"";"	"url"	1	1	false	false	false	2000
5537	"getcontext"	"create function getcontext(theurl url)   returns string\n\texternal name url.""getContext"";"	"url"	1	1	false	false	false	2000
5541	"getdomain"	"create function getdomain(theurl url) returns string\n\texternal name url.""getDomain"";"	"url"	1	1	false	false	false	2000
5545	"getextension"	"create function getextension(theurl url) returns string\n\texternal name url.""getExtension"";"	"url"	1	1	false	false	false	2000
5549	"getfile"	"create function getfile(theurl url) returns string\n\texternal name url.""getFile"";"	"url"	1	1	false	false	false	2000
5553	"gethost"	"create function gethost(theurl url)   returns string\n\texternal name url.""getHost"";"	"url"	1	1	false	false	false	2000
5557	"getport"	"create function getport(theurl url) returns string\n\texternal name url.""getPort"";"	"url"	1	1	false	false	false	2000
5561	"getprotocol"	"create function getprotocol(theurl url) returns string\n\texternal name url.""getProtocol"";"	"url"	1	1	false	false	false	2000
5565	"getquery"	"create function getquery(theurl url) returns string\n\texternal name url.""getQuery"";"	"url"	1	1	false	false	false	2000
5569	"getuser"	"create function getuser(theurl url) returns string\n\texternal name url.""getUser"";"	"url"	1	1	false	false	false	2000
5573	"getroboturl"	"create function getroboturl(theurl url) returns string\n\texternal name url.""getRobotURL"";"	"url"	1	1	false	false	false	2000
5577	"isaurl"	"create function isaurl(theurl url) returns bool\n\texternal name url.""isaURL"";"	"url"	1	1	false	false	false	2000
5581	"newurl"	"create function newurl(protocol string, hostname string, ""port"" int, file string)\n\treturns url\n\texternal name url.""new"";"	"url"	1	1	false	false	false	2000
5588	"newurl"	"create function newurl(protocol string, hostname string, file string)\n\treturns url\n\texternal name url.""new"";"	"url"	1	1	false	false	false	2000
5594	"str_to_date"	"-- This Source Code Form is subject to the terms of the Mozilla Public\n-- License, v. 2.0.  If a copy of the MPL was not distributed with this\n-- file, You can obtain one at http://mozilla.org/MPL/2.0/.\n--\n-- Copyright 1997 - July 2008 CWI, August 2008 - 2016 MonetDB B.V.\n\ncreate function str_to_date(s string, format string) returns date\n\texternal name mtime.""str_to_date"";"	"mtime"	1	1	false	false	false	2000
5599	"date_to_str"	"create function date_to_str(d date, format string) returns string\n\texternal name mtime.""date_to_str"";"	"mtime"	1	1	false	false	false	2000
5604	"str_to_time"	"create function str_to_time(s string, format string) returns time\n\texternal name mtime.""str_to_time"";"	"mtime"	1	1	false	false	false	2000
5609	"time_to_str"	"create function time_to_str(d time, format string) returns string\n\texternal name mtime.""time_to_str"";"	"mtime"	1	1	false	false	false	2000
5614	"str_to_timestamp"	"create function str_to_timestamp(s string, format string) returns timestamp\n\texternal name mtime.""str_to_timestamp"";"	"mtime"	1	1	false	false	false	2000
5619	"timestamp_to_str"	"create function timestamp_to_str(d timestamp, format string) returns string\n\texternal name mtime.""timestamp_to_str"";"	"mtime"	1	1	false	false	false	2000
5625	"broadcast"	"create function ""broadcast"" (p inet) returns inet\n\texternal name inet.""broadcast"";"	"inet"	1	1	false	false	false	2000
5629	"host"	"create function ""host"" (p inet) returns clob\n\texternal name inet.""host"";"	"inet"	1	1	false	false	false	2000
5633	"masklen"	"create function ""masklen"" (p inet) returns int\n\texternal name inet.""masklen"";"	"inet"	1	1	false	false	false	2000
5637	"setmasklen"	"create function ""setmasklen"" (p inet, mask int) returns inet\n\texternal name inet.""setmasklen"";"	"inet"	1	1	false	false	false	2000
5642	"netmask"	"create function ""netmask"" (p inet) returns inet\n\texternal name inet.""netmask"";"	"inet"	1	1	false	false	false	2000
5646	"hostmask"	"create function ""hostmask"" (p inet) returns inet\n\texternal name inet.""hostmask"";"	"inet"	1	1	false	false	false	2000
5650	"network"	"create function ""network"" (p inet) returns inet\n\texternal name inet.""network"";"	"inet"	1	1	false	false	false	2000
5654	"text"	"create function ""text"" (p inet) returns clob\n\texternal name inet.""text"";"	"inet"	1	1	false	false	false	2000
5658	"abbrev"	"create function ""abbrev"" (p inet) returns clob\n\texternal name inet.""abbrev"";"	"inet"	1	1	false	false	false	2000
5662	"left_shift"	"create function ""left_shift""(i1 inet, i2 inet) returns boolean\n\texternal name inet.""<<"";"	"inet"	1	1	false	false	false	2000
5667	"right_shift"	"create function ""right_shift""(i1 inet, i2 inet) returns boolean\n\texternal name inet."">>"";"	"inet"	1	1	false	false	false	2000
5672	"left_shift_assign"	"create function ""left_shift_assign""(i1 inet, i2 inet) returns boolean\n\texternal name inet.""<<="";"	"inet"	1	1	false	false	false	2000
5677	"right_shift_assign"	"create function ""right_shift_assign""(i1 inet, i2 inet) returns boolean\n\texternal name inet."">>="";"	"inet"	1	1	false	false	false	2000
5682	"querylog_catalog"	"-- This Source Code Form is subject to the terms of the Mozilla Public\n-- License, v. 2.0.  If a copy of the MPL was not distributed with this\n-- file, You can obtain one at http://mozilla.org/MPL/2.0/.\n--\n-- Copyright 1997 - July 2008 CWI, August 2008 - 2016 MonetDB B.V.\n\n-- QUERY HISTORY\n-- The query history mechanism of MonetDB/SQL relies on a few hooks.\n-- The most important one is a global system variable which controls\n--  monitoring of all sessions.\n\ncreate function sys.querylog_catalog()\nreturns table(\n\tid oid,\n\towner string,\n\tdefined timestamp,\n\tquery string,\n\tpipe string,\n\t""plan"" string,\t\t-- Name of MAL plan\n\tmal int,\t\t-- size of MAL plan\n\toptimize bigint\t-- time in usec\n)\nexternal name sql.querylog_catalog;"	"sql"	1	5	false	false	false	2000
5692	"querylog_calls"	"-- Each query call is stored in the table calls\n-- At regular intervals the query history table should be cleaned.\n-- This can be done manually on the SQL console, or be integrated\n-- in the keepQuery and keepCall upon need.\n-- The parameters are geared at understanding the resource claims\n-- They reflect the effect of the total workload mix during execution.\n-- The 'cpu' gives the average cpu load percentage over all cores on the\n-- server during execution phase.\n-- increasing cpu load indicates better use of multi-cores.\n-- The 'io' indicate IOs during complete query run.\n-- The 'space' is the total amount of intermediates created in MB.\n-- Reducing the space component improves performance/\n-- All timing in usec and all storage in bytes.\n\ncreate function sys.querylog_calls()\nreturns table(\n\tid oid,\t\t -- references query plan\n\t""start"" timestamp,\t-- time the statement was started\n\t""stop"" timestamp,\t-- time the statement was completely finished\n\targuments string,\t-- actual call structure\n\ttuples bigint,\t\t-- number of tuples in the result set\n\trun bigint,\t\t-- time spent (in usec)  until the result export\n\tship bigint,\t\t-- time spent (in usec)  to ship the result set\n\tcpu int,\t\t-- average cpu load percentage during execution\n\tio int\t\t\t-- percentage time waiting for IO to finish\n)\nexternal name sql.querylog_calls;"	"sql"	1	5	false	false	false	2000
5742	"querylog_empty"	"-- reset history for a particular user\ncreate procedure sys.querylog_empty()\nexternal name sql.querylog_empty;"	"sql"	1	2	true	false	false	2000
5744	"querylog_enable"	"-- manipulate the query logger\ncreate procedure sys.querylog_enable()\nexternal name sql.querylog_enable;"	"sql"	1	2	true	false	false	2000
5746	"querylog_enable"	"create procedure sys.querylog_enable(threshold smallint)\nexternal name sql.querylog_enable_threshold;"	"sql"	1	2	true	false	false	2000
5749	"querylog_disable"	"create procedure sys.querylog_disable()\nexternal name sql.querylog_disable;"	"sql"	1	2	true	false	false	2000
5751	"tracelog"	"-- This Source Code Form is subject to the terms of the Mozilla Public\n-- License, v. 2.0.  If a copy of the MPL was not distributed with this\n-- file, You can obtain one at http://mozilla.org/MPL/2.0/.\n--\n-- Copyright 1997 - July 2008 CWI, August 2008 - 2016 MonetDB B.V.\n\n-- make the offline tracing table available for inspection\ncreate function sys.tracelog()\n\treturns table (\n\t\tevent integer,\t\t-- event counter\n\t\tclk varchar(20),\t-- wallclock, no mtime in kernel\n\t\tpc varchar(50),\t-- module.function[nr]\n\t\tthread int,\t\t-- thread identifier\n\t\tticks bigint,\t\t-- time in microseconds\n\t\trrsmb bigint,\t\t-- resident memory in MB\n\t\tvmmb bigint,\t\t-- virtual size in MB\n\t\treads bigint,\t\t-- number of blocks read\n\t\twrites bigint,\t\t-- number of blocks written\n\t\tminflt bigint,\t\t-- minor page faults\n\t\tmajflt bigint,\t\t-- major page faults\n\t\tnvcsw bigint,\t\t-- non-volantary conext switch\n\t\tstmt string\t\t-- actual statement executed\n\t)\n\texternal name sql.dump_trace;"	"sql"	1	5	false	false	false	2000
5781	"epoch"	"-- This Source Code Form is subject to the terms of the Mozilla Public\n-- License, v. 2.0.  If a copy of the MPL was not distributed with this\n-- file, You can obtain one at http://mozilla.org/MPL/2.0/.\n--\n-- Copyright 1997 - July 2008 CWI, August 2008 - 2016 MonetDB B.V.\n\n-- assume milliseconds when converted to TIMESTAMP\ncreate function sys.""epoch""(sec bigint) returns timestamp\n\texternal name timestamp.""epoch"";"	"timestamp"	1	1	false	false	false	2000
5785	"epoch"	"create function sys.""epoch""(sec int) returns timestamp\n\texternal name timestamp.""epoch"";"	"timestamp"	1	1	false	false	false	2000
5789	"epoch"	"create function sys.""epoch""(ts timestamp) returns int\n\texternal name timestamp.""epoch"";"	"timestamp"	1	1	false	false	false	2000
5793	"epoch"	"create function sys.""epoch""(ts timestamp with time zone) returns int\n\texternal name timestamp.""epoch"";"	"timestamp"	1	1	false	false	false	2000
5797	"shrink"	"-- This Source Code Form is subject to the terms of the Mozilla Public\n-- License, v. 2.0.  If a copy of the MPL was not distributed with this\n-- file, You can obtain one at http://mozilla.org/MPL/2.0/.\n--\n-- Copyright 1997 - July 2008 CWI, August 2008 - 2016 MonetDB B.V.\n\n-- Vacuum a relational table should be done with care.\n-- For, the oid's are used in join-indices.\n\n-- Vacuum of tables may improve IO performance and disk footprint.\n-- The foreign key constraints should be dropped before\n-- and re-established after the cluster operation.\n\ncreate procedure shrink(sys string, tab string)\n\texternal name sql.shrink;"	"sql"	1	2	true	false	false	2000
5801	"reuse"	"create procedure reuse(sys string, tab string)\n\texternal name sql.reuse;"	"sql"	1	2	true	false	false	2000
5805	"vacuum"	"create procedure vacuum(sys string, tab string)\n\texternal name sql.vacuum;"	"sql"	1	2	true	false	false	2000
5809	"dependencies_schemas_on_users"	"-- This Source Code Form is subject to the terms of the Mozilla Public\n-- License, v. 2.0.  If a copy of the MPL was not distributed with this\n-- file, You can obtain one at http://mozilla.org/MPL/2.0/.\n--\n-- Copyright 1997 - July 2008 CWI, August 2008 - 2016 MonetDB B.V.\n\n--Schema s has a dependency on user u\ncreate function dependencies_schemas_on_users()\nreturns table (sch varchar(100), usr varchar(100), dep_type varchar(32))\nreturn table (select s.name, u.name, 'DEP_USER' from schemas as s, users u where u.default_schema = s.id);"	"user"	2	5	false	false	false	2000
5814	"dependencies_owners_on_schemas"	"--User (owner) has a dependency in schema s\ncreate function dependencies_owners_on_schemas()\nreturns table (sch varchar(100), usr varchar(100), dep_type varchar(32))\nreturn table (select a.name, s.name, 'DEP_SCHEMA' from schemas as s, auths a where s.owner = a.id);"	"user"	2	5	false	false	false	2000
5819	"dependencies_tables_on_views"	"--Table t has a dependency on view v\ncreate function dependencies_tables_on_views()\nreturns table (sch varchar(100), usr varchar(100), dep_type varchar(32))\nreturn table (select t.name, v.name, 'DEP_VIEW' from tables as t, tables as v, dependencies as dep where t.id = dep.id and v.id = dep.depend_id and dep.depend_type = 5 and v.type = 1);"	"user"	2	5	false	false	false	2000
5824	"dependencies_tables_on_indexes"	"--Table t has a dependency on index  i\ncreate function dependencies_tables_on_indexes()\nreturns table (sch varchar(100), usr varchar(100), dep_type varchar(32))\nreturn table (select t.name, i.name, 'DEP_INDEX' from tables as t, idxs as i where i.table_id = t.id and i.name not in (select name from keys) and t.type = 0);"	"user"	2	5	false	false	false	2000
5829	"dependencies_tables_on_triggers"	"--Table t has a dependency on trigger tri\n\ncreate function dependencies_tables_on_triggers()\nreturns table (sch varchar(100), usr varchar(100), dep_type varchar(32))\nreturn table ((select t.name, tri.name, 'DEP_TRIGGER' from tables as t, triggers as tri where tri.table_id = t.id) union (select t.name, tri.name, 'DEP_TRIGGER' from triggers tri, tables t, dependencies dep where dep.id = t.id and dep.depend_id =tri.id and dep.depend_type = 8));"	"user"	2	5	false	false	false	2000
5834	"dependencies_tables_on_foreignkeys"	"--Table t has a dependency on foreign key k\ncreate function dependencies_tables_on_foreignkeys()\nreturns table (sch varchar(100), usr varchar(100), dep_type varchar(32))\nreturn table (select t.name, fk.name, 'DEP_FKEY' from tables as t, keys as k, keys as fk where fk.rkey = k.id and k.table_id = t.id);"	"user"	2	5	false	false	false	2000
5839	"dependencies_tables_on_functions"	"--Table t has a dependency on function f\ncreate function dependencies_tables_on_functions()\nreturns table (sch varchar(100), usr varchar(100), dep_type varchar(32))\nreturn table (select t.name, f.name, 'DEP_FUNC' from functions as f, tables as t, dependencies as dep where t.id = dep.id and f.id = dep.depend_id and dep.depend_type = 7 and t.type = 0);"	"user"	2	5	false	false	false	2000
5844	"dependencies_columns_on_views"	"--Column c has a dependency on view v\ncreate function dependencies_columns_on_views()\nreturns table (sch varchar(100), usr varchar(100), dep_type varchar(32))\nreturn table (select c.name, v.name, 'DEP_VIEW' from columns as c, tables as v, dependencies as dep where c.id = dep.id and v.id = dep.depend_id and dep.depend_type = 5 and v.type = 1);"	"user"	2	5	false	false	false	2000
5849	"dependencies_columns_on_keys"	"--Column c has a dependency on key k\ncreate function dependencies_columns_on_keys()\nreturns table (sch varchar(100), usr varchar(100), dep_type varchar(32))\nreturn table (select c.name, k.name, 'DEP_KEY' from columns as c, objects as kc, keys as k where kc.""name"" = c.name and kc.id = k.id and k.table_id = c.table_id and k.rkey = -1);"	"user"	2	5	false	false	false	2000
5854	"dependencies_columns_on_indexes"	"--Column c has a dependency on index i\ncreate function dependencies_columns_on_indexes()\nreturns table (sch varchar(100), usr varchar(100), dep_type varchar(32))\nreturn table (select c.name, i.name, 'DEP_INDEX' from columns as c, objects as kc, idxs as i where kc.""name"" = c.name and kc.id = i.id and c.table_id = i.table_id and i.name not in (select name from keys));"	"user"	2	5	false	false	false	2000
5859	"dependencies_columns_on_functions"	"--Column c has a dependency on function f\ncreate function dependencies_columns_on_functions()\nreturns table (sch varchar(100), usr varchar(100), dep_type varchar(32))\nreturn table (select c.name, f.name, 'DEP_FUNC' from functions as f, columns as c, dependencies as dep where c.id = dep.id and f.id = dep.depend_id and dep.depend_type = 7);"	"user"	2	5	false	false	false	2000
5864	"dependencies_columns_on_triggers"	"--Column c has a dependency on trigger tri\ncreate function dependencies_columns_on_triggers()\nreturns table (sch varchar(100), usr varchar(100), dep_type varchar(32))\nreturn table (select c.name, tri.name, 'DEP_TRIGGER' from columns as c, triggers as tri, dependencies as dep where dep.id = c.id and dep.depend_id =tri.id and dep.depend_type = 8);"	"user"	2	5	false	false	false	2000
5869	"dependencies_views_on_functions"	"--View v has a dependency on function f\ncreate function dependencies_views_on_functions()\nreturns table (sch varchar(100), usr varchar(100), dep_type varchar(32))\nreturn table (select v.name, f.name, 'DEP_FUNC' from functions as f, tables as v, dependencies as dep where v.id = dep.id and f.id = dep.depend_id and dep.depend_type = 7 and v.type = 1);"	"user"	2	5	false	false	false	2000
5874	"dependencies_views_on_triggers"	"--View v has a dependency on trigger tri\ncreate function dependencies_views_on_triggers()\nreturns table (sch varchar(100), usr varchar(100), dep_type varchar(32))\nreturn table (select v.name, tri.name, 'DEP_TRIGGER' from tables as v, triggers as tri, dependencies as dep where dep.id = v.id and dep.depend_id =tri.id and dep.depend_type = 8 and v.type = 1);"	"user"	2	5	false	false	false	2000
5879	"dependencies_functions_on_functions"	"--Function f1 has a dependency on function f2\ncreate function dependencies_functions_on_functions()\nreturns table (sch varchar(100), usr varchar(100), dep_type varchar(32))\nreturn table (select f1.name, f2.name, 'DEP_FUNC' from functions as f1, functions as f2, dependencies as dep where f1.id = dep.id and f2.id = dep.depend_id and dep.depend_type = 7);"	"user"	2	5	false	false	false	2000
5884	"dependencies_functions_os_triggers"	"--Function f1 has a dependency on trigger tri\ncreate function dependencies_functions_os_triggers()\nreturns table (sch varchar(100), usr varchar(100), dep_type varchar(32))\nreturn table (select f.name, tri.name, 'DEP_TRIGGER' from functions as f, triggers as tri, dependencies as dep where dep.id = f.id and dep.depend_id =tri.id and dep.depend_type = 8);"	"user"	2	5	false	false	false	2000
5889	"dependencies_keys_on_foreignkeys"	"--Key k has a dependency on foreign key fk\ncreate function dependencies_keys_on_foreignkeys()\nreturns table (sch varchar(100), usr varchar(100), dep_type varchar(32))\nreturn table (select k.name, fk.name, 'DEP_FKEY' from keys as k, keys as fk where fk.rkey = k.id);"	"user"	2	5	false	false	false	2000
5894	"password_hash"	"-- This Source Code Form is subject to the terms of the Mozilla Public\n-- License, v. 2.0.  If a copy of the MPL was not distributed with this\n-- file, You can obtain one at http://mozilla.org/MPL/2.0/.\n--\n-- Copyright 1997 - July 2008 CWI, August 2008 - 2016 MonetDB B.V.\n\ncreate function sys.password_hash (username string)\n\treturns string\n\texternal name sql.password;"	"sql"	1	1	false	false	false	2000
5898	"sessions"	"create function sys.sessions()\nreturns table(""user"" string, ""login"" timestamp, ""sessiontimeout"" bigint, ""lastcommand"" timestamp, ""querytimeout"" bigint, ""active"" bool)\nexternal name sql.sessions;"	"sql"	1	5	false	false	false	2000
5914	"shutdown"	"create procedure sys.shutdown(delay tinyint)\nexternal name sql.shutdown;"	"sql"	1	2	true	false	false	2000
5917	"shutdown"	"create procedure sys.shutdown(delay tinyint, force bool)\nexternal name sql.shutdown;"	"sql"	1	2	true	false	false	2000
5921	"settimeout"	"-- control the query and session time out\ncreate procedure sys.settimeout(""query"" bigint)\n\texternal name sql.settimeout;"	"sql"	1	2	true	false	false	2000
5924	"settimeout"	"create procedure sys.settimeout(""query"" bigint, ""session"" bigint)\n\texternal name sql.settimeout;"	"sql"	1	2	true	false	false	2000
5928	"setsession"	"create procedure sys.setsession(""timeout"" bigint)\n\texternal name sql.setsession;"	"sql"	1	2	true	false	false	2000
5931	"ms_stuff"	"-- This Source Code Form is subject to the terms of the Mozilla Public\n-- License, v. 2.0.  If a copy of the MPL was not distributed with this\n-- file, You can obtain one at http://mozilla.org/MPL/2.0/.\n--\n-- Copyright 1997 - July 2008 CWI, August 2008 - 2016 MonetDB B.V.\n\ncreate function ms_stuff( s1 varchar(32), st int, len int, s3 varchar(32))\nreturns varchar(32)\nbegin\n\tdeclare res varchar(32), aux varchar(32);\n\tdeclare ofset int;\n\n    if ( st < 0 or st > length(s1))\n        then return '';\n    end if;\n\n    set ofset = 1;\n    set res = substring(s1,ofset,st-1);\n    set res = res || s3;\n    set ofset = st + len;\n    set aux = substring(s1,ofset,length(s1)-ofset+1);\n\tset res = res || aux;\n\treturn res;\nend;"	"user"	2	1	false	false	false	2000
5938	"ms_trunc"	"create function ms_trunc(num double, prc int)\nreturns double\nexternal name sql.ms_trunc;"	"sql"	1	1	false	false	false	2000
5943	"ms_round"	"create function ms_round(num double, prc int, truncat int)\nreturns double\nbegin\n\tif (truncat = 0)\n\t\tthen return round(num, prc);\n\t\telse return ms_trunc(num, prc);\n\tend if;\nend;"	"user"	2	1	false	false	false	2000
5949	"ms_str"	"create function ms_str(num float, prc int, truncat int)\nreturns string\nbegin\n        return cast(num as string);\nend;"	"user"	2	1	false	false	false	2000
5955	"alpha"	"create function alpha(pdec double, pradius double)\nreturns double external name sql.alpha;"	"sql"	1	1	false	false	false	2000
5960	"zorder_encode"	"-- This Source Code Form is subject to the terms of the Mozilla Public\n-- License, v. 2.0.  If a copy of the MPL was not distributed with this\n-- file, You can obtain one at http://mozilla.org/MPL/2.0/.\n--\n-- Copyright 1997 - July 2008 CWI, August 2008 - 2016 MonetDB B.V.\n\ncreate function zorder_encode(x integer, y integer) returns oid\n    external name zorder.encode;"	"zorder"	1	1	false	false	false	2000
5965	"zorder_decode_x"	"create function zorder_decode_x(z oid) returns integer\n    external name zorder.decode_x;"	"zorder"	1	1	false	false	false	2000
5969	"zorder_decode_y"	"create function zorder_decode_y(z oid) returns integer\n    external name zorder.decode_y;"	"zorder"	1	1	false	false	false	2000
5973	"optimizer_stats"	"-- This Source Code Form is subject to the terms of the Mozilla Public\n-- License, v. 2.0.  If a copy of the MPL was not distributed with this\n-- file, You can obtain one at http://mozilla.org/MPL/2.0/.\n--\n-- Copyright 1997 - July 2008 CWI, August 2008 - 2016 MonetDB B.V.\n\n-- show the optimizer statistics maintained by the SQL frontend\ncreate function sys.optimizer_stats ()\n\treturns table (rewrite string, count int)\n\texternal name sql.dump_opt_stats;"	"sql"	1	5	false	false	false	2000
5977	"querycache"	"-- SQL QUERY CACHE\n-- The SQL query cache returns a table with the query plans kept\n\ncreate function sys.querycache()\n\treturns table (query string, count int)\n\texternal name sql.dump_cache;"	"sql"	1	5	false	false	false	2000
5981	"querylog"	"-- Trace the SQL input\ncreate procedure sys.querylog(filename string)\n\texternal name sql.logfile;"	"sql"	1	2	true	false	false	2000
5984	"optimizers"	"-- MONETDB KERNEL SECTION\n-- optimizer pipe catalog\ncreate function sys.optimizers ()\n\treturns table (name string, def string, status string)\n\texternal name sql.optimizers;"	"sql"	1	5	false	false	false	2000
5994	"environment"	"-- The environment table\ncreate function sys.environment()\n\treturns table (""name"" string, value string)\n\texternal name sql.sql_environment;"	"sql"	1	5	false	false	false	2000
6002	"bbp"	"-- The BAT buffer pool overview\ncreate function sys.bbp ()\n\treturns table (id int, name string, \n\t\tttype string, count bigint, refcnt int, lrefcnt int,\n\t\tlocation string, heat int, dirty string,\n\t\tstatus string, kind string)\n\texternal name bbp.get;"	"bbp"	1	5	false	false	false	2000
6015	"malfunctions"	"create function sys.malfunctions()\n\treturns table(""signature"" string, ""address"" string, ""comment"" string)\n\texternal name ""manual"".""functions"";"	"manual"	1	5	false	false	false	2000
6020	"evalalgebra"	"create procedure sys.evalalgebra( ra_stmt string, opt bool)\n\texternal name sql.""evalAlgebra"";"	"sql"	1	2	true	false	false	2000
6024	"flush_log"	"-- enqueue a flush log, ie as soon as no transactions are active \n-- flush the log and cleanup the used storage\ncreate procedure sys.flush_log ()\n\texternal name sql.""flush_log"";"	"sql"	1	2	true	false	false	2000
6026	"debug"	"create function sys.debug(debug int) returns integer\n\texternal name mdb.""setDebug"";"	"mdb"	1	1	false	false	false	2000
6030	"queue"	"-- This Source Code Form is subject to the terms of the Mozilla Public\n-- License, v. 2.0.  If a copy of the MPL was not distributed with this\n-- file, You can obtain one at http://mozilla.org/MPL/2.0/.\n--\n-- Copyright 1997 - July 2008 CWI, August 2008 - 2016 MonetDB B.V.\n\n-- System monitoring\n\n-- show status of all active SQL queries.\ncreate function sys.queue()\nreturns table(\n\tqtag bigint,\n\t""user"" string,\n\tstarted timestamp,\n\testimate timestamp,\n\tprogress int,\n\tstatus string,\n\ttag oid,\n\tquery string\n)\nexternal name sql.sysmon_queue;"	"sql"	1	5	false	false	false	2000
6050	"pause"	"-- operations to manipulate the state of havoc queries\ncreate procedure sys.pause(tag int)\nexternal name sql.sysmon_pause;"	"sql"	1	2	true	false	false	2000
6053	"resume"	"create procedure sys.resume(tag int)\nexternal name sql.sysmon_resume;"	"sql"	1	2	true	false	false	2000
6056	"stop"	"create procedure sys.stop(tag int)\nexternal name sql.sysmon_stop;"	"sql"	1	2	true	false	false	2000
6059	"pause"	"create procedure sys.pause(tag bigint)\nexternal name sql.sysmon_pause;"	"sql"	1	2	true	false	false	2000
6062	"resume"	"create procedure sys.resume(tag bigint)\nexternal name sql.sysmon_resume;"	"sql"	1	2	true	false	false	2000
6065	"stop"	"create procedure sys.stop(tag bigint)\nexternal name sql.sysmon_stop;"	"sql"	1	2	true	false	false	2000
6068	"rejects"	"-- This Source Code Form is subject to the terms of the Mozilla Public\n-- License, v. 2.0.  If a copy of the MPL was not distributed with this\n-- file, You can obtain one at http://mozilla.org/MPL/2.0/.\n--\n-- Copyright 1997 - July 2008 CWI, August 2008 - 2016 MonetDB B.V.\n\n-- COPY into reject management\n\ncreate function sys.rejects()\nreturns table(\n\trowid bigint,\n\tfldid int,\n\t""message"" string,\n\t""input"" string\n)\nexternal name sql.copy_rejects;"	"sql"	1	5	false	false	false	2000
6080	"clearrejects"	"create procedure sys.clearrejects()\nexternal name sql.copy_rejects_clear;"	"sql"	1	2	true	false	false	2000
6082	"stddev_samp"	"-- This Source Code Form is subject to the terms of the Mozilla Public\n-- License, v. 2.0.  If a copy of the MPL was not distributed with this\n-- file, You can obtain one at http://mozilla.org/MPL/2.0/.\n--\n-- Copyright 1997 - July 2008 CWI, August 2008 - 2016 MonetDB B.V.\n\ncreate aggregate stddev_samp(val tinyint) returns double\n\texternal name ""aggr"".""stdev"";"	"aggr"	1	3	false	false	false	2000
6086	"stddev_samp"	"create aggregate stddev_samp(val smallint) returns double\n\texternal name ""aggr"".""stdev"";"	"aggr"	1	3	false	false	false	2000
6090	"stddev_samp"	"create aggregate stddev_samp(val integer) returns double\n\texternal name ""aggr"".""stdev"";"	"aggr"	1	3	false	false	false	2000
6094	"stddev_samp"	"create aggregate stddev_samp(val bigint) returns double\n\texternal name ""aggr"".""stdev"";"	"aggr"	1	3	false	false	false	2000
6098	"stddev_samp"	"create aggregate stddev_samp(val real) returns double\n\texternal name ""aggr"".""stdev"";"	"aggr"	1	3	false	false	false	2000
6102	"stddev_samp"	"create aggregate stddev_samp(val double) returns double\n\texternal name ""aggr"".""stdev"";"	"aggr"	1	3	false	false	false	2000
6106	"stddev_samp"	"create aggregate stddev_samp(val date) returns double\n\texternal name ""aggr"".""stdev"";"	"aggr"	1	3	false	false	false	2000
6110	"stddev_samp"	"create aggregate stddev_samp(val time) returns double\n\texternal name ""aggr"".""stdev"";"	"aggr"	1	3	false	false	false	2000
6114	"stddev_samp"	"create aggregate stddev_samp(val timestamp) returns double\n\texternal name ""aggr"".""stdev"";"	"aggr"	1	3	false	false	false	2000
6118	"stddev_pop"	"create aggregate stddev_pop(val tinyint) returns double\n\texternal name ""aggr"".""stdevp"";"	"aggr"	1	3	false	false	false	2000
6122	"stddev_pop"	"create aggregate stddev_pop(val smallint) returns double\n\texternal name ""aggr"".""stdevp"";"	"aggr"	1	3	false	false	false	2000
6126	"stddev_pop"	"create aggregate stddev_pop(val integer) returns double\n\texternal name ""aggr"".""stdevp"";"	"aggr"	1	3	false	false	false	2000
6130	"stddev_pop"	"create aggregate stddev_pop(val bigint) returns double\n\texternal name ""aggr"".""stdevp"";"	"aggr"	1	3	false	false	false	2000
6134	"stddev_pop"	"create aggregate stddev_pop(val real) returns double\n\texternal name ""aggr"".""stdevp"";"	"aggr"	1	3	false	false	false	2000
6138	"stddev_pop"	"create aggregate stddev_pop(val double) returns double\n\texternal name ""aggr"".""stdevp"";"	"aggr"	1	3	false	false	false	2000
6142	"stddev_pop"	"create aggregate stddev_pop(val date) returns double\n\texternal name ""aggr"".""stdevp"";"	"aggr"	1	3	false	false	false	2000
6146	"stddev_pop"	"create aggregate stddev_pop(val time) returns double\n\texternal name ""aggr"".""stdevp"";"	"aggr"	1	3	false	false	false	2000
6150	"stddev_pop"	"create aggregate stddev_pop(val timestamp) returns double\n\texternal name ""aggr"".""stdevp"";"	"aggr"	1	3	false	false	false	2000
6154	"var_samp"	"create aggregate var_samp(val tinyint) returns double\n\texternal name ""aggr"".""variance"";"	"aggr"	1	3	false	false	false	2000
6158	"var_samp"	"create aggregate var_samp(val smallint) returns double\n\texternal name ""aggr"".""variance"";"	"aggr"	1	3	false	false	false	2000
6162	"var_samp"	"create aggregate var_samp(val integer) returns double\n\texternal name ""aggr"".""variance"";"	"aggr"	1	3	false	false	false	2000
6166	"var_samp"	"create aggregate var_samp(val bigint) returns double\n\texternal name ""aggr"".""variance"";"	"aggr"	1	3	false	false	false	2000
6170	"var_samp"	"create aggregate var_samp(val real) returns double\n\texternal name ""aggr"".""variance"";"	"aggr"	1	3	false	false	false	2000
6174	"var_samp"	"create aggregate var_samp(val double) returns double\n\texternal name ""aggr"".""variance"";"	"aggr"	1	3	false	false	false	2000
6178	"var_samp"	"create aggregate var_samp(val date) returns double\n\texternal name ""aggr"".""variance"";"	"aggr"	1	3	false	false	false	2000
6182	"var_samp"	"create aggregate var_samp(val time) returns double\n\texternal name ""aggr"".""variance"";"	"aggr"	1	3	false	false	false	2000
6186	"var_samp"	"create aggregate var_samp(val timestamp) returns double\n\texternal name ""aggr"".""variance"";"	"aggr"	1	3	false	false	false	2000
6190	"var_pop"	"create aggregate var_pop(val tinyint) returns double\n\texternal name ""aggr"".""variancep"";"	"aggr"	1	3	false	false	false	2000
6194	"var_pop"	"create aggregate var_pop(val smallint) returns double\n\texternal name ""aggr"".""variancep"";"	"aggr"	1	3	false	false	false	2000
6198	"var_pop"	"create aggregate var_pop(val integer) returns double\n\texternal name ""aggr"".""variancep"";"	"aggr"	1	3	false	false	false	2000
6202	"var_pop"	"create aggregate var_pop(val bigint) returns double\n\texternal name ""aggr"".""variancep"";"	"aggr"	1	3	false	false	false	2000
6206	"var_pop"	"create aggregate var_pop(val real) returns double\n\texternal name ""aggr"".""variancep"";"	"aggr"	1	3	false	false	false	2000
6210	"var_pop"	"create aggregate var_pop(val double) returns double\n\texternal name ""aggr"".""variancep"";"	"aggr"	1	3	false	false	false	2000
6214	"var_pop"	"create aggregate var_pop(val date) returns double\n\texternal name ""aggr"".""variancep"";"	"aggr"	1	3	false	false	false	2000
6218	"var_pop"	"create aggregate var_pop(val time) returns double\n\texternal name ""aggr"".""variancep"";"	"aggr"	1	3	false	false	false	2000
6222	"var_pop"	"create aggregate var_pop(val timestamp) returns double\n\texternal name ""aggr"".""variancep"";"	"aggr"	1	3	false	false	false	2000
6226	"median"	"create aggregate median(val tinyint) returns tinyint\n\texternal name ""aggr"".""median"";"	"aggr"	1	3	false	false	false	2000
6230	"median"	"create aggregate median(val smallint) returns smallint\n\texternal name ""aggr"".""median"";"	"aggr"	1	3	false	false	false	2000
6234	"median"	"create aggregate median(val integer) returns integer\n\texternal name ""aggr"".""median"";"	"aggr"	1	3	false	false	false	2000
6238	"median"	"create aggregate median(val bigint) returns bigint\n\texternal name ""aggr"".""median"";"	"aggr"	1	3	false	false	false	2000
6242	"median"	"create aggregate median(val decimal) returns decimal\n\texternal name ""aggr"".""median"";"	"aggr"	1	3	false	false	false	2000
6246	"median"	"create aggregate median(val real) returns real\n\texternal name ""aggr"".""median"";"	"aggr"	1	3	false	false	false	2000
6250	"median"	"create aggregate median(val double) returns double\n\texternal name ""aggr"".""median"";"	"aggr"	1	3	false	false	false	2000
6254	"median"	"create aggregate median(val date) returns date\n\texternal name ""aggr"".""median"";"	"aggr"	1	3	false	false	false	2000
6258	"median"	"create aggregate median(val time) returns time\n\texternal name ""aggr"".""median"";"	"aggr"	1	3	false	false	false	2000
6262	"median"	"create aggregate median(val timestamp) returns timestamp\n\texternal name ""aggr"".""median"";"	"aggr"	1	3	false	false	false	2000
6266	"quantile"	"create aggregate quantile(val tinyint, q double) returns tinyint\n\texternal name ""aggr"".""quantile"";"	"aggr"	1	3	false	false	false	2000
6271	"quantile"	"create aggregate quantile(val smallint, q double) returns smallint\n\texternal name ""aggr"".""quantile"";"	"aggr"	1	3	false	false	false	2000
6276	"quantile"	"create aggregate quantile(val integer, q double) returns integer\n\texternal name ""aggr"".""quantile"";"	"aggr"	1	3	false	false	false	2000
6281	"quantile"	"create aggregate quantile(val bigint, q double) returns bigint\n\texternal name ""aggr"".""quantile"";"	"aggr"	1	3	false	false	false	2000
6286	"quantile"	"create aggregate quantile(val decimal, q double) returns decimal\n\texternal name ""aggr"".""quantile"";"	"aggr"	1	3	false	false	false	2000
6291	"quantile"	"create aggregate quantile(val real, q double) returns real\n\texternal name ""aggr"".""quantile"";"	"aggr"	1	3	false	false	false	2000
6296	"quantile"	"create aggregate quantile(val double, q double) returns double\n\texternal name ""aggr"".""quantile"";"	"aggr"	1	3	false	false	false	2000
6301	"quantile"	"create aggregate quantile(val date, q double) returns date\n\texternal name ""aggr"".""quantile"";"	"aggr"	1	3	false	false	false	2000
6306	"quantile"	"create aggregate quantile(val time, q double) returns time\n\texternal name ""aggr"".""quantile"";"	"aggr"	1	3	false	false	false	2000
6311	"quantile"	"create aggregate quantile(val timestamp, q double) returns timestamp\n\texternal name ""aggr"".""quantile"";"	"aggr"	1	3	false	false	false	2000
6316	"corr"	"create aggregate corr(e1 tinyint, e2 tinyint) returns tinyint\n\texternal name ""aggr"".""corr"";"	"aggr"	1	3	false	false	false	2000
6321	"corr"	"create aggregate corr(e1 smallint, e2 smallint) returns smallint\n\texternal name ""aggr"".""corr"";"	"aggr"	1	3	false	false	false	2000
6326	"corr"	"create aggregate corr(e1 integer, e2 integer) returns integer\n\texternal name ""aggr"".""corr"";"	"aggr"	1	3	false	false	false	2000
6331	"corr"	"create aggregate corr(e1 bigint, e2 bigint) returns bigint\n\texternal name ""aggr"".""corr"";"	"aggr"	1	3	false	false	false	2000
6336	"corr"	"create aggregate corr(e1 real, e2 real) returns real\n\texternal name ""aggr"".""corr"";"	"aggr"	1	3	false	false	false	2000
6341	"corr"	"create aggregate corr(e1 double, e2 double) returns double\n\texternal name ""aggr"".""corr"";"	"aggr"	1	3	false	false	false	2000
6346	"stddev_samp"	"-- This Source Code Form is subject to the terms of the Mozilla Public\n-- License, v. 2.0.  If a copy of the MPL was not distributed with this\n-- file, You can obtain one at http://mozilla.org/MPL/2.0/.\n--\n-- Copyright 1997 - July 2008 CWI, August 2008 - 2016 MonetDB B.V.\n\ncreate aggregate stddev_samp(val hugeint) returns double\n\texternal name ""aggr"".""stdev"";"	"aggr"	1	3	false	false	false	2000
6350	"stddev_pop"	"create aggregate stddev_pop(val hugeint) returns double\n\texternal name ""aggr"".""stdevp"";"	"aggr"	1	3	false	false	false	2000
6354	"var_samp"	"create aggregate var_samp(val hugeint) returns double\n\texternal name ""aggr"".""variance"";"	"aggr"	1	3	false	false	false	2000
6358	"var_pop"	"create aggregate var_pop(val hugeint) returns double\n\texternal name ""aggr"".""variancep"";"	"aggr"	1	3	false	false	false	2000
6362	"median"	"create aggregate median(val hugeint) returns hugeint\n\texternal name ""aggr"".""median"";"	"aggr"	1	3	false	false	false	2000
6366	"quantile"	"create aggregate quantile(val hugeint, q double) returns hugeint\n\texternal name ""aggr"".""quantile"";"	"aggr"	1	3	false	false	false	2000
6371	"corr"	"create aggregate corr(e1 hugeint, e2 hugeint) returns hugeint\n\texternal name ""aggr"".""corr"";"	"aggr"	1	3	false	false	false	2000
6389	"mbr"	"-- currently we only use mbr instead of\n-- Envelope():Geometry\n-- as that returns Geometry objects, and we prefer the explicit mbr's\n-- minimum bounding rectangle (mbr)\ncreate function mbr (g geometry) returns mbr external name geom.mbr;"	"geom"	1	1	false	false	false	2000
6393	"mbroverlaps"	"create function mbroverlaps(a mbr, b mbr) returns boolean external name geom.""mbroverlaps"";"	"geom"	1	1	false	false	false	2000
6398	"geomfromtext"	"-- The srid in the *FromText Functions is currently not used\ncreate function geomfromtext(wkt string, srid smallint) returns geometry external name geom.""GeomFromText"";"	"geom"	1	1	false	false	false	2000
6403	"pointfromtext"	"create function pointfromtext(wkt string, srid smallint) returns point external name geom.""PointFromText"";"	"geom"	1	1	false	false	false	2000
6408	"linefromtext"	"create function linefromtext(wkt string, srid smallint) returns linestring external name geom.""LineFromText"";"	"geom"	1	1	false	false	false	2000
6413	"polyfromtext"	"create function polyfromtext(wkt string, srid smallint) returns polygon external name geom.""PolyFromText"";"	"geom"	1	1	false	false	false	2000
6418	"mpointfromtext"	"create function mpointfromtext(wkt string, srid smallint) returns multipoint external name geom.""MultiPointFromText"";"	"geom"	1	1	false	false	false	2000
6423	"mlinefromtext"	"create function mlinefromtext(wkt string, srid smallint) returns multilinestring external name geom.""MultiLineFromText"";"	"geom"	1	1	false	false	false	2000
6428	"mpolyfromtext"	"create function mpolyfromtext(wkt string, srid smallint) returns multipolygon external name geom.""MultiPolyFromText"";"	"geom"	1	1	false	false	false	2000
6433	"geomcollectionfromtext"	"create function geomcollectionfromtext(wkt string, srid smallint) returns multipolygon external name geom.""GeomCollectionFromText"";"	"geom"	1	1	false	false	false	2000
6438	"polygonfromtext"	"-- alias\ncreate function polygonfromtext(wkt string, srid smallint) returns polygon external name geom.""PolyFromText"";"	"geom"	1	1	false	false	false	2000
6443	"astext"	"create function astext(g geometry) returns string external name geom.""AsText"";"	"geom"	1	1	false	false	false	2000
6447	"x"	"create function x(g geometry) returns double external name geom.""X"";"	"geom"	1	1	false	false	false	2000
6451	"y"	"create function y(g geometry) returns double external name geom.""Y"";"	"geom"	1	1	false	false	false	2000
6455	"point"	"create function point(x double,y double) returns point external name geom.point;"	"geom"	1	1	false	false	false	2000
6460	"dimension"	"-- CREATE FUNCTION Point(g Geometry) RETURNS Point external name geom.point;\n-- CREATE FUNCTION Curve(g Geometry) RETURNS Curve external name geom.curve;\n-- CREATE FUNCTION LineString(g Geometry) RETURNS LineString external name geom.linestring;\n-- CREATE FUNCTION Surface(g Geometry) RETURNS Surface external name geom.surface;\n-- CREATE FUNCTION Polygon(g Geometry) RETURNS Polygon external name geom.polygon;\n\n-- ogc basic methods\ncreate function dimension(g geometry) returns integer external name geom.""Dimension"";"	"geom"	1	1	false	false	false	2000
6464	"geometrytypeid"	"create function geometrytypeid(g geometry) returns integer external name geom.""GeometryTypeId"";"	"geom"	1	1	false	false	false	2000
6468	"srid"	"create function srid(g geometry) returns integer external name geom.""SRID"";"	"geom"	1	1	false	false	false	2000
6472	"envelope"	"create function envelope(g geometry) returns geometry external name geom.""Envelope"";"	"geom"	1	1	false	false	false	2000
6476	"isempty"	"create function isempty(g geometry) returns boolean external name geom.""IsEmpty"";"	"geom"	1	1	false	false	false	2000
6480	"issimple"	"create function issimple(g geometry) returns boolean external name geom.""IsSimple"";"	"geom"	1	1	false	false	false	2000
6484	"boundary"	"create function boundary(g geometry) returns geometry external name geom.""Boundary"";"	"geom"	1	1	false	false	false	2000
6488	"equals"	"-- ogc spatial relation methods\ncreate function equals(a geometry, b geometry) returns boolean external name geom.""Equals"";"	"geom"	1	1	false	false	false	2000
6493	"disjoint"	"create function disjoint(a geometry, b geometry) returns boolean external name geom.""Disjoint"";"	"geom"	1	1	false	false	false	2000
6498	"Intersect"	"create function ""Intersect""(a geometry, b geometry) returns boolean external name geom.""Intersect"";"	"geom"	1	1	false	false	false	2000
6503	"touches"	"create function touches(a geometry, b geometry) returns boolean external name geom.""Touches"";"	"geom"	1	1	false	false	false	2000
6508	"crosses"	"create function crosses(a geometry, b geometry) returns boolean external name geom.""Crosses"";"	"geom"	1	1	false	false	false	2000
6513	"within"	"create function within(a geometry, b geometry) returns boolean external name geom.""Within"";"	"geom"	1	1	false	false	false	2000
6518	"contains"	"create function contains(a geometry, b geometry) returns boolean external name geom.""Contains"";"	"geom"	1	1	false	false	false	2000
6523	"contains"	"create function contains(a geometry, x double, y double) returns boolean external name geom.""Contains"";"	"geom"	1	1	false	false	false	2000
6529	"overlaps"	"create function overlaps(a geometry, b geometry) returns boolean external name geom.""Overlaps"";"	"geom"	1	1	false	false	false	2000
6534	"relate"	"create function relate(a geometry, b geometry, pattern string) returns boolean external name geom.""Relate"";"	"geom"	1	1	false	false	false	2000
6540	"area"	"-- ogc Spatial Analysis methods\n\ncreate function area(g geometry) returns float external name geom.""Area"";"	"geom"	1	1	false	false	false	2000
6544	"length"	"create function length(g geometry) returns float external name geom.""Length"";"	"geom"	1	1	false	false	false	2000
6548	"distance"	"create function distance(a geometry, b geometry) returns float external name geom.""Distance"";"	"geom"	1	1	false	false	false	2000
6553	"buffer"	"create function buffer(a geometry, distance float) returns geometry external name geom.""Buffer"";"	"geom"	1	1	false	false	false	2000
6558	"convexhull"	"create function convexhull(a geometry) returns geometry external name geom.""ConvexHull"";"	"geom"	1	1	false	false	false	2000
6562	"intersection"	"create function intersection(a geometry, b geometry) returns geometry external name geom.""Intersection"";"	"geom"	1	1	false	false	false	2000
6567	"Union"	"create function ""Union""(a geometry, b geometry) returns geometry external name geom.""Union"";"	"geom"	1	1	false	false	false	2000
6572	"difference"	"create function difference(a geometry, b geometry) returns geometry external name geom.""Difference"";"	"geom"	1	1	false	false	false	2000
6577	"symdifference"	"create function symdifference(a geometry, b geometry) returns geometry external name geom.""SymDifference"";"	"geom"	1	1	false	false	false	2000
6584	"filter"	"-- access the top level key by name, return its value\ncreate function json.filter(js json, pathexpr string)\nreturns json external name json.filter;"	"json"	1	1	false	false	false	6581
6589	"filter"	"create function json.filter(js json, name tinyint)\nreturns json external name json.filter;"	"json"	1	1	false	false	false	6581
6594	"filter"	"create function json.filter(js json, name integer)\nreturns json external name json.filter;"	"json"	1	1	false	false	false	6581
6599	"filter"	"create function json.filter(js json, name bigint)\nreturns json external name json.filter;"	"json"	1	1	false	false	false	6581
6604	"text"	"create function json.text(js json, e string)\nreturns string external name json.text;"	"json"	1	1	false	false	false	6581
6609	"number"	"create function json.number(js json)\nreturns float external name json.number;"	"json"	1	1	false	false	false	6581
6613	"integer"	"create function json.""integer""(js json)\nreturns bigint external name json.""integer"";"	"json"	1	1	false	false	false	6581
6617	"isvalid"	"-- test string for JSON compliancy\ncreate function json.isvalid(js string)\nreturns bool external name json.isvalid;"	"json"	1	1	false	false	false	6581
6621	"isobject"	"create function json.isobject(js string)\nreturns bool external name json.isobject;"	"json"	1	1	false	false	false	6581
6625	"isarray"	"create function json.isarray(js string)\nreturns bool external name json.isarray;"	"json"	1	1	false	false	false	6581
6629	"isvalid"	"create function json.isvalid(js json)\nreturns bool external name json.isvalid;"	"json"	1	1	false	false	false	6581
6633	"isobject"	"create function json.isobject(js json)\nreturns bool external name json.isobject;"	"json"	1	1	false	false	false	6581
6637	"isarray"	"create function json.isarray(js json)\nreturns bool external name json.isarray;"	"json"	1	1	false	false	false	6581
6641	"length"	"-- return the number of primary components\ncreate function json.length(js json)\nreturns integer external name json.length;"	"json"	1	1	false	false	false	6581
6645	"keyarray"	"create function json.keyarray(js json)\nreturns json external name json.keyarray;"	"json"	1	1	false	false	false	6581
6649	"valuearray"	"create function json.valuearray(js json)\nreturns  json external name json.valuearray;"	"json"	1	1	false	false	false	6581
6653	"text"	"create function json.text(js json)\nreturns string external name json.text;"	"json"	1	1	false	false	false	6581
6657	"text"	"create function json.text(js string)\nreturns string external name json.text;"	"json"	1	1	false	false	false	6581
6661	"text"	"create function json.text(js int)\nreturns string external name json.text;"	"json"	1	1	false	false	false	6581
6665	"output"	"-- The remainder awaits the implementation\n\ncreate aggregate json.output(js json)\nreturns string external name json.output;"	"json"	1	3	false	false	false	6581
6669	"tojsonarray"	"-- create function json.object(*) returns json external name json.objectrender;\n\n-- create function json.array(*) returns json external name json.arrayrender;\n\n-- unnesting the JSON structure\n\n-- create function json.unnest(js json)\n-- returns table( id integer, k string, v string) external name json.unnest;\n\n-- create function json.unnest(js json)\n-- returns table( k string, v string) external name json.unnest;\n\n-- create function json.unnest(js json)\n-- returns table( v string) external name json.unnest;\n\n-- create function json.nest table( id integer, k string, v string)\n-- returns json external name json.nest;\n\ncreate aggregate json.tojsonarray( x string ) returns string external name aggr.jsonaggr;"	"aggr"	1	3	false	false	false	6581
6673	"tojsonarray"	"create aggregate json.tojsonarray( x double ) returns string external name aggr.jsonaggr;"	"aggr"	1	3	false	false	false	6581
6677	"filter"	"-- This Source Code Form is subject to the terms of the Mozilla Public\n-- License, v. 2.0.  If a copy of the MPL was not distributed with this\n-- file, You can obtain one at http://mozilla.org/MPL/2.0/.\n--\n-- Copyright 1997 - July 2008 CWI, August 2008 - 2016 MonetDB B.V.\n\n-- (co) Martin Kersten\n-- The JSON type comes with a few operators.\n\ncreate function json.filter(js json, name hugeint)\nreturns json external name json.filter;"	"json"	1	1	false	false	false	6581
6682	"md5"	"-- This Source Code Form is subject to the terms of the Mozilla Public\n-- License, v. 2.0.  If a copy of the MPL was not distributed with this\n-- file, You can obtain one at http://mozilla.org/MPL/2.0/.\n--\n-- Copyright 1997 - July 2008 CWI, August 2008 - 2016 MonetDB B.V.\n\n-- (co) Arjen de Rijke\n\ncreate function sys.md5(v string)\nreturns string external name clients.md5sum;"	"clients"	1	1	false	false	false	2000
6687	"uuid"	"-- generate a new uuid\ncreate function sys.uuid()\nreturns uuid external name uuid.""new"";"	"uuid"	1	1	false	false	false	2000
6690	"isauuid"	"create function sys.isauuid(u uuid)\nreturns uuid external name uuid.""isaUUID"";"	"uuid"	1	1	false	false	false	2000
6694	"isauuid"	"create function sys.isauuid(u string)\nreturns uuid external name uuid.""isaUUID"";"	"uuid"	1	1	false	false	false	2000
6698	"chi2prob"	"-- This Source Code Form is subject to the terms of the Mozilla Public\n-- License, v. 2.0.  If a copy of the MPL was not distributed with this\n-- file, You can obtain one at http://mozilla.org/MPL/2.0/.\n--\n-- Copyright 1997 - July 2008 CWI, August 2008 - 2016 MonetDB B.V.\n\n-- (co) Arjen de Rijke, Bart Scheers\n-- Use statistical functions from gsl library\n\n-- Calculate Chi squared probability\ncreate function sys.chi2prob(chi2 double, datapoints double)\nreturns double external name gsl.""chi2prob"";"	"gsl"	1	1	false	false	false	2000
6704	"start"	"create procedure profiler.start() external name profiler.""start"";"	"profiler"	1	2	true	false	false	6702
6706	"stop"	"create procedure profiler.stop() external name profiler.stop;"	"profiler"	1	2	true	false	false	6702
6708	"setheartbeat"	"create procedure profiler.setheartbeat(beat int) external name profiler.setheartbeat;"	"profiler"	1	2	true	false	false	6702
6711	"setpoolsize"	"create procedure profiler.setpoolsize(poolsize int) external name profiler.setpoolsize;"	"profiler"	1	2	true	false	false	6702
6714	"setstream"	"create procedure profiler.setstream(host string, port int) external name profiler.setstream;"	"profiler"	1	2	true	false	false	6702
6739	"listdir"	"\n\ncreate procedure listdir(dirname string) external name fits.listdir;"	"fits"	1	2	true	false	false	2000
6742	"fitsattach"	"create procedure fitsattach(fname string) external name fits.attach;"	"fits"	1	2	true	false	false	2000
6745	"fitsload"	"create procedure fitsload(tname string) external name fits.load;"	"fits"	1	2	true	false	false	2000
6748	"listdirpat"	"create procedure listdirpat(dirname string,pat string) external name fits.listdirpattern;"	"fits"	1	2	true	false	false	2000
6784	"netcdf_attach"	"-- gr_name is ""GLOBAL"" or ""ROOT"" for classic NetCDF files\n-- used for groups in HDF5 files\n-- global attributes have obj_name=""""\n\n-- create function netcdfvar (fname varchar(256)) \n--\treturns int external name netcdf.test;\n\ncreate procedure netcdf_attach(fname varchar(256))\n    external name netcdf.attach;"	"netcdf"	1	2	true	false	false	2000
6787	"netcdf_importvar"	"create procedure netcdf_importvar(fid integer, varnname varchar(256))\n    external name netcdf.importvariable;"	"netcdf"	1	2	true	false	false	2000
6791	"storage"	"-- This Source Code Form is subject to the terms of the Mozilla Public\n-- License, v. 2.0.  If a copy of the MPL was not distributed with this\n-- file, You can obtain one at http://mozilla.org/MPL/2.0/.\n--\n-- Copyright 1997 - July 2008 CWI, August 2008 - 2016 MonetDB B.V.\n\n-- Author M.Kersten\n-- This script gives the database administrator insight in the actual\n-- footprint of the persistent tables and the maximum playground used\n-- when indices are introduced upon them.\n-- By changing the storagemodelinput table directly, the footprint for\n-- yet to be loaded databases can be assessed.\n\n-- The actual storage footprint of an existing database can be\n-- obtained by the table producing function storage()\n-- It represents the actual state of affairs, i.e. storage on disk\n-- of columns and foreign key indices, and possible temporary hash indices.\n-- For strings we take a sample to determine their average length.\n\ncreate function sys.""storage""()\nreturns table (\n\t""schema"" string,\n\t""table"" string,\n\t""column"" string,\n\t""type"" string,\n\t""mode"" string,\n\tlocation string,\n\t""count"" bigint,\n\ttypewidth int,\n\tcolumnsize bigint,\n\theapsize bigint,\n\thashes bigint,\n\tphash boolean,\n\timprints bigint,\n\tsorted boolean\n)\nexternal name sql.""storage"";"	"sql"	1	5	false	false	false	2000
6835	"storagemodelinit"	"-- this table can be adjusted to reflect the anticipated final database size\n\n-- The model input can be derived from the current database using\ncreate procedure sys.storagemodelinit()\nbegin\n\tdelete from sys.storagemodelinput;\n\n\tinsert into sys.storagemodelinput\n\tselect x.""schema"", x.""table"", x.""column"", x.""type"", x.typewidth, x.count, 0, x.typewidth, false, x.sorted from sys.""storage""() x;\n\n\tupdate sys.storagemodelinput\n\tset reference = true\n\twhere concat(concat(""schema"",""table""), ""column"") in (\n\t\tselect concat( concat(""fkschema"".""name"", ""fktable"".""name""), ""fkkeycol"".""name"" )\n\t\tfrom\t""sys"".""keys"" as    ""fkkey"",\n\t\t\t\t""sys"".""objects"" as ""fkkeycol"",\n\t\t\t\t""sys"".""tables"" as  ""fktable"",\n\t\t\t\t""sys"".""schemas"" as ""fkschema""\n\t\twhere   ""fktable"".""id"" = ""fkkey"".""table_id""\n\t\t\tand ""fkkey"".""id"" = ""fkkeycol"".""id""\n\t\t\tand ""fkschema"".""id"" = ""fktable"".""schema_id""\n\t\t\tand ""fkkey"".""rkey"" > -1);\n\n\tupdate sys.storagemodelinput\n\tset ""distinct"" = ""count"" -- assume all distinct\n\twhere ""type"" = 'varchar' or ""type""='clob';\nend;"	"user"	2	2	true	false	false	2000
6837	"columnsize"	"-- The predicted storage footprint of the complete database\n-- determines the amount of diskspace needed for persistent storage\n-- and the upperbound when all possible index structures are created.\n-- The storage requirement for foreign key joins is split amongst the participants.\n\ncreate function sys.columnsize(nme string, i bigint, d bigint)\nreturns bigint\nbegin\n\tcase\n\twhen nme = 'boolean' then return i;\n\twhen nme = 'char' then return 2*i;\n\twhen nme = 'smallint' then return 2 * i;\n\twhen nme = 'int' then return 4 * i;\n\twhen nme = 'bigint' then return 8 * i;\n\twhen nme = 'hugeint' then return 16 * i;\n\twhen nme = 'timestamp' then return 8 * i;\n\twhen  nme = 'varchar' then\n\t\tcase\n\t\twhen cast(d as bigint) << 8 then return i;\n\t\twhen cast(d as bigint) << 16 then return 2 * i;\n\t\twhen cast(d as bigint) << 32 then return 4 * i;\n\t\telse return 8 * i;\n\t\tend case;\n\telse return 8 * i;\n\tend case;\nend;"	"user"	2	1	false	false	false	2000
6843	"heapsize"	"create function sys.heapsize(tpe string, i bigint, w int)\nreturns bigint\nbegin\n\tif  tpe <> 'varchar' and tpe <> 'clob'\n\tthen\n\t\treturn 0;\n\tend if;\n\treturn 10240 + i * w;\nend;"	"user"	2	1	false	false	false	2000
6849	"hashsize"	"create function sys.hashsize(b boolean, i bigint)\nreturns bigint\nbegin\n\t-- assume non-compound keys\n\tif  b = true\n\tthen\n\t\treturn 8 * i;\n\tend if;\n\treturn 0;\nend;"	"user"	2	1	false	false	false	2000
6854	"imprintsize"	"create function sys.imprintsize(i bigint, nme string)\nreturns bigint\nbegin\n\tif nme = 'boolean'\n\t\tor nme = 'tinyint'\n\t\tor nme = 'smallint'\n\t\tor nme = 'int'\n\t\tor nme = 'bigint'\n\t\tor nme = 'hugeint'\n\t\tor nme = 'decimal'\n\t\tor nme = 'date'\n\t\tor nme = 'timestamp'\n\t\tor nme = 'real'\n\t\tor nme = 'double'\n\tthen\n\t\treturn cast( i * 0.12 as bigint);\n\tend if ;\n\treturn 0;\nend;"	"user"	2	1	false	false	false	2000
6859	"storagemodel"	"create function sys.storagemodel()\nreturns table (\n\t""schema"" string,\n\t""table"" string,\n\t""column"" string,\n\t""type"" string,\n\t""count"" bigint,\n\tcolumnsize bigint,\n\theapsize bigint,\n\thashes bigint,\n\timprints bigint,\n\tsorted boolean)\nbegin\n\treturn select i.""schema"", i.""table"", i.""column"", i.""type"", i.""count"",\n\tcolumnsize(i.""type"", i.count, i.""distinct""),\n\theapsize(i.""type"", i.""distinct"", i.""atomwidth""),\n\thashsize(i.""reference"", i.""count""),\n\timprintsize(i.""count"",i.""type""),\n\ti.sorted\n\tfrom sys.storagemodelinput i;\nend;"	"user"	2	5	false	false	false	2000
6906	"analyze"	"create procedure sys.analyze(minmax int, ""sample"" bigint)\nexternal name sql.analyze;"	"sql"	1	2	true	false	false	2000
6910	"analyze"	"create procedure sys.analyze(minmax int, ""sample"" bigint, sch string)\nexternal name sql.analyze;"	"sql"	1	2	true	false	false	2000
6915	"analyze"	"create procedure sys.analyze(minmax int, ""sample"" bigint, sch string, tbl string)\nexternal name sql.analyze;"	"sql"	1	2	true	false	false	2000
6921	"analyze"	"create procedure sys.analyze(minmax int, ""sample"" bigint, sch string, tbl string, col string)\nexternal name sql.analyze;"	"sql"	1	2	true	false	false	2000
6928	"reverse"	"-- This Source Code Form is subject to the terms of the Mozilla Public\n-- License, v. 2.0.  If a copy of the MPL was not distributed with this\n-- file, You can obtain one at http://mozilla.org/MPL/2.0/.\n--\n-- Copyright 1997 - July 2008 CWI, August 2008 - 2016 MonetDB B.V.\n\n-- add function signatures to SQL catalog\n\n\n-- Reverse a string\ncreate function reverse(src string)\nreturns string external name udf.reverse;"	"udf"	1	1	false	false	false	2000
6932	"fuse"	"-- fuse two (1-byte) tinyint values into one (2-byte) smallint value\ncreate function fuse(one tinyint, two tinyint)\nreturns smallint external name udf.fuse;"	"udf"	1	1	false	false	false	2000
6937	"fuse"	"-- fuse two (2-byte) smallint values into one (4-byte) integer value\ncreate function fuse(one smallint, two smallint)\nreturns integer external name udf.fuse;"	"udf"	1	1	false	false	false	2000
6942	"fuse"	"-- fuse two (4-byte) integer values into one (8-byte) bigint value\ncreate function fuse(one integer, two integer)\nreturns bigint external name udf.fuse;"	"udf"	1	1	false	false	false	2000
6947	"fuse"	"-- This Source Code Form is subject to the terms of the Mozilla Public\n-- License, v. 2.0.  If a copy of the MPL was not distributed with this\n-- file, You can obtain one at http://mozilla.org/MPL/2.0/.\n--\n-- Copyright 1997 - July 2008 CWI, August 2008 - 2016 MonetDB B.V.\n\n-- add function signatures to SQL catalog\n\n\n-- fuse two (8-byte) integer values into one (16-byte) bigint value\ncreate function fuse(one bigint, two bigint)\nreturns hugeint external name udf.fuse;"	"udf"	1	1	false	false	false	2000
6953	"bam_loader_repos"	"create procedure bam.bam_loader_repos(bam_repos string, dbschema smallint)\nexternal name bam.bam_loader_repos;"	"bam"	1	2	true	false	false	6951
6957	"bam_loader_files"	"create procedure bam.bam_loader_files(bam_files string, dbschema smallint)\nexternal name bam.bam_loader_files;"	"bam"	1	2	true	false	false	6951
6961	"bam_loader_file"	"create procedure bam.bam_loader_file(bam_file string, dbschema smallint)\nexternal name bam.bam_loader_file;"	"bam"	1	2	true	false	false	6951
6965	"bam_drop_file"	"create procedure bam.bam_drop_file(file_id bigint, dbschema smallint)\nexternal name bam.bam_drop_file;"	"bam"	1	2	true	false	false	6951
6969	"bam_flag"	"create function bam.bam_flag(flag smallint, name string)\nreturns boolean external name bam.bam_flag;"	"bam"	1	1	false	false	false	6951
6974	"reverse_seq"	"create function bam.reverse_seq(seq string)\nreturns string external name bam.reverse_seq;"	"bam"	1	1	false	false	false	6951
6978	"reverse_qual"	"create function bam.reverse_qual(qual string)\nreturns string external name bam.reverse_qual;"	"bam"	1	1	false	false	false	6951
6982	"seq_length"	"create function bam.seq_length(cigar string)\nreturns int external name bam.seq_length;"	"bam"	1	1	false	false	false	6951
6986	"seq_char"	"create function bam.seq_char(ref_pos int, alg_seq string, alg_pos int, alg_cigar string)\nreturns char(1) external name bam.seq_char;"	"bam"	1	1	false	false	false	6951
6993	"sam_export"	"create procedure bam.sam_export(output_path string)\nexternal name bam.sam_export;"	"bam"	1	2	true	false	false	6951
6996	"bam_export"	"create procedure bam.bam_export(output_path string)\nexternal name bam.bam_export;"	"bam"	1	2	true	false	false	6951
7066	"generate_series"	"-- This Source Code Form is subject to the terms of the Mozilla Public\n-- License, v. 2.0.  If a copy of the MPL was not distributed with this\n-- file, You can obtain one at http://mozilla.org/MPL/2.0/.\n--\n-- Copyright 1997 - July 2008 CWI, August 2008 - 2016 MonetDB B.V.\n\n-- (c) Author M.Kersten\n\ncreate function sys.generate_series(first tinyint, last tinyint)\nreturns table (value tinyint)\nexternal name generator.series;"	"generator"	1	5	false	false	false	2000
7071	"generate_series"	"create function sys.generate_series(first tinyint, last tinyint, stepsize tinyint)\nreturns table (value tinyint)\nexternal name generator.series;"	"generator"	1	5	false	false	false	2000
7077	"generate_series"	"create function sys.generate_series(first smallint, last smallint)\nreturns table (value smallint)\nexternal name generator.series;"	"generator"	1	5	false	false	false	2000
7082	"generate_series"	"create function sys.generate_series(first smallint, last smallint, stepsize smallint)\nreturns table (value smallint)\nexternal name generator.series;"	"generator"	1	5	false	false	false	2000
7088	"generate_series"	"create function sys.generate_series(first int, last int)\nreturns table (value int)\nexternal name generator.series;"	"generator"	1	5	false	false	false	2000
7093	"generate_series"	"create function sys.generate_series(first int, last int, stepsize int)\nreturns table (value int)\nexternal name generator.series;"	"generator"	1	5	false	false	false	2000
7099	"generate_series"	"create function sys.generate_series(first bigint, last bigint)\nreturns table (value bigint)\nexternal name generator.series;"	"generator"	1	5	false	false	false	2000
7104	"generate_series"	"create function sys.generate_series(first bigint, last bigint, stepsize bigint)\nreturns table (value bigint)\nexternal name generator.series;"	"generator"	1	5	false	false	false	2000
7110	"generate_series"	"create function sys.generate_series(first real, last real, stepsize real)\nreturns table (value real)\nexternal name generator.series;"	"generator"	1	5	false	false	false	2000
7116	"generate_series"	"create function sys.generate_series(first double, last double, stepsize double)\nreturns table (value double)\nexternal name generator.series;"	"generator"	1	5	false	false	false	2000
7122	"generate_series"	"create function sys.generate_series(first decimal(10,2), last decimal(10,2), stepsize decimal(10,2))\nreturns table (value decimal(10,2))\nexternal name generator.series;"	"generator"	1	5	false	false	false	2000
7128	"generate_series"	"create function sys.generate_series(first timestamp, last timestamp, stepsize interval second)\nreturns table (value timestamp)\nexternal name generator.series;"	"generator"	1	5	false	false	false	2000
7134	"generate_series"	"-- This Source Code Form is subject to the terms of the Mozilla Public\n-- License, v. 2.0.  If a copy of the MPL was not distributed with this\n-- file, You can obtain one at http://mozilla.org/MPL/2.0/.\n--\n-- Copyright 1997 - July 2008 CWI, August 2008 - 2016 MonetDB B.V.\n\n-- (c) Author M.Kersten\n\ncreate function sys.generate_series(first hugeint, last hugeint)\nreturns table (value hugeint)\nexternal name generator.series;"	"generator"	1	5	false	false	false	2000
7139	"generate_series"	"create function sys.generate_series(first hugeint, last hugeint, stepsize hugeint)\nreturns table (value hugeint)\nexternal name generator.series;"	"generator"	1	5	false	false	false	2000
=======
91	"prod"	"prod"	"aggr"	0	3	false	false	false	0
92	"sum"	"sum"	"aggr"	0	3	false	false	false	0
93	"sum"	"sum"	"aggr"	0	3	false	false	false	0
94	"avg"	"avg"	"aggr"	0	3	false	false	false	0
95	"count_no_nil"	"count_no_nil"	"aggr"	0	3	false	false	false	0
96	"count"	"count"	"aggr"	0	3	false	false	false	0
5708	"env"	"CREATE FUNCTION env () RETURNS TABLE( name varchar(1024), value varchar(2048)) EXTERNAL NAME sql.sql_environment;"	"sql"	2	5	false	false	false	2000
5711	"var"	"CREATE FUNCTION var() RETURNS TABLE( name varchar(1024)) EXTERNAL NAME sql.sql_variables;"	"sql"	2	5	false	false	false	2000
5717	"db_users"	"CREATE FUNCTION db_users () RETURNS TABLE( name varchar(2048)) EXTERNAL NAME sql.db_users;"	"sql"	2	5	false	false	false	2000
5737	"like"	"create filter function ""like""(val string, pat string, esc string) external name algebra.""like"";"	"algebra"	1	4	true	false	false	2000
5742	"ilike"	"create filter function ""ilike""(val string, pat string, esc string) external name algebra.""ilike"";"	"algebra"	1	4	true	false	false	2000
5747	"like"	"create filter function ""like""(val string, pat string) external name algebra.""like"";"	"algebra"	1	4	true	false	false	2000
5751	"ilike"	"create filter function ""ilike""(val string, pat string) external name algebra.""ilike"";"	"algebra"	1	4	true	false	false	2000
5755	"degrees"	"create function degrees(r double)\nreturns double\n return r*180/pi();"	"user"	2	1	false	false	false	2000
5759	"radians"	"create function radians(d double)\nreturns double\n return d*pi()/180;"	"user"	2	1	false	false	false	2000
5763	"times"	"create procedure times()\nexternal name sql.times;"	"sql"	1	2	true	false	false	2000
5766	"getanchor"	"create function getanchor( theurl url ) returns string\n external name url.""getAnchor"";"	"url"	1	1	false	false	false	2000
5770	"getbasename"	"create function getbasename(theurl url) returns string\n external name url.""getBasename"";"	"url"	1	1	false	false	false	2000
5774	"getcontent"	"create function getcontent(theurl url) returns string\n external name url.""getContent"";"	"url"	1	1	false	false	false	2000
5778	"getcontext"	"create function getcontext(theurl url) returns string\n external name url.""getContext"";"	"url"	1	1	false	false	false	2000
5782	"getdomain"	"create function getdomain(theurl url) returns string\n external name url.""getDomain"";"	"url"	1	1	false	false	false	2000
5786	"getextension"	"create function getextension(theurl url) returns string\n external name url.""getExtension"";"	"url"	1	1	false	false	false	2000
5790	"getfile"	"create function getfile(theurl url) returns string\n external name url.""getFile"";"	"url"	1	1	false	false	false	2000
5794	"gethost"	"create function gethost(theurl url) returns string\n external name url.""getHost"";"	"url"	1	1	false	false	false	2000
5798	"getport"	"create function getport(theurl url) returns string\n external name url.""getPort"";"	"url"	1	1	false	false	false	2000
5802	"getprotocol"	"create function getprotocol(theurl url) returns string\n external name url.""getProtocol"";"	"url"	1	1	false	false	false	2000
5806	"getquery"	"create function getquery(theurl url) returns string\n external name url.""getQuery"";"	"url"	1	1	false	false	false	2000
5810	"getuser"	"create function getuser(theurl url) returns string\n external name url.""getUser"";"	"url"	1	1	false	false	false	2000
5814	"getroboturl"	"create function getroboturl(theurl url) returns string\n external name url.""getRobotURL"";"	"url"	1	1	false	false	false	2000
5818	"isaurl"	"create function isaurl(theurl url) returns bool\n external name url.""isaURL"";"	"url"	1	1	false	false	false	2000
5822	"newurl"	"create function newurl(protocol string, hostname string, ""port"" int, file string)\n returns url\n external name url.""new"";"	"url"	1	1	false	false	false	2000
5829	"newurl"	"create function newurl(protocol string, hostname string, file string)\n returns url\n external name url.""new"";"	"url"	1	1	false	false	false	2000
5835	"str_to_date"	"create function str_to_date(s string, format string) returns date\n external name mtime.""str_to_date"";"	"mtime"	1	1	false	false	false	2000
5840	"date_to_str"	"create function date_to_str(d date, format string) returns string\n external name mtime.""date_to_str"";"	"mtime"	1	1	false	false	false	2000
5845	"str_to_time"	"create function str_to_time(s string, format string) returns time\n external name mtime.""str_to_time"";"	"mtime"	1	1	false	false	false	2000
5850	"time_to_str"	"create function time_to_str(d time, format string) returns string\n external name mtime.""time_to_str"";"	"mtime"	1	1	false	false	false	2000
5855	"str_to_timestamp"	"create function str_to_timestamp(s string, format string) returns timestamp\n external name mtime.""str_to_timestamp"";"	"mtime"	1	1	false	false	false	2000
5860	"timestamp_to_str"	"create function timestamp_to_str(d timestamp, format string) returns string\n external name mtime.""timestamp_to_str"";"	"mtime"	1	1	false	false	false	2000
5866	"broadcast"	"create function ""broadcast"" (p inet) returns inet\n external name inet.""broadcast"";"	"inet"	1	1	false	false	false	2000
5870	"host"	"create function ""host"" (p inet) returns clob\n external name inet.""host"";"	"inet"	1	1	false	false	false	2000
5874	"masklen"	"create function ""masklen"" (p inet) returns int\n external name inet.""masklen"";"	"inet"	1	1	false	false	false	2000
5878	"setmasklen"	"create function ""setmasklen"" (p inet, mask int) returns inet\n external name inet.""setmasklen"";"	"inet"	1	1	false	false	false	2000
5883	"netmask"	"create function ""netmask"" (p inet) returns inet\n external name inet.""netmask"";"	"inet"	1	1	false	false	false	2000
5887	"hostmask"	"create function ""hostmask"" (p inet) returns inet\n external name inet.""hostmask"";"	"inet"	1	1	false	false	false	2000
5891	"network"	"create function ""network"" (p inet) returns inet\n external name inet.""network"";"	"inet"	1	1	false	false	false	2000
5895	"text"	"create function ""text"" (p inet) returns clob\n external name inet.""text"";"	"inet"	1	1	false	false	false	2000
5899	"abbrev"	"create function ""abbrev"" (p inet) returns clob\n external name inet.""abbrev"";"	"inet"	1	1	false	false	false	2000
5903	"left_shift"	"create function ""left_shift""(i1 inet, i2 inet) returns boolean\n external name inet.""<<"";"	"inet"	1	1	false	false	false	2000
5908	"right_shift"	"create function ""right_shift""(i1 inet, i2 inet) returns boolean\n external name inet."">>"";"	"inet"	1	1	false	false	false	2000
5913	"left_shift_assign"	"create function ""left_shift_assign""(i1 inet, i2 inet) returns boolean\n external name inet.""<<="";"	"inet"	1	1	false	false	false	2000
5918	"right_shift_assign"	"create function ""right_shift_assign""(i1 inet, i2 inet) returns boolean\n external name inet."">>="";"	"inet"	1	1	false	false	false	2000
5923	"querylog_catalog"	"create function sys.querylog_catalog()\nreturns table(\n id oid,\n owner string,\n defined timestamp,\n query string,\n pipe string,\n ""plan"" string, \n mal int, \n optimize bigint \n)\nexternal name sql.querylog_catalog;"	"sql"	1	5	false	false	false	2000
5933	"querylog_calls"	"create function sys.querylog_calls()\nreturns table(\n id oid, \n ""start"" timestamp, \n ""stop"" timestamp, \n arguments string, \n tuples wrd, \n run bigint, \n ship bigint, \n cpu int, \n io int \n)\nexternal name sql.querylog_calls;"	"sql"	1	5	false	false	false	2000
5983	"querylog_empty"	"create procedure sys.querylog_empty()\nexternal name sql.querylog_empty;"	"sql"	1	2	true	false	false	2000
5985	"querylog_enable"	"create procedure sys.querylog_enable()\nexternal name sql.querylog_enable;"	"sql"	1	2	true	false	false	2000
5987	"querylog_enable"	"create procedure sys.querylog_enable(threshold smallint)\nexternal name sql.querylog_enable_threshold;"	"sql"	1	2	true	false	false	2000
5990	"querylog_disable"	"create procedure sys.querylog_disable()\nexternal name sql.querylog_disable;"	"sql"	1	2	true	false	false	2000
5992	"tracelog"	"create function sys.tracelog()\n returns table (\n event integer, \n clk varchar(20), \n pc varchar(50), \n thread int, \n ticks bigint, \n rrsmb bigint, \n vmmb bigint, \n reads bigint, \n writes bigint, \n minflt bigint, \n majflt bigint, \n nvcsw bigint, \n stmt string \n )\n external name sql.dump_trace;"	"sql"	1	5	false	false	false	2000
6022	"epoch"	"create function sys.""epoch""(sec bigint) returns timestamp\n external name timestamp.""epoch"";"	"timestamp"	1	1	false	false	false	2000
6026	"epoch"	"create function sys.""epoch""(sec int) returns timestamp\n external name timestamp.""epoch"";"	"timestamp"	1	1	false	false	false	2000
6030	"epoch"	"create function sys.""epoch""(ts timestamp) returns int\n external name timestamp.""epoch"";"	"timestamp"	1	1	false	false	false	2000
6034	"epoch"	"create function sys.""epoch""(ts timestamp with time zone) returns int\n external name timestamp.""epoch"";"	"timestamp"	1	1	false	false	false	2000
6038	"shrink"	"create procedure shrink(sys string, tab string)\n external name sql.shrink;"	"sql"	1	2	true	false	false	2000
6042	"reuse"	"create procedure reuse(sys string, tab string)\n external name sql.reuse;"	"sql"	1	2	true	false	false	2000
6046	"vacuum"	"create procedure vacuum(sys string, tab string)\n external name sql.vacuum;"	"sql"	1	2	true	false	false	2000
6050	"dependencies_schemas_on_users"	"create function dependencies_schemas_on_users()\nreturns table (sch varchar(100), usr varchar(100), dep_type varchar(32))\nreturn table (select s.name, u.name, 'DEP_USER' from schemas as s, users u where u.default_schema = s.id);"	"user"	2	5	false	false	false	2000
6055	"dependencies_owners_on_schemas"	"create function dependencies_owners_on_schemas()\nreturns table (sch varchar(100), usr varchar(100), dep_type varchar(32))\nreturn table (select a.name, s.name, 'DEP_SCHEMA' from schemas as s, auths a where s.owner = a.id);"	"user"	2	5	false	false	false	2000
6060	"dependencies_tables_on_views"	"create function dependencies_tables_on_views()\nreturns table (sch varchar(100), usr varchar(100), dep_type varchar(32))\nreturn table (select t.name, v.name, 'DEP_VIEW' from tables as t, tables as v, dependencies as dep where t.id = dep.id and v.id = dep.depend_id and dep.depend_type = 5 and v.type = 1);"	"user"	2	5	false	false	false	2000
6065	"dependencies_tables_on_indexes"	"create function dependencies_tables_on_indexes()\nreturns table (sch varchar(100), usr varchar(100), dep_type varchar(32))\nreturn table (select t.name, i.name, 'DEP_INDEX' from tables as t, idxs as i where i.table_id = t.id and i.name not in (select name from keys) and t.type = 0);"	"user"	2	5	false	false	false	2000
6070	"dependencies_tables_on_triggers"	"create function dependencies_tables_on_triggers()\nreturns table (sch varchar(100), usr varchar(100), dep_type varchar(32))\nreturn table ((select t.name, tri.name, 'DEP_TRIGGER' from tables as t, triggers as tri where tri.table_id = t.id) union (select t.name, tri.name, 'DEP_TRIGGER' from triggers tri, tables t, dependencies dep where dep.id = t.id and dep.depend_id =tri.id and dep.depend_type = 8));"	"user"	2	5	false	false	false	2000
6075	"dependencies_tables_on_foreignkeys"	"create function dependencies_tables_on_foreignkeys()\nreturns table (sch varchar(100), usr varchar(100), dep_type varchar(32))\nreturn table (select t.name, fk.name, 'DEP_FKEY' from tables as t, keys as k, keys as fk where fk.rkey = k.id and k.table_id = t.id);"	"user"	2	5	false	false	false	2000
6080	"dependencies_tables_on_functions"	"create function dependencies_tables_on_functions()\nreturns table (sch varchar(100), usr varchar(100), dep_type varchar(32))\nreturn table (select t.name, f.name, 'DEP_FUNC' from functions as f, tables as t, dependencies as dep where t.id = dep.id and f.id = dep.depend_id and dep.depend_type = 7 and t.type = 0);"	"user"	2	5	false	false	false	2000
6085	"dependencies_columns_on_views"	"create function dependencies_columns_on_views()\nreturns table (sch varchar(100), usr varchar(100), dep_type varchar(32))\nreturn table (select c.name, v.name, 'DEP_VIEW' from columns as c, tables as v, dependencies as dep where c.id = dep.id and v.id = dep.depend_id and dep.depend_type = 5 and v.type = 1);"	"user"	2	5	false	false	false	2000
6090	"dependencies_columns_on_keys"	"create function dependencies_columns_on_keys()\nreturns table (sch varchar(100), usr varchar(100), dep_type varchar(32))\nreturn table (select c.name, k.name, 'DEP_KEY' from columns as c, objects as kc, keys as k where kc.""name"" = c.name and kc.id = k.id and k.table_id = c.table_id and k.rkey = -1);"	"user"	2	5	false	false	false	2000
6095	"dependencies_columns_on_indexes"	"create function dependencies_columns_on_indexes()\nreturns table (sch varchar(100), usr varchar(100), dep_type varchar(32))\nreturn table (select c.name, i.name, 'DEP_INDEX' from columns as c, objects as kc, idxs as i where kc.""name"" = c.name and kc.id = i.id and c.table_id = i.table_id and i.name not in (select name from keys));"	"user"	2	5	false	false	false	2000
6100	"dependencies_columns_on_functions"	"create function dependencies_columns_on_functions()\nreturns table (sch varchar(100), usr varchar(100), dep_type varchar(32))\nreturn table (select c.name, f.name, 'DEP_FUNC' from functions as f, columns as c, dependencies as dep where c.id = dep.id and f.id = dep.depend_id and dep.depend_type = 7);"	"user"	2	5	false	false	false	2000
6105	"dependencies_columns_on_triggers"	"create function dependencies_columns_on_triggers()\nreturns table (sch varchar(100), usr varchar(100), dep_type varchar(32))\nreturn table (select c.name, tri.name, 'DEP_TRIGGER' from columns as c, triggers as tri, dependencies as dep where dep.id = c.id and dep.depend_id =tri.id and dep.depend_type = 8);"	"user"	2	5	false	false	false	2000
6110	"dependencies_views_on_functions"	"create function dependencies_views_on_functions()\nreturns table (sch varchar(100), usr varchar(100), dep_type varchar(32))\nreturn table (select v.name, f.name, 'DEP_FUNC' from functions as f, tables as v, dependencies as dep where v.id = dep.id and f.id = dep.depend_id and dep.depend_type = 7 and v.type = 1);"	"user"	2	5	false	false	false	2000
6115	"dependencies_views_on_triggers"	"create function dependencies_views_on_triggers()\nreturns table (sch varchar(100), usr varchar(100), dep_type varchar(32))\nreturn table (select v.name, tri.name, 'DEP_TRIGGER' from tables as v, triggers as tri, dependencies as dep where dep.id = v.id and dep.depend_id =tri.id and dep.depend_type = 8 and v.type = 1);"	"user"	2	5	false	false	false	2000
6120	"dependencies_functions_on_functions"	"create function dependencies_functions_on_functions()\nreturns table (sch varchar(100), usr varchar(100), dep_type varchar(32))\nreturn table (select f1.name, f2.name, 'DEP_FUNC' from functions as f1, functions as f2, dependencies as dep where f1.id = dep.id and f2.id = dep.depend_id and dep.depend_type = 7);"	"user"	2	5	false	false	false	2000
6125	"dependencies_functions_os_triggers"	"create function dependencies_functions_os_triggers()\nreturns table (sch varchar(100), usr varchar(100), dep_type varchar(32))\nreturn table (select f.name, tri.name, 'DEP_TRIGGER' from functions as f, triggers as tri, dependencies as dep where dep.id = f.id and dep.depend_id =tri.id and dep.depend_type = 8);"	"user"	2	5	false	false	false	2000
6130	"dependencies_keys_on_foreignkeys"	"create function dependencies_keys_on_foreignkeys()\nreturns table (sch varchar(100), usr varchar(100), dep_type varchar(32))\nreturn table (select k.name, fk.name, 'DEP_FKEY' from keys as k, keys as fk where fk.rkey = k.id);"	"user"	2	5	false	false	false	2000
6135	"password_hash"	"create function sys.password_hash (username string)\n returns string\n external name sql.password;"	"sql"	1	1	false	false	false	2000
6139	"sessions"	"create function sys.sessions()\nreturns table(""user"" string, ""login"" timestamp, ""sessiontimeout"" bigint, ""lastcommand"" timestamp, ""querytimeout"" bigint, ""active"" bool)\nexternal name sql.sessions;"	"sql"	1	5	false	false	false	2000
6155	"shutdown"	"create procedure sys.shutdown(delay tinyint)\nexternal name sql.shutdown;"	"sql"	1	2	true	false	false	2000
6158	"shutdown"	"create procedure sys.shutdown(delay tinyint, force bool)\nexternal name sql.shutdown;"	"sql"	1	2	true	false	false	2000
6162	"settimeout"	"create procedure sys.settimeout(""query"" bigint)\n external name sql.settimeout;"	"sql"	1	2	true	false	false	2000
6165	"settimeout"	"create procedure sys.settimeout(""query"" bigint, ""session"" bigint)\n external name sql.settimeout;"	"sql"	1	2	true	false	false	2000
6169	"setsession"	"create procedure sys.setsession(""timeout"" bigint)\n external name sql.setsession;"	"sql"	1	2	true	false	false	2000
6172	"ms_stuff"	"create function ms_stuff( s1 varchar(32), st int, len int, s3 varchar(32))\nreturns varchar(32)\nbegin\n declare res varchar(32), aux varchar(32);\n declare ofset int;\n if ( st < 0 or st > length(s1))\n then return '';\n end if;\n set ofset = 1;\n set res = substring(s1,ofset,st-1);\n set res = res || s3;\n set ofset = st + len;\n set aux = substring(s1,ofset,length(s1)-ofset+1);\n set res = res || aux;\n return res;\nend;"	"user"	2	1	false	false	false	2000
6179	"ms_trunc"	"create function ms_trunc(num double, prc int)\nreturns double\nexternal name sql.ms_trunc;"	"sql"	1	1	false	false	false	2000
6184	"ms_round"	"create function ms_round(num double, prc int, truncat int)\nreturns double\nbegin\n if (truncat = 0)\n then return round(num, prc);\n else return ms_trunc(num, prc);\n end if;\nend;"	"user"	2	1	false	false	false	2000
6190	"ms_str"	"create function ms_str(num float, prc int, truncat int)\nreturns string\nbegin\n        return cast(num as string);\nend;"	"user"	2	1	false	false	false	2000
6196	"alpha"	"create function alpha(pdec double, pradius double)\nreturns double external name sql.alpha;"	"sql"	1	1	false	false	false	2000
6201	"zorder_encode"	"create function zorder_encode(x integer, y integer) returns oid\n external name zorder.encode;"	"zorder"	1	1	false	false	false	2000
6206	"zorder_decode_x"	"create function zorder_decode_x(z oid) returns integer\n    external name zorder.decode_x;"	"zorder"	1	1	false	false	false	2000
6210	"zorder_decode_y"	"create function zorder_decode_y(z oid) returns integer\n    external name zorder.decode_y;"	"zorder"	1	1	false	false	false	2000
6214	"optimizer_stats"	"create function sys.optimizer_stats ()\n returns table (rewrite string, count int)\n external name sql.dump_opt_stats;"	"sql"	1	5	false	false	false	2000
6218	"querycache"	"create function sys.querycache()\n returns table (query string, count int)\n external name sql.dump_cache;"	"sql"	1	5	false	false	false	2000
6222	"querylog"	"create procedure sys.querylog(filename string)\n external name sql.logfile;"	"sql"	1	2	true	false	false	2000
6225	"optimizers"	"create function sys.optimizers ()\n returns table (name string, def string, status string)\n external name sql.optimizers;"	"sql"	1	5	false	false	false	2000
6235	"environment"	"create function sys.environment()\n returns table (""name"" string, value string)\n external name sql.sql_environment;"	"sql"	1	5	false	false	false	2000
6243	"bbp"	"create function sys.bbp ()\n returns table (id int, name string, \n ttype string, count bigint, refcnt int, lrefcnt int,\n location string, heat int, dirty string,\n status string, kind string)\n external name bbp.get;"	"bbp"	1	5	false	false	false	2000
6256	"malfunctions"	"create function sys.malfunctions()\n returns table(""signature"" string, ""address"" string, ""comment"" string)\n external name ""manual"".""functions"";"	"manual"	1	5	false	false	false	2000
6261	"evalalgebra"	"create procedure sys.evalalgebra( ra_stmt string, opt bool)\n external name sql.""evalAlgebra"";"	"sql"	1	2	true	false	false	2000
6265	"flush_log"	"create procedure sys.flush_log ()\n external name sql.""flush_log"";"	"sql"	1	2	true	false	false	2000
6267	"debug"	"create function sys.debug(debug int) returns integer\n external name mdb.""setDebug"";"	"mdb"	1	1	false	false	false	2000
6271	"queue"	"create function sys.queue()\nreturns table(\n qtag bigint,\n ""user"" string,\n started timestamp,\n estimate timestamp,\n progress int,\n status string,\n tag oid,\n query string\n)\nexternal name sql.sysmon_queue;"	"sql"	1	5	false	false	false	2000
6291	"pause"	"create procedure sys.pause(tag int)\nexternal name sql.sysmon_pause;"	"sql"	1	2	true	false	false	2000
6294	"resume"	"create procedure sys.resume(tag int)\nexternal name sql.sysmon_resume;"	"sql"	1	2	true	false	false	2000
6297	"stop"	"create procedure sys.stop(tag int)\nexternal name sql.sysmon_stop;"	"sql"	1	2	true	false	false	2000
6300	"pause"	"create procedure sys.pause(tag bigint)\nexternal name sql.sysmon_pause;"	"sql"	1	2	true	false	false	2000
6303	"resume"	"create procedure sys.resume(tag bigint)\nexternal name sql.sysmon_resume;"	"sql"	1	2	true	false	false	2000
6306	"stop"	"create procedure sys.stop(tag bigint)\nexternal name sql.sysmon_stop;"	"sql"	1	2	true	false	false	2000
6309	"rejects"	"create function sys.rejects()\nreturns table(\n rowid bigint,\n fldid int,\n ""message"" string,\n ""input"" string\n)\nexternal name sql.copy_rejects;"	"sql"	1	5	false	false	false	2000
6321	"clearrejects"	"create procedure sys.clearrejects()\nexternal name sql.copy_rejects_clear;"	"sql"	1	2	true	false	false	2000
6323	"stddev_samp"	"create aggregate stddev_samp(val tinyint) returns double\n external name ""aggr"".""stdev"";"	"aggr"	1	3	false	false	false	2000
6327	"stddev_samp"	"create aggregate stddev_samp(val smallint) returns double\n external name ""aggr"".""stdev"";"	"aggr"	1	3	false	false	false	2000
6331	"stddev_samp"	"create aggregate stddev_samp(val integer) returns double\n external name ""aggr"".""stdev"";"	"aggr"	1	3	false	false	false	2000
6335	"stddev_samp"	"create aggregate stddev_samp(val wrd) returns double\n external name ""aggr"".""stdev"";"	"aggr"	1	3	false	false	false	2000
6339	"stddev_samp"	"create aggregate stddev_samp(val bigint) returns double\n external name ""aggr"".""stdev"";"	"aggr"	1	3	false	false	false	2000
6343	"stddev_samp"	"create aggregate stddev_samp(val real) returns double\n external name ""aggr"".""stdev"";"	"aggr"	1	3	false	false	false	2000
6347	"stddev_samp"	"create aggregate stddev_samp(val double) returns double\n external name ""aggr"".""stdev"";"	"aggr"	1	3	false	false	false	2000
6351	"stddev_samp"	"create aggregate stddev_samp(val date) returns double\n external name ""aggr"".""stdev"";"	"aggr"	1	3	false	false	false	2000
6355	"stddev_samp"	"create aggregate stddev_samp(val time) returns double\n external name ""aggr"".""stdev"";"	"aggr"	1	3	false	false	false	2000
6359	"stddev_samp"	"create aggregate stddev_samp(val timestamp) returns double\n external name ""aggr"".""stdev"";"	"aggr"	1	3	false	false	false	2000
6363	"stddev_pop"	"create aggregate stddev_pop(val tinyint) returns double\n external name ""aggr"".""stdevp"";"	"aggr"	1	3	false	false	false	2000
6367	"stddev_pop"	"create aggregate stddev_pop(val smallint) returns double\n external name ""aggr"".""stdevp"";"	"aggr"	1	3	false	false	false	2000
6371	"stddev_pop"	"create aggregate stddev_pop(val integer) returns double\n external name ""aggr"".""stdevp"";"	"aggr"	1	3	false	false	false	2000
6375	"stddev_pop"	"create aggregate stddev_pop(val wrd) returns double\n external name ""aggr"".""stdevp"";"	"aggr"	1	3	false	false	false	2000
6379	"stddev_pop"	"create aggregate stddev_pop(val bigint) returns double\n external name ""aggr"".""stdevp"";"	"aggr"	1	3	false	false	false	2000
6383	"stddev_pop"	"create aggregate stddev_pop(val real) returns double\n external name ""aggr"".""stdevp"";"	"aggr"	1	3	false	false	false	2000
6387	"stddev_pop"	"create aggregate stddev_pop(val double) returns double\n external name ""aggr"".""stdevp"";"	"aggr"	1	3	false	false	false	2000
6391	"stddev_pop"	"create aggregate stddev_pop(val date) returns double\n external name ""aggr"".""stdevp"";"	"aggr"	1	3	false	false	false	2000
6395	"stddev_pop"	"create aggregate stddev_pop(val time) returns double\n external name ""aggr"".""stdevp"";"	"aggr"	1	3	false	false	false	2000
6399	"stddev_pop"	"create aggregate stddev_pop(val timestamp) returns double\n external name ""aggr"".""stdevp"";"	"aggr"	1	3	false	false	false	2000
6403	"var_samp"	"create aggregate var_samp(val tinyint) returns double\n external name ""aggr"".""variance"";"	"aggr"	1	3	false	false	false	2000
6407	"var_samp"	"create aggregate var_samp(val smallint) returns double\n external name ""aggr"".""variance"";"	"aggr"	1	3	false	false	false	2000
6411	"var_samp"	"create aggregate var_samp(val integer) returns double\n external name ""aggr"".""variance"";"	"aggr"	1	3	false	false	false	2000
6415	"var_samp"	"create aggregate var_samp(val wrd) returns double\n external name ""aggr"".""variance"";"	"aggr"	1	3	false	false	false	2000
6419	"var_samp"	"create aggregate var_samp(val bigint) returns double\n external name ""aggr"".""variance"";"	"aggr"	1	3	false	false	false	2000
6423	"var_samp"	"create aggregate var_samp(val real) returns double\n external name ""aggr"".""variance"";"	"aggr"	1	3	false	false	false	2000
6427	"var_samp"	"create aggregate var_samp(val double) returns double\n external name ""aggr"".""variance"";"	"aggr"	1	3	false	false	false	2000
6431	"var_samp"	"create aggregate var_samp(val date) returns double\n external name ""aggr"".""variance"";"	"aggr"	1	3	false	false	false	2000
6435	"var_samp"	"create aggregate var_samp(val time) returns double\n external name ""aggr"".""variance"";"	"aggr"	1	3	false	false	false	2000
6439	"var_samp"	"create aggregate var_samp(val timestamp) returns double\n external name ""aggr"".""variance"";"	"aggr"	1	3	false	false	false	2000
6443	"var_pop"	"create aggregate var_pop(val tinyint) returns double\n external name ""aggr"".""variancep"";"	"aggr"	1	3	false	false	false	2000
6447	"var_pop"	"create aggregate var_pop(val smallint) returns double\n external name ""aggr"".""variancep"";"	"aggr"	1	3	false	false	false	2000
6451	"var_pop"	"create aggregate var_pop(val integer) returns double\n external name ""aggr"".""variancep"";"	"aggr"	1	3	false	false	false	2000
6455	"var_pop"	"create aggregate var_pop(val wrd) returns double\n external name ""aggr"".""variancep"";"	"aggr"	1	3	false	false	false	2000
6459	"var_pop"	"create aggregate var_pop(val bigint) returns double\n external name ""aggr"".""variancep"";"	"aggr"	1	3	false	false	false	2000
6463	"var_pop"	"create aggregate var_pop(val real) returns double\n external name ""aggr"".""variancep"";"	"aggr"	1	3	false	false	false	2000
6467	"var_pop"	"create aggregate var_pop(val double) returns double\n external name ""aggr"".""variancep"";"	"aggr"	1	3	false	false	false	2000
6471	"var_pop"	"create aggregate var_pop(val date) returns double\n external name ""aggr"".""variancep"";"	"aggr"	1	3	false	false	false	2000
6475	"var_pop"	"create aggregate var_pop(val time) returns double\n external name ""aggr"".""variancep"";"	"aggr"	1	3	false	false	false	2000
6479	"var_pop"	"create aggregate var_pop(val timestamp) returns double\n external name ""aggr"".""variancep"";"	"aggr"	1	3	false	false	false	2000
6483	"median"	"create aggregate median(val tinyint) returns tinyint\n external name ""aggr"".""median"";"	"aggr"	1	3	false	false	false	2000
6487	"median"	"create aggregate median(val smallint) returns smallint\n external name ""aggr"".""median"";"	"aggr"	1	3	false	false	false	2000
6491	"median"	"create aggregate median(val integer) returns integer\n external name ""aggr"".""median"";"	"aggr"	1	3	false	false	false	2000
6495	"median"	"create aggregate median(val wrd) returns wrd\n external name ""aggr"".""median"";"	"aggr"	1	3	false	false	false	2000
6499	"median"	"create aggregate median(val bigint) returns bigint\n external name ""aggr"".""median"";"	"aggr"	1	3	false	false	false	2000
6503	"median"	"create aggregate median(val decimal) returns decimal\n external name ""aggr"".""median"";"	"aggr"	1	3	false	false	false	2000
6507	"median"	"create aggregate median(val real) returns real\n external name ""aggr"".""median"";"	"aggr"	1	3	false	false	false	2000
6511	"median"	"create aggregate median(val double) returns double\n external name ""aggr"".""median"";"	"aggr"	1	3	false	false	false	2000
6515	"median"	"create aggregate median(val date) returns date\n external name ""aggr"".""median"";"	"aggr"	1	3	false	false	false	2000
6519	"median"	"create aggregate median(val time) returns time\n external name ""aggr"".""median"";"	"aggr"	1	3	false	false	false	2000
6523	"median"	"create aggregate median(val timestamp) returns timestamp\n external name ""aggr"".""median"";"	"aggr"	1	3	false	false	false	2000
6527	"quantile"	"create aggregate quantile(val tinyint, q double) returns tinyint\n external name ""aggr"".""quantile"";"	"aggr"	1	3	false	false	false	2000
6532	"quantile"	"create aggregate quantile(val smallint, q double) returns smallint\n external name ""aggr"".""quantile"";"	"aggr"	1	3	false	false	false	2000
6537	"quantile"	"create aggregate quantile(val integer, q double) returns integer\n external name ""aggr"".""quantile"";"	"aggr"	1	3	false	false	false	2000
6542	"quantile"	"create aggregate quantile(val wrd, q double) returns wrd\n external name ""aggr"".""quantile"";"	"aggr"	1	3	false	false	false	2000
6547	"quantile"	"create aggregate quantile(val bigint, q double) returns bigint\n external name ""aggr"".""quantile"";"	"aggr"	1	3	false	false	false	2000
6552	"quantile"	"create aggregate quantile(val decimal, q double) returns decimal\n external name ""aggr"".""quantile"";"	"aggr"	1	3	false	false	false	2000
6557	"quantile"	"create aggregate quantile(val real, q double) returns real\n external name ""aggr"".""quantile"";"	"aggr"	1	3	false	false	false	2000
6562	"quantile"	"create aggregate quantile(val double, q double) returns double\n external name ""aggr"".""quantile"";"	"aggr"	1	3	false	false	false	2000
6567	"quantile"	"create aggregate quantile(val date, q double) returns date\n external name ""aggr"".""quantile"";"	"aggr"	1	3	false	false	false	2000
6572	"quantile"	"create aggregate quantile(val time, q double) returns time\n external name ""aggr"".""quantile"";"	"aggr"	1	3	false	false	false	2000
6577	"quantile"	"create aggregate quantile(val timestamp, q double) returns timestamp\n external name ""aggr"".""quantile"";"	"aggr"	1	3	false	false	false	2000
6582	"corr"	"create aggregate corr(e1 tinyint, e2 tinyint) returns tinyint\n external name ""aggr"".""corr"";"	"aggr"	1	3	false	false	false	2000
6587	"corr"	"create aggregate corr(e1 smallint, e2 smallint) returns smallint\n external name ""aggr"".""corr"";"	"aggr"	1	3	false	false	false	2000
6592	"corr"	"create aggregate corr(e1 integer, e2 integer) returns integer\n external name ""aggr"".""corr"";"	"aggr"	1	3	false	false	false	2000
6597	"corr"	"create aggregate corr(e1 wrd, e2 wrd) returns wrd\n external name ""aggr"".""corr"";"	"aggr"	1	3	false	false	false	2000
6602	"corr"	"create aggregate corr(e1 bigint, e2 bigint) returns bigint\n external name ""aggr"".""corr"";"	"aggr"	1	3	false	false	false	2000
6607	"corr"	"create aggregate corr(e1 real, e2 real) returns real\n external name ""aggr"".""corr"";"	"aggr"	1	3	false	false	false	2000
6612	"corr"	"create aggregate corr(e1 double, e2 double) returns double\n external name ""aggr"".""corr"";"	"aggr"	1	3	false	false	false	2000
6617	"stddev_samp"	"create aggregate stddev_samp(val hugeint) returns double\n external name ""aggr"".""stdev"";"	"aggr"	1	3	false	false	false	2000
6621	"stddev_pop"	"create aggregate stddev_pop(val hugeint) returns double\n external name ""aggr"".""stdevp"";"	"aggr"	1	3	false	false	false	2000
6625	"var_samp"	"create aggregate var_samp(val hugeint) returns double\n external name ""aggr"".""variance"";"	"aggr"	1	3	false	false	false	2000
6629	"var_pop"	"create aggregate var_pop(val hugeint) returns double\n external name ""aggr"".""variancep"";"	"aggr"	1	3	false	false	false	2000
6633	"median"	"create aggregate median(val hugeint) returns hugeint\n external name ""aggr"".""median"";"	"aggr"	1	3	false	false	false	2000
6637	"quantile"	"create aggregate quantile(val hugeint, q double) returns hugeint\n external name ""aggr"".""quantile"";"	"aggr"	1	3	false	false	false	2000
6642	"corr"	"create aggregate corr(e1 hugeint, e2 hugeint) returns hugeint\n external name ""aggr"".""corr"";"	"aggr"	1	3	false	false	false	2000
6660	"mbr"	"create function mbr (g geometry) returns mbr external name geom.mbr;"	"geom"	1	1	false	false	false	2000
6664	"mbroverlaps"	"create function mbroverlaps(a mbr, b mbr) returns boolean external name geom.""mbroverlaps"";"	"geom"	1	1	false	false	false	2000
6669	"geomfromtext"	"create function geomfromtext(wkt string, srid smallint) returns geometry external name geom.""GeomFromText"";"	"geom"	1	1	false	false	false	2000
6674	"pointfromtext"	"create function pointfromtext(wkt string, srid smallint) returns point external name geom.""PointFromText"";"	"geom"	1	1	false	false	false	2000
6679	"linefromtext"	"create function linefromtext(wkt string, srid smallint) returns linestring external name geom.""LineFromText"";"	"geom"	1	1	false	false	false	2000
6684	"polyfromtext"	"create function polyfromtext(wkt string, srid smallint) returns polygon external name geom.""PolyFromText"";"	"geom"	1	1	false	false	false	2000
6689	"mpointfromtext"	"create function mpointfromtext(wkt string, srid smallint) returns multipoint external name geom.""MultiPointFromText"";"	"geom"	1	1	false	false	false	2000
6694	"mlinefromtext"	"create function mlinefromtext(wkt string, srid smallint) returns multilinestring external name geom.""MultiLineFromText"";"	"geom"	1	1	false	false	false	2000
6699	"mpolyfromtext"	"create function mpolyfromtext(wkt string, srid smallint) returns multipolygon external name geom.""MultiPolyFromText"";"	"geom"	1	1	false	false	false	2000
6704	"geomcollectionfromtext"	"create function geomcollectionfromtext(wkt string, srid smallint) returns multipolygon external name geom.""GeomCollectionFromText"";"	"geom"	1	1	false	false	false	2000
6709	"polygonfromtext"	"create function polygonfromtext(wkt string, srid smallint) returns polygon external name geom.""PolyFromText"";"	"geom"	1	1	false	false	false	2000
6714	"astext"	"create function astext(g geometry) returns string external name geom.""AsText"";"	"geom"	1	1	false	false	false	2000
6718	"x"	"create function x(g geometry) returns double external name geom.""X"";"	"geom"	1	1	false	false	false	2000
6722	"y"	"create function y(g geometry) returns double external name geom.""Y"";"	"geom"	1	1	false	false	false	2000
6726	"point"	"create function point(x double,y double) returns point external name geom.point;"	"geom"	1	1	false	false	false	2000
6731	"dimension"	"create function dimension(g geometry) returns integer external name geom.""Dimension"";"	"geom"	1	1	false	false	false	2000
6735	"geometrytypeid"	"create function geometrytypeid(g geometry) returns integer external name geom.""GeometryTypeId"";"	"geom"	1	1	false	false	false	2000
6739	"srid"	"create function srid(g geometry) returns integer external name geom.""SRID"";"	"geom"	1	1	false	false	false	2000
6743	"envelope"	"create function envelope(g geometry) returns geometry external name geom.""Envelope"";"	"geom"	1	1	false	false	false	2000
6747	"isempty"	"create function isempty(g geometry) returns boolean external name geom.""IsEmpty"";"	"geom"	1	1	false	false	false	2000
6751	"issimple"	"create function issimple(g geometry) returns boolean external name geom.""IsSimple"";"	"geom"	1	1	false	false	false	2000
6755	"boundary"	"create function boundary(g geometry) returns geometry external name geom.""Boundary"";"	"geom"	1	1	false	false	false	2000
6759	"equals"	"create function equals(a geometry, b geometry) returns boolean external name geom.""Equals"";"	"geom"	1	1	false	false	false	2000
6764	"disjoint"	"create function disjoint(a geometry, b geometry) returns boolean external name geom.""Disjoint"";"	"geom"	1	1	false	false	false	2000
6769	"Intersect"	"create function ""Intersect""(a geometry, b geometry) returns boolean external name geom.""Intersect"";"	"geom"	1	1	false	false	false	2000
6774	"touches"	"create function touches(a geometry, b geometry) returns boolean external name geom.""Touches"";"	"geom"	1	1	false	false	false	2000
6779	"crosses"	"create function crosses(a geometry, b geometry) returns boolean external name geom.""Crosses"";"	"geom"	1	1	false	false	false	2000
6784	"within"	"create function within(a geometry, b geometry) returns boolean external name geom.""Within"";"	"geom"	1	1	false	false	false	2000
6789	"contains"	"create function contains(a geometry, b geometry) returns boolean external name geom.""Contains"";"	"geom"	1	1	false	false	false	2000
6794	"contains"	"create function contains(a geometry, x double, y double) returns boolean external name geom.""Contains"";"	"geom"	1	1	false	false	false	2000
6800	"overlaps"	"create function overlaps(a geometry, b geometry) returns boolean external name geom.""Overlaps"";"	"geom"	1	1	false	false	false	2000
6805	"relate"	"create function relate(a geometry, b geometry, pattern string) returns boolean external name geom.""Relate"";"	"geom"	1	1	false	false	false	2000
6811	"area"	"create function area(g geometry) returns float external name geom.""Area"";"	"geom"	1	1	false	false	false	2000
6815	"length"	"create function length(g geometry) returns float external name geom.""Length"";"	"geom"	1	1	false	false	false	2000
6819	"distance"	"create function distance(a geometry, b geometry) returns float external name geom.""Distance"";"	"geom"	1	1	false	false	false	2000
6824	"buffer"	"create function buffer(a geometry, distance float) returns geometry external name geom.""Buffer"";"	"geom"	1	1	false	false	false	2000
6829	"convexhull"	"create function convexhull(a geometry) returns geometry external name geom.""ConvexHull"";"	"geom"	1	1	false	false	false	2000
6833	"intersection"	"create function intersection(a geometry, b geometry) returns geometry external name geom.""Intersection"";"	"geom"	1	1	false	false	false	2000
6838	"Union"	"create function ""Union""(a geometry, b geometry) returns geometry external name geom.""Union"";"	"geom"	1	1	false	false	false	2000
6843	"difference"	"create function difference(a geometry, b geometry) returns geometry external name geom.""Difference"";"	"geom"	1	1	false	false	false	2000
6848	"symdifference"	"create function symdifference(a geometry, b geometry) returns geometry external name geom.""SymDifference"";"	"geom"	1	1	false	false	false	2000
6855	"filter"	"create function json.filter(js json, pathexpr string)\nreturns json external name json.filter;"	"json"	1	1	false	false	false	6852
6860	"filter"	"create function json.filter(js json, name tinyint)\nreturns json external name json.filter;"	"json"	1	1	false	false	false	6852
6865	"filter"	"create function json.filter(js json, name integer)\nreturns json external name json.filter;"	"json"	1	1	false	false	false	6852
6870	"filter"	"create function json.filter(js json, name bigint)\nreturns json external name json.filter;"	"json"	1	1	false	false	false	6852
6875	"text"	"create function json.text(js json, e string)\nreturns string external name json.text;"	"json"	1	1	false	false	false	6852
6880	"number"	"create function json.number(js json)\nreturns float external name json.number;"	"json"	1	1	false	false	false	6852
6884	"integer"	"create function json.""integer""(js json)\nreturns bigint external name json.""integer"";"	"json"	1	1	false	false	false	6852
6888	"isvalid"	"create function json.isvalid(js string)\nreturns bool external name json.isvalid;"	"json"	1	1	false	false	false	6852
6892	"isobject"	"create function json.isobject(js string)\nreturns bool external name json.isobject;"	"json"	1	1	false	false	false	6852
6896	"isarray"	"create function json.isarray(js string)\nreturns bool external name json.isarray;"	"json"	1	1	false	false	false	6852
6900	"isvalid"	"create function json.isvalid(js json)\nreturns bool external name json.isvalid;"	"json"	1	1	false	false	false	6852
6904	"isobject"	"create function json.isobject(js json)\nreturns bool external name json.isobject;"	"json"	1	1	false	false	false	6852
6908	"isarray"	"create function json.isarray(js json)\nreturns bool external name json.isarray;"	"json"	1	1	false	false	false	6852
6912	"length"	"create function json.length(js json)\nreturns integer external name json.length;"	"json"	1	1	false	false	false	6852
6916	"keyarray"	"create function json.keyarray(js json)\nreturns json external name json.keyarray;"	"json"	1	1	false	false	false	6852
6920	"valuearray"	"create function json.valuearray(js json)\nreturns  json external name json.valuearray;"	"json"	1	1	false	false	false	6852
6924	"text"	"create function json.text(js json)\nreturns string external name json.text;"	"json"	1	1	false	false	false	6852
6928	"text"	"create function json.text(js string)\nreturns string external name json.text;"	"json"	1	1	false	false	false	6852
6932	"text"	"create function json.text(js int)\nreturns string external name json.text;"	"json"	1	1	false	false	false	6852
6936	"output"	"create aggregate json.output(js json)\nreturns string external name json.output;"	"json"	1	3	false	false	false	6852
6940	"tojsonarray"	"create aggregate json.tojsonarray( x string ) returns string external name aggr.jsonaggr;"	"aggr"	1	3	false	false	false	6852
6944	"tojsonarray"	"create aggregate json.tojsonarray( x double ) returns string external name aggr.jsonaggr;"	"aggr"	1	3	false	false	false	6852
6948	"filter"	"create function json.filter(js json, name hugeint)\nreturns json external name json.filter;"	"json"	1	1	false	false	false	6852
6953	"md5"	"create function sys.md5(v string)\nreturns string external name clients.md5sum;"	"clients"	1	1	false	false	false	2000
6958	"uuid"	"create function sys.uuid()\nreturns uuid external name uuid.""new"";"	"uuid"	1	1	false	false	false	2000
6961	"isauuid"	"create function sys.isauuid(u uuid)\nreturns uuid external name uuid.""isaUUID"";"	"uuid"	1	1	false	false	false	2000
6965	"isauuid"	"create function sys.isauuid(u string)\nreturns uuid external name uuid.""isaUUID"";"	"uuid"	1	1	false	false	false	2000
6969	"chi2prob"	"create function sys.chi2prob(chi2 double, datapoints double)\nreturns double external name gsl.""chi2prob"";"	"gsl"	1	1	false	false	false	2000
6975	"start"	"create procedure profiler.start() external name profiler.""start"";"	"profiler"	1	2	true	false	false	6973
6977	"stop"	"create procedure profiler.stop() external name profiler.stop;"	"profiler"	1	2	true	false	false	6973
6979	"setheartbeat"	"create procedure profiler.setheartbeat(beat int) external name profiler.setheartbeat;"	"profiler"	1	2	true	false	false	6973
6982	"setpoolsize"	"create procedure profiler.setpoolsize(poolsize int) external name profiler.setpoolsize;"	"profiler"	1	2	true	false	false	6973
6985	"setstream"	"create procedure profiler.setstream(host string, port int) external name profiler.setstream;"	"profiler"	1	2	true	false	false	6973
7010	"listdir"	"create procedure listdir(dirname string) external name fits.listdir;"	"fits"	1	2	true	false	false	2000
7013	"fitsattach"	"create procedure fitsattach(fname string) external name fits.attach;"	"fits"	1	2	true	false	false	2000
7016	"fitsload"	"create procedure fitsload(tname string) external name fits.load;"	"fits"	1	2	true	false	false	2000
7019	"listdirpat"	"create procedure listdirpat(dirname string,pat string) external name fits.listdirpattern;"	"fits"	1	2	true	false	false	2000
7055	"netcdf_attach"	"create procedure netcdf_attach(fname varchar(256))\n external name netcdf.attach;"	"netcdf"	1	2	true	false	false	2000
7058	"netcdf_importvar"	"create procedure netcdf_importvar(fid integer, varnname varchar(256))\n    external name netcdf.importvariable;"	"netcdf"	1	2	true	false	false	2000
7062	"storage"	"create function sys.""storage""()\nreturns table (\n ""schema"" string,\n ""table"" string,\n ""column"" string,\n ""type"" string,\n ""mode"" string,\n location string,\n ""count"" bigint,\n typewidth int,\n columnsize bigint,\n heapsize bigint,\n hashes bigint,\n phash boolean,\n imprints bigint,\n sorted boolean\n)\nexternal name sql.""storage"";"	"sql"	1	5	false	false	false	2000
7106	"storagemodelinit"	"create procedure sys.storagemodelinit()\nbegin\n delete from sys.storagemodelinput;\n insert into sys.storagemodelinput\n select x.""schema"", x.""table"", x.""column"", x.""type"", x.typewidth, x.count, 0, x.typewidth, false, x.sorted from sys.""storage""() x;\n update sys.storagemodelinput\n set reference = true\n where concat(concat(""schema"",""table""), ""column"") in (\n select concat( concat(""fkschema"".""name"", ""fktable"".""name""), ""fkkeycol"".""name"" )\n from ""sys"".""keys"" as ""fkkey"",\n ""sys"".""objects"" as ""fkkeycol"",\n ""sys"".""tables"" as ""fktable"",\n ""sys"".""schemas"" as ""fkschema""\n where ""fktable"".""id"" = ""fkkey"".""table_id""\n and ""fkkey"".""id"" = ""fkkeycol"".""id""\n and ""fkschema"".""id"" = ""fktable"".""schema_id""\n and ""fkkey"".""rkey"" > -1);\n update sys.storagemodelinput\n set ""distinct"" = ""count"" \n where ""type"" = 'varchar' or ""type""='clob';\nend;"	"user"	2	2	true	false	false	2000
7108	"columnsize"	"create function sys.columnsize(nme string, i bigint, d bigint)\nreturns bigint\nbegin\n case\n when nme = 'boolean' then return i;\n when nme = 'char' then return 2*i;\n when nme = 'smallint' then return 2 * i;\n when nme = 'int' then return 4 * i;\n when nme = 'bigint' then return 8 * i;\n when nme = 'hugeint' then return 16 * i;\n when nme = 'timestamp' then return 8 * i;\n when nme = 'varchar' then\n case\n when cast(d as bigint) << 8 then return i;\n when cast(d as bigint) << 16 then return 2 * i;\n when cast(d as bigint) << 32 then return 4 * i;\n else return 8 * i;\n end case;\n else return 8 * i;\n end case;\nend;"	"user"	2	1	false	false	false	2000
7114	"heapsize"	"create function sys.heapsize(tpe string, i bigint, w int)\nreturns bigint\nbegin\n if tpe <> 'varchar' and tpe <> 'clob'\n then\n return 0;\n end if;\n return 10240 + i * w;\nend;"	"user"	2	1	false	false	false	2000
7120	"hashsize"	"create function sys.hashsize(b boolean, i bigint)\nreturns bigint\nbegin\n \n if b = true\n then\n return 8 * i;\n end if;\n return 0;\nend;"	"user"	2	1	false	false	false	2000
7125	"imprintsize"	"create function sys.imprintsize(i bigint, nme string)\nreturns bigint\nbegin\n if nme = 'boolean'\n or nme = 'tinyint'\n or nme = 'smallint'\n or nme = 'int'\n or nme = 'bigint'\n or nme = 'hugeint'\n or nme = 'decimal'\n or nme = 'date'\n or nme = 'timestamp'\n or nme = 'real'\n or nme = 'double'\n then\n return cast( i * 0.12 as bigint);\n end if ;\n return 0;\nend;"	"user"	2	1	false	false	false	2000
7130	"storagemodel"	"create function sys.storagemodel()\nreturns table (\n ""schema"" string,\n ""table"" string,\n ""column"" string,\n ""type"" string,\n ""count"" bigint,\n columnsize bigint,\n heapsize bigint,\n hashes bigint,\n imprints bigint,\n sorted boolean)\nbegin\n return select i.""schema"", i.""table"", i.""column"", i.""type"", i.""count"",\n columnsize(i.""type"", i.count, i.""distinct""),\n heapsize(i.""type"", i.""distinct"", i.""atomwidth""),\n hashsize(i.""reference"", i.""count""),\n imprintsize(i.""count"",i.""type""),\n i.sorted\n from sys.storagemodelinput i;\nend;"	"user"	2	5	false	false	false	2000
7177	"analyze"	"create procedure sys.analyze(minmax int, ""sample"" bigint)\nexternal name sql.analyze;"	"sql"	1	2	true	false	false	2000
7181	"analyze"	"create procedure sys.analyze(minmax int, ""sample"" bigint, sch string)\nexternal name sql.analyze;"	"sql"	1	2	true	false	false	2000
7186	"analyze"	"create procedure sys.analyze(minmax int, ""sample"" bigint, sch string, tbl string)\nexternal name sql.analyze;"	"sql"	1	2	true	false	false	2000
7192	"analyze"	"create procedure sys.analyze(minmax int, ""sample"" bigint, sch string, tbl string, col string)\nexternal name sql.analyze;"	"sql"	1	2	true	false	false	2000
7199	"reverse"	"create function reverse(src string)\nreturns string external name udf.reverse;"	"udf"	1	1	false	false	false	2000
7203	"fuse"	"create function fuse(one tinyint, two tinyint)\nreturns smallint external name udf.fuse;"	"udf"	1	1	false	false	false	2000
7208	"fuse"	"create function fuse(one smallint, two smallint)\nreturns integer external name udf.fuse;"	"udf"	1	1	false	false	false	2000
7213	"fuse"	"create function fuse(one integer, two integer)\nreturns bigint external name udf.fuse;"	"udf"	1	1	false	false	false	2000
7218	"fuse"	"create function fuse(one bigint, two bigint)\nreturns hugeint external name udf.fuse;"	"udf"	1	1	false	false	false	2000
7224	"bam_loader_repos"	"create procedure bam.bam_loader_repos(bam_repos string, dbschema smallint)\nexternal name bam.bam_loader_repos;"	"bam"	1	2	true	false	false	7222
7228	"bam_loader_files"	"create procedure bam.bam_loader_files(bam_files string, dbschema smallint)\nexternal name bam.bam_loader_files;"	"bam"	1	2	true	false	false	7222
7232	"bam_loader_file"	"create procedure bam.bam_loader_file(bam_file string, dbschema smallint)\nexternal name bam.bam_loader_file;"	"bam"	1	2	true	false	false	7222
7236	"bam_drop_file"	"create procedure bam.bam_drop_file(file_id bigint, dbschema smallint)\nexternal name bam.bam_drop_file;"	"bam"	1	2	true	false	false	7222
7240	"bam_flag"	"create function bam.bam_flag(flag smallint, name string)\nreturns boolean external name bam.bam_flag;"	"bam"	1	1	false	false	false	7222
7245	"reverse_seq"	"create function bam.reverse_seq(seq string)\nreturns string external name bam.reverse_seq;"	"bam"	1	1	false	false	false	7222
7249	"reverse_qual"	"create function bam.reverse_qual(qual string)\nreturns string external name bam.reverse_qual;"	"bam"	1	1	false	false	false	7222
7253	"seq_length"	"create function bam.seq_length(cigar string)\nreturns int external name bam.seq_length;"	"bam"	1	1	false	false	false	7222
7257	"seq_char"	"create function bam.seq_char(ref_pos int, alg_seq string, alg_pos int, alg_cigar string)\nreturns char(1) external name bam.seq_char;"	"bam"	1	1	false	false	false	7222
7264	"sam_export"	"create procedure bam.sam_export(output_path string)\nexternal name bam.sam_export;"	"bam"	1	2	true	false	false	7222
7267	"bam_export"	"create procedure bam.bam_export(output_path string)\nexternal name bam.bam_export;"	"bam"	1	2	true	false	false	7222
7337	"generate_series"	"create function sys.generate_series(first tinyint, last tinyint)\nreturns table (value tinyint)\nexternal name generator.series;"	"generator"	1	5	false	false	false	2000
7342	"generate_series"	"create function sys.generate_series(first tinyint, last tinyint, stepsize tinyint)\nreturns table (value tinyint)\nexternal name generator.series;"	"generator"	1	5	false	false	false	2000
7348	"generate_series"	"create function sys.generate_series(first smallint, last smallint)\nreturns table (value smallint)\nexternal name generator.series;"	"generator"	1	5	false	false	false	2000
7353	"generate_series"	"create function sys.generate_series(first smallint, last smallint, stepsize smallint)\nreturns table (value smallint)\nexternal name generator.series;"	"generator"	1	5	false	false	false	2000
7359	"generate_series"	"create function sys.generate_series(first int, last int)\nreturns table (value int)\nexternal name generator.series;"	"generator"	1	5	false	false	false	2000
7364	"generate_series"	"create function sys.generate_series(first int, last int, stepsize int)\nreturns table (value int)\nexternal name generator.series;"	"generator"	1	5	false	false	false	2000
7370	"generate_series"	"create function sys.generate_series(first bigint, last bigint)\nreturns table (value bigint)\nexternal name generator.series;"	"generator"	1	5	false	false	false	2000
7375	"generate_series"	"create function sys.generate_series(first bigint, last bigint, stepsize bigint)\nreturns table (value bigint)\nexternal name generator.series;"	"generator"	1	5	false	false	false	2000
7381	"generate_series"	"create function sys.generate_series(first real, last real, stepsize real)\nreturns table (value real)\nexternal name generator.series;"	"generator"	1	5	false	false	false	2000
7387	"generate_series"	"create function sys.generate_series(first double, last double, stepsize double)\nreturns table (value double)\nexternal name generator.series;"	"generator"	1	5	false	false	false	2000
7393	"generate_series"	"create function sys.generate_series(first decimal(10,2), last decimal(10,2), stepsize decimal(10,2))\nreturns table (value decimal(10,2))\nexternal name generator.series;"	"generator"	1	5	false	false	false	2000
7399	"generate_series"	"create function sys.generate_series(first timestamp, last timestamp, stepsize interval second)\nreturns table (value timestamp)\nexternal name generator.series;"	"generator"	1	5	false	false	false	2000
7405	"generate_series"	"create function sys.generate_series(first hugeint, last hugeint)\nreturns table (value hugeint)\nexternal name generator.series;"	"generator"	1	5	false	false	false	2000
7410	"generate_series"	"create function sys.generate_series(first hugeint, last hugeint, stepsize hugeint)\nreturns table (value hugeint)\nexternal name generator.series;"	"generator"	1	5	false	false	false	2000
>>>>>>> bb7c6535
COMMIT;
START TRANSACTION;
CREATE TABLE "sys"."idxs" (
	"id"       INTEGER,
	"table_id" INTEGER,
	"type"     INTEGER,
	"name"     VARCHAR(1024)
);
COPY 12 RECORDS INTO "sys"."idxs" FROM stdin USING DELIMITERS '\t','\n','"';
6720	6721	0	"keywords_keyword_pkey"
6725	6729	0	"table_types_table_type_id_pkey"
6728	6729	0	"table_types_table_type_name_unique"
6733	6737	0	"dependency_types_dependency_type_id_pkey"
6736	6737	0	"dependency_types_dependency_type_name_unique"
7006	7007	0	"files_pkey_file_id"
7017	7020	0	"sq_pkey_sn_file_id"
7019	7020	1	"sq_fkey_file_id"
7036	7039	0	"rg_pkey_id_file_id"
7038	7039	1	"rg_fkey_file_id"
7048	7051	0	"pg_pkey_id_file_id"
7050	7051	1	"pg_fkey_file_id"
COMMIT;
START TRANSACTION;
CREATE TABLE "sys"."keys" (
	"id"       INTEGER,
	"table_id" INTEGER,
	"type"     INTEGER,
	"name"     VARCHAR(1024),
	"rkey"     INTEGER,
	"action"   INTEGER
);
COPY 12 RECORDS INTO "sys"."keys" FROM stdin USING DELIMITERS '\t','\n','"';
6719	6721	0	"keywords_keyword_pkey"	-1	-1
6724	6729	0	"table_types_table_type_id_pkey"	-1	-1
6727	6729	1	"table_types_table_type_name_unique"	-1	-1
6732	6737	0	"dependency_types_dependency_type_id_pkey"	-1	-1
6735	6737	1	"dependency_types_dependency_type_name_unique"	-1	-1
7005	7007	0	"files_pkey_file_id"	-1	-1
7016	7020	0	"sq_pkey_sn_file_id"	-1	-1
7018	7020	2	"sq_fkey_file_id"	7005	514
7035	7039	0	"rg_pkey_id_file_id"	-1	-1
7037	7039	2	"rg_fkey_file_id"	7005	514
7047	7051	0	"pg_pkey_id_file_id"	-1	-1
7049	7051	2	"pg_fkey_file_id"	7005	514
COMMIT;
START TRANSACTION;
CREATE TABLE "sys"."objects" (
	"id"   INTEGER,
	"name" VARCHAR(1024),
	"nr"   INTEGER
);
COPY 30 RECORDS INTO "sys"."objects" FROM stdin USING DELIMITERS '\t','\n','"';
6720	"keyword"	0
6719	"keyword"	0
6725	"table_type_id"	0
6728	"table_type_name"	0
6724	"table_type_id"	0
6727	"table_type_name"	0
6733	"dependency_type_id"	0
6736	"dependency_type_name"	0
6732	"dependency_type_id"	0
6735	"dependency_type_name"	0
7006	"file_id"	0
7005	"file_id"	0
7017	"sn"	0
7017	"file_id"	1
7019	"file_id"	0
7016	"sn"	0
7016	"file_id"	1
7018	"file_id"	0
7036	"id"	0
7036	"file_id"	1
7038	"file_id"	0
7035	"id"	0
7035	"file_id"	1
7037	"file_id"	0
7048	"id"	0
7048	"file_id"	1
7050	"file_id"	0
7047	"id"	0
7047	"file_id"	1
7049	"file_id"	0
COMMIT;
START TRANSACTION;
CREATE TABLE "sys"."privileges" (
	"obj_id"     INTEGER,
	"auth_id"    INTEGER,
	"privileges" INTEGER,
	"grantor"    INTEGER,
	"grantable"  INTEGER
);
COPY 46 RECORDS INTO "sys"."privileges" FROM stdin USING DELIMITERS '\t','\n','"';
2001	1	1	0	0
2007	1	1	0	0
2016	1	1	0	0
2027	1	1	0	0
2036	1	1	0	0
2046	1	1	0	0
2050	1	1	0	0
2059	1	1	0	0
2068	1	1	0	0
2079	1	1	0	0
2086	1	1	0	0
2091	1	1	0	0
2102	1	1	0	0
5446	1	1	0	0
5456	1	1	0	0
5482	1	1	0	0
5485	1	1	0	0
5489	1	1	0	0
5496	1	16	3	0
5501	1	16	3	0
5506	1	16	3	0
5510	1	16	3	0
5514	1	16	3	0
5518	1	16	3	0
5522	1	16	3	0
5594	1	16	3	0
5599	1	16	3	0
5604	1	16	3	0
5609	1	16	3	0
5614	1	16	3	0
5619	1	16	3	0
5781	1	16	3	0
5785	1	16	3	0
5789	1	16	3	0
5793	1	16	3	0
5931	1	16	3	0
5938	1	16	3	0
5943	1	16	3	0
5949	1	16	3	0
5955	1	16	3	0
5960	1	16	3	0
5965	1	16	3	0
5969	1	16	3	0
6068	1	16	3	0
6682	1	16	3	0
7146	1	1	3	0
COMMIT;
START TRANSACTION;
CREATE TABLE "sys"."schemas" (
	"id"            INTEGER,
	"name"          VARCHAR(1024),
	"authorization" INTEGER,
	"owner"         INTEGER,
	"system"        BOOLEAN
);
COPY 5 RECORDS INTO "sys"."schemas" FROM stdin USING DELIMITERS '\t','\n','"';
2000	"sys"	2	3	true
2106	"tmp"	2	3	true
6581	"json"	3	3	true
6702	"profiler"	3	3	true
6951	"bam"	3	3	true
COMMIT;
START TRANSACTION;
CREATE TABLE "sys"."sequences" (
	"id"        INTEGER,
	"schema_id" INTEGER,
	"name"      VARCHAR(256),
	"start"     BIGINT,
	"minvalue"  BIGINT,
	"maxvalue"  BIGINT,
	"increment" BIGINT,
	"cacheinc"  BIGINT,
	"cycle"     BOOLEAN
);
COMMIT;
START TRANSACTION;
CREATE TABLE "sys"."statistics" (
	"column_id" INTEGER,
	"type"   CHARACTER LARGE OBJECT,
	"width"  INTEGER,
	"stamp"  TIMESTAMP,
	"sample" BIGINT,
	"count"  BIGINT,
	"unique" BIGINT,
	"nils"   BIGINT,
	"minval" CHARACTER LARGE OBJECT,
	"maxval" CHARACTER LARGE OBJECT,
	"sorted" BOOLEAN
);
COMMIT;
START TRANSACTION;
CREATE TABLE "sys"."storagemodelinput" (
	"schema"    CHARACTER LARGE OBJECT,
	"table"     CHARACTER LARGE OBJECT,
	"column"    CHARACTER LARGE OBJECT,
	"type"      CHARACTER LARGE OBJECT,
	"typewidth" INTEGER,
	"count"     BIGINT,
	"distinct"  BIGINT,
	"atomwidth" INTEGER,
	"reference" BOOLEAN,
	"sorted"    BOOLEAN
);
COMMIT;
START TRANSACTION;
CREATE TABLE "sys"."systemfunctions" (
	"function_id" INTEGER
);
COPY 1457 RECORDS INTO "sys"."systemfunctions" FROM stdin USING DELIMITERS '\t','\n','"';
29
30
31
32
33
34
35
36
37
38
39
43
44
45
46
49
50
51
72
73
74
75
76
77
78
79
80
81
82
83
84
94
95
96
97
98
99
100
101
102
103
104
105
106
107
108
109
110
111
112
113
114
115
116
117
118
119
120
121
122
123
124
125
126
127
128
129
130
131
132
133
134
135
136
137
138
139
140
141
142
143
144
145
146
147
148
149
150
151
152
153
154
155
156
157
158
159
160
161
162
163
164
165
166
167
168
169
170
171
172
173
174
175
176
177
178
179
180
181
182
183
184
185
186
187
188
189
190
191
192
193
194
195
196
197
198
199
200
201
202
203
204
205
206
207
208
209
210
211
212
213
214
215
216
217
218
219
220
221
222
223
224
225
226
227
228
229
230
231
232
233
234
235
236
237
238
239
240
241
242
243
244
245
246
247
248
249
250
251
252
253
254
255
256
257
258
259
260
261
262
263
264
265
266
267
268
269
270
271
272
273
274
275
276
277
278
279
280
281
282
283
284
285
286
287
288
289
290
291
292
293
294
295
296
297
298
299
300
301
302
303
304
305
306
307
308
309
310
311
312
313
314
315
316
317
318
319
320
321
322
323
324
325
326
327
328
329
330
331
332
333
334
335
336
337
338
339
340
341
342
343
344
345
346
347
348
349
350
351
352
353
354
355
356
357
358
359
360
361
362
363
364
365
366
367
368
369
370
371
372
373
374
375
376
377
378
379
380
381
382
383
384
385
386
387
388
389
390
391
392
393
394
395
396
397
398
399
400
401
402
403
404
405
406
407
408
409
410
411
412
413
414
415
416
417
418
419
420
421
422
423
424
425
426
427
428
429
430
431
432
433
434
435
436
437
438
439
440
441
442
443
444
445
446
447
448
449
450
451
452
453
454
455
456
457
458
459
460
461
462
463
464
465
466
467
468
469
470
471
472
473
474
475
476
477
478
479
480
481
482
483
484
485
486
487
488
489
490
491
492
493
494
495
496
497
498
499
500
501
502
503
504
505
506
507
508
509
510
511
512
513
514
515
516
517
518
519
520
521
522
523
524
525
526
527
528
529
530
531
532
533
534
535
536
537
538
539
540
541
542
543
544
545
546
547
548
549
550
551
552
553
554
555
556
557
558
559
560
561
562
563
564
565
566
567
568
569
570
571
572
573
574
575
576
577
578
579
580
581
582
583
584
585
586
587
588
589
590
591
592
593
594
595
596
597
598
599
600
601
602
603
604
605
606
607
608
609
610
611
612
613
614
615
616
617
618
619
620
621
622
623
624
625
626
627
628
629
630
631
632
633
634
635
636
637
638
639
640
641
642
643
644
645
646
647
648
649
650
651
652
653
654
655
656
657
658
659
660
661
662
663
664
665
666
667
668
669
670
671
672
673
674
675
676
677
678
679
680
681
682
683
684
685
686
687
688
689
690
691
692
693
694
695
696
697
698
699
700
701
702
703
704
705
706
707
708
709
710
711
712
713
714
715
716
717
718
719
720
721
722
723
724
725
726
727
728
729
730
731
732
733
734
735
736
737
738
739
740
741
742
743
744
745
746
747
748
749
750
751
752
753
754
755
756
757
758
759
760
761
762
763
764
765
766
767
768
769
770
771
772
773
774
775
776
777
778
779
780
781
782
783
784
785
786
787
788
789
790
791
792
793
794
795
796
797
798
799
800
801
802
803
804
805
806
807
808
809
810
811
812
813
814
815
816
817
818
819
820
821
822
823
824
825
826
827
828
829
830
831
832
833
834
835
836
837
838
839
840
841
842
843
844
845
846
847
848
849
850
851
852
853
854
855
856
857
858
859
860
861
862
863
864
865
866
867
868
869
870
871
872
873
874
875
876
877
878
879
880
881
882
883
884
885
886
887
888
889
890
891
892
893
894
895
896
897
898
899
900
901
902
903
904
905
906
907
908
909
910
911
912
913
914
915
916
917
918
919
920
921
922
923
924
925
926
927
928
929
930
931
932
933
934
935
936
937
938
939
940
941
942
943
944
945
946
947
948
949
950
951
952
953
954
955
956
957
958
959
960
961
962
963
964
965
966
967
968
969
970
971
972
973
974
975
976
977
978
979
980
981
982
983
984
985
986
987
988
989
990
991
992
993
994
995
996
997
998
999
1000
1001
1002
1003
1004
1005
1006
1007
1008
1009
1010
1011
1012
1013
1014
1015
1016
1017
1018
1019
1020
1021
1022
1023
1024
1025
1026
1027
1028
1029
1030
1031
1032
1033
1034
1035
1036
1037
1038
1039
1040
1041
1042
1043
1044
1045
1046
1047
1048
1049
1050
1051
1052
1053
1054
1055
1056
1057
1058
1059
1060
1061
1062
1063
1064
1065
1066
1067
1068
1069
1070
1071
1072
1073
1074
1075
1076
1077
1078
1079
1080
1081
1082
1083
1084
1085
1086
1087
1088
1089
1090
1091
1092
1093
1094
1095
1096
1097
1098
1099
1100
1101
1102
1103
1104
1105
1106
1107
1108
1109
1110
1111
1112
1113
1114
1115
1116
1117
1118
1119
1120
1121
1122
1123
1124
1125
1126
1127
1128
1129
1130
1131
1132
1133
1134
1135
1136
1137
1138
1139
1140
1141
1142
1143
1144
1145
1146
1147
1148
1149
1150
1151
1152
1153
1154
1155
1156
1157
1158
1159
1160
1161
1162
1163
1164
1165
1166
1167
1168
1169
1170
1171
1172
1173
1174
1175
1176
1177
1178
1179
1180
1181
1182
1183
1184
28
40
41
42
47
48
52
53
54
55
56
57
58
59
60
61
62
63
64
65
66
67
68
69
70
71
85
86
87
88
89
90
91
92
93
5467
5470
5476
5496
5501
5506
5510
5514
5518
5522
5525
5529
5533
5537
5541
5545
5549
5553
5557
5561
5565
5569
5573
5577
5581
5588
5594
5599
5604
5609
5614
5619
5625
5629
5633
5637
5642
5646
5650
5654
5658
5662
5667
5672
5677
5682
5692
5742
5744
5746
5749
5751
5781
5785
5789
5793
5797
5801
5805
5809
5814
5819
5824
5829
5834
5839
5844
5849
5854
5859
5864
5869
5874
5879
5884
5889
5894
5898
5914
5917
5921
5924
5928
5931
5938
5943
5949
5955
5960
5965
5969
5973
5977
5981
5984
5994
6002
6015
6020
6024
6026
6030
6050
6053
6056
6059
6062
6065
6068
6080
6082
6086
6090
6094
6098
6102
6106
6110
6114
6118
6122
6126
6130
6134
6138
6142
6146
6150
6154
6158
6162
6166
6170
6174
6178
6182
6186
6190
6194
6198
6202
6206
6210
6214
6218
6222
6226
6230
6234
6238
6242
6246
6250
6254
6258
6262
6266
6271
6276
6281
6286
6291
6296
6301
6306
6311
6316
6321
6326
6331
6336
6341
6346
6350
6354
6358
6362
6366
6371
6389
6393
6398
6403
6408
6413
6418
6423
6428
6433
6438
6443
6447
6451
6455
6460
6464
6468
6472
6476
6480
6484
6488
6493
6498
6503
6508
6513
6518
6523
6529
6534
6540
6544
6548
6553
6558
6562
6567
6572
6577
6584
6589
6594
6599
6604
6609
6613
6617
6621
6625
6629
6633
6637
6641
6645
6649
6653
6657
6661
6665
6669
6673
6677
6682
6687
6690
6694
6698
6704
6706
6708
6711
6714
6739
6742
6745
6748
6784
6787
6791
6835
6837
6843
6849
6854
6859
6906
6910
6915
6921
6928
6932
6937
6942
6947
6953
6957
6961
6965
6969
6974
6978
6982
6986
6993
6996
7066
7071
7077
7082
7088
7093
7099
7104
7110
7116
7122
7128
7134
7139
COMMIT;
START TRANSACTION;
CREATE TABLE "sys"."triggers" (
	"id"          INTEGER,
	"name"        VARCHAR(1024),
	"table_id"    INTEGER,
	"time"        SMALLINT,
	"orientation" SMALLINT,
	"event"       SMALLINT,
	"old_name"    VARCHAR(1024),
	"new_name"    VARCHAR(1024),
	"condition"   VARCHAR(2048),
	"statement"   VARCHAR(2048)
);
COMMIT;
START TRANSACTION;
CREATE TABLE "sys"."types" (
	"id"         INTEGER,
	"systemname" VARCHAR(256),
	"sqlname"    VARCHAR(1024),
	"digits"     INTEGER,
	"scale"      INTEGER,
	"radix"      INTEGER,
	"eclass"     INTEGER,
	"schema_id"  INTEGER
);
COPY 45 RECORDS INTO "sys"."types" FROM stdin USING DELIMITERS '\t','\n','"';
0	"void"	"any"	0	0	0	0	0
1	"bat"	"table"	0	0	0	1	0
2	"ptr"	"ptr"	0	0	0	1	0
3	"bit"	"boolean"	1	0	2	2	0
4	"str"	"char"	0	0	0	3	0
5	"str"	"varchar"	0	0	0	4	0
6	"str"	"clob"	0	0	0	4	0
7	"oid"	"oid"	63	0	2	6	0
8	"bte"	"tinyint"	8	1	2	7	0
9	"sht"	"smallint"	16	1	2	7	0
10	"int"	"int"	32	1	2	7	0
11	"lng"	"bigint"	64	1	2	7	0
12	"hge"	"hugeint"	128	1	2	7	0
13	"bte"	"decimal"	2	1	10	10	0
14	"sht"	"decimal"	4	1	10	10	0
15	"int"	"decimal"	9	1	10	10	0
16	"lng"	"decimal"	18	1	10	10	0
17	"hge"	"decimal"	39	1	10	10	0
18	"flt"	"real"	24	2	2	11	0
19	"dbl"	"double"	53	2	2	11	0
20	"int"	"month_interval"	32	0	2	8	0
21	"lng"	"sec_interval"	13	1	10	9	0
22	"daytime"	"time"	7	0	0	12	0
23	"daytime"	"timetz"	7	1	0	12	0
24	"date"	"date"	0	0	0	13	0
25	"timestamp"	"timestamp"	7	0	0	14	0
26	"timestamp"	"timestamptz"	7	1	0	14	0
27	"sqlblob"	"blob"	0	0	0	5	0
5523	"url"	"url"	0	0	0	15	2000
5623	"inet"	"inet"	0	0	0	15	2000
6375	"wkb"	"point"	0	0	0	15	2000
6376	"wkb"	"curve"	0	0	0	15	2000
6377	"wkb"	"linestring"	0	0	0	15	2000
6378	"wkb"	"surface"	0	0	0	15	2000
6379	"wkb"	"polygon"	0	0	0	15	2000
6380	"wkb"	"multipoint"	0	0	0	15	2000
6381	"wkb"	"multicurve"	0	0	0	15	2000
6382	"wkb"	"multilinestring"	0	0	0	15	2000
6383	"wkb"	"multisurface"	0	0	0	15	2000
6384	"wkb"	"multipolygon"	0	0	0	15	2000
6385	"wkb"	"geometry"	0	0	0	15	2000
6386	"wkb"	"geomcollection"	0	0	0	15	2000
6387	"mbr"	"mbr"	0	0	0	15	2000
6582	"json"	"json"	0	0	0	15	2000
6685	"uuid"	"uuid"	0	0	0	15	2000
COMMIT;
START TRANSACTION;
CREATE TABLE "sys"."user_role" (
	"login_id" INTEGER,
	"role_id"  INTEGER
);
COMMIT;

# 15:15:20 >  
# 15:15:20 >  "Done."
# 15:15:20 >  
<|MERGE_RESOLUTION|>--- conflicted
+++ resolved
@@ -879,27 +879,15 @@
 	external name sql.logfile;
 create function sys.querylog_calls()
 returns table(
-<<<<<<< HEAD
-	id oid,				 -- references query plan
-	"start" timestamp,	-- time the statement was started
-	"stop" timestamp,	-- time the statement was completely finished
-	arguments string,	-- actual call structure
-	tuples bigint,		-- number of tuples in the result set
-	run bigint,		-- time spent (in usec)  until the result export
-	ship bigint,		-- time spent (in usec)  to ship the result set
-	cpu int,  		-- average cpu load percentage during execution
-	io int			-- percentage time waiting for IO to finish 
-=======
  id oid, 
  "start" timestamp, 
  "stop" timestamp, 
  arguments string, 
- tuples wrd, 
+ tuples bigint, 
  run bigint, 
  ship bigint, 
  cpu int, 
  io int 
->>>>>>> bb7c6535
 )
 external name sql.querylog_calls;
 create function sys.querylog_catalog()
@@ -1577,7 +1565,6 @@
 2134	"idxs"	2106	NULL	0	true	2	0
 2139	"triggers"	2106	NULL	0	true	2	0
 2150	"objects"	2106	NULL	0	true	2	0
-<<<<<<< HEAD
 5446	"tables"	2000	"SELECT ""id"", ""name"", ""schema_id"", ""query"", CAST(CASE WHEN ""system"" THEN ""type"" + 10 /* system table/view */ ELSE (CASE WHEN ""commit_action"" = 0 THEN ""type"" /* table/view */ ELSE ""type"" + 20 /* global temp table */ END) END AS SMALLINT) AS ""type"", ""system"", ""commit_action"", ""access"", CASE WHEN (NOT ""system"" AND ""commit_action"" > 0) THEN 1 ELSE 0 END AS ""temporary"" FROM ""sys"".""_tables"" WHERE ""type"" <> 2 UNION ALL SELECT ""id"", ""name"", ""schema_id"", ""query"", CAST(""type"" + 30 /* local temp table */ AS SMALLINT) AS ""type"", ""system"", ""commit_action"", ""access"", 1 AS ""temporary"" FROM ""tmp"".""_tables"";"	1	true	0	0
 5456	"columns"	2000	"SELECT * FROM (SELECT p.* FROM ""sys"".""_columns"" AS p UNION ALL SELECT t.* FROM ""tmp"".""_columns"" AS t) AS columns;"	1	true	0	0
 5472	"db_user_info"	2000	NULL	0	true	0	0
@@ -1585,7 +1572,7 @@
 5482	"user_role"	2000	NULL	0	true	0	0
 5485	"auths"	2000	NULL	0	true	0	0
 5489	"privileges"	2000	NULL	0	true	0	0
-5711	"querylog_catalog"	2000	"-- create table views for convenience\ncreate view sys.querylog_catalog as select * from sys.querylog_catalog();"	1	true	0	0
+5711	"querylog_catalog"	2000	"create view sys.querylog_catalog as select * from sys.querylog_catalog();"	1	true	0	0
 5722	"querylog_calls"	2000	"create view sys.querylog_calls as select * from sys.querylog_calls();"	1	true	0	0
 5740	"querylog_history"	2000	"create view sys.querylog_history as\nselect qd.*, ql.""start"",ql.""stop"", ql.arguments, ql.tuples, ql.run, ql.ship, ql.cpu, ql.io\nfrom sys.querylog_catalog() qd, sys.querylog_calls() ql\nwhere qd.id = ql.id and qd.owner = user;"	1	true	0	0
 5779	"tracelog"	2000	"create view sys.tracelog as select * from sys.tracelog();"	1	true	0	0
@@ -1605,7 +1592,7 @@
 6821	"storage"	2000	"create view sys.""storage"" as select * from sys.""storage""();"	1	true	0	0
 6833	"storagemodelinput"	2000	NULL	0	true	0	0
 6881	"storagemodel"	2000	"create view sys.storagemodel as select * from sys.storagemodel();"	1	true	0	0
-6891	"tablestoragemodel"	2000	"-- A summary of the table storage requirement is is available as a table view.\n-- The auxiliary column denotes the maximum space if all non-sorted columns\n-- would be augmented with a hash (rare situation)\ncreate view sys.tablestoragemodel\nas select ""schema"",""table"",max(count) as ""count"",\n\tsum(columnsize) as columnsize,\n\tsum(heapsize) as heapsize,\n\tsum(hashes) as hashes,\n\tsum(imprints) as imprints,\n\tsum(case when sorted = false then 8 * count else 0 end) as auxiliary\nfrom sys.storagemodel() group by ""schema"",""table"";"	1	true	0	0
+6891	"tablestoragemodel"	2000	"create view sys.tablestoragemodel\nas select ""schema"",""table"",max(count) as ""count"",\n sum(columnsize) as columnsize,\n sum(heapsize) as heapsize,\n sum(hashes) as hashes,\n sum(imprints) as imprints,\n sum(case when sorted = false then 8 * count else 0 end) as auxiliary\nfrom sys.storagemodel() group by ""schema"",""table"";"	1	true	0	0
 6904	"statistics"	2000	NULL	0	true	0	0
 7007	"files"	6951	NULL	0	true	0	0
 7020	"sq"	6951	NULL	0	true	0	0
@@ -1613,43 +1600,6 @@
 7051	"pg"	6951	NULL	0	true	0	0
 7064	"export"	6951	NULL	0	true	0	0
 7146	"systemfunctions"	2000	NULL	0	true	0	0
-=======
-5687	"tables"	2000	"SELECT ""id"", ""name"", ""schema_id"", ""query"", CAST(CASE WHEN ""system"" THEN ""type"" + 10 /* system table/view */ ELSE (CASE WHEN ""commit_action"" = 0 THEN ""type"" /* table/view */ ELSE ""type"" + 20 /* global temp table */ END) END AS SMALLINT) AS ""type"", ""system"", ""commit_action"", ""access"", CASE WHEN (NOT ""system"" AND ""commit_action"" > 0) THEN 1 ELSE 0 END AS ""temporary"" FROM ""sys"".""_tables"" WHERE ""type"" <> 2 UNION ALL SELECT ""id"", ""name"", ""schema_id"", ""query"", CAST(""type"" + 30 /* local temp table */ AS SMALLINT) AS ""type"", ""system"", ""commit_action"", ""access"", 1 AS ""temporary"" FROM ""tmp"".""_tables"";"	1	true	0	0
-5697	"columns"	2000	"SELECT * FROM (SELECT p.* FROM ""sys"".""_columns"" AS p UNION ALL SELECT t.* FROM ""tmp"".""_columns"" AS t) AS columns;"	1	true	0	0
-5713	"db_user_info"	2000	NULL	0	true	0	0
-5719	"users"	2000	"SELECT u.""name"" AS ""name"", ui.""fullname"", ui.""default_schema"" FROM db_users() AS u LEFT JOIN ""sys"".""db_user_info"" AS ui ON u.""name"" = ui.""name"" ;"	1	true	0	0
-5723	"user_role"	2000	NULL	0	true	0	0
-5726	"auths"	2000	NULL	0	true	0	0
-5730	"privileges"	2000	NULL	0	true	0	0
-5952	"querylog_catalog"	2000	"create view sys.querylog_catalog as select * from sys.querylog_catalog();"	1	true	0	0
-5963	"querylog_calls"	2000	"create view sys.querylog_calls as select * from sys.querylog_calls();"	1	true	0	0
-5981	"querylog_history"	2000	"create view sys.querylog_history as\nselect qd.*, ql.""start"",ql.""stop"", ql.arguments, ql.tuples, ql.run, ql.ship, ql.cpu, ql.io\nfrom sys.querylog_catalog() qd, sys.querylog_calls() ql\nwhere qd.id = ql.id and qd.owner = user;"	1	true	0	0
-6020	"tracelog"	2000	"create view sys.tracelog as select * from sys.tracelog();"	1	true	0	0
-6153	"sessions"	2000	"create view sys.sessions as select * from sys.sessions();"	1	true	0	0
-6233	"optimizers"	2000	"create view sys.optimizers as select * from sys.optimizers();"	1	true	0	0
-6241	"environment"	2000	"create view sys.environment as select * from sys.environment();"	1	true	0	0
-6289	"queue"	2000	"create view sys.queue as select * from sys.queue();"	1	true	0	0
-6319	"rejects"	2000	"create view sys.rejects as select * from sys.rejects();"	1	true	0	0
-6992	"keywords"	2000	NULL	0	true	0	0
-7000	"table_types"	2000	NULL	0	true	0	0
-7008	"dependency_types"	2000	NULL	0	true	0	0
-7025	"netcdf_files"	2000	NULL	0	true	0	0
-7031	"netcdf_dims"	2000	NULL	0	true	0	0
-7039	"netcdf_vars"	2000	NULL	0	true	0	0
-7045	"netcdf_vardim"	2000	NULL	0	true	0	0
-7053	"netcdf_attrs"	2000	NULL	0	true	0	0
-7092	"storage"	2000	"create view sys.""storage"" as select * from sys.""storage""();"	1	true	0	0
-7104	"storagemodelinput"	2000	NULL	0	true	0	0
-7152	"storagemodel"	2000	"create view sys.storagemodel as select * from sys.storagemodel();"	1	true	0	0
-7162	"tablestoragemodel"	2000	"create view sys.tablestoragemodel\nas select ""schema"",""table"",max(count) as ""count"",\n sum(columnsize) as columnsize,\n sum(heapsize) as heapsize,\n sum(hashes) as hashes,\n sum(imprints) as imprints,\n sum(case when sorted = false then 8 * count else 0 end) as auxiliary\nfrom sys.storagemodel() group by ""schema"",""table"";"	1	true	0	0
-7175	"statistics"	2000	NULL	0	true	0	0
-7278	"files"	7222	NULL	0	true	0	0
-7291	"sq"	7222	NULL	0	true	0	0
-7310	"rg"	7222	NULL	0	true	0	0
-7322	"pg"	7222	NULL	0	true	0	0
-7335	"export"	7222	NULL	0	true	0	0
-7417	"systemfunctions"	2000	NULL	0	true	0	0
->>>>>>> bb7c6535
 COMMIT;
 START TRANSACTION;
 CREATE TABLE "sys"."args" (
@@ -7260,192 +7210,191 @@
 88	"prod"	"prod"	"aggr"	0	3	false	false	false	0
 89	"sum"	"sum"	"aggr"	0	3	false	false	false	0
 90	"sum"	"sum"	"aggr"	0	3	false	false	false	0
-<<<<<<< HEAD
 91	"avg"	"avg"	"aggr"	0	3	false	false	false	0
 92	"count_no_nil"	"count_no_nil"	"aggr"	0	3	false	false	false	0
 93	"count"	"count"	"aggr"	0	3	false	false	false	0
 5467	"env"	"CREATE FUNCTION env () RETURNS TABLE( name varchar(1024), value varchar(2048)) EXTERNAL NAME sql.sql_environment;"	"sql"	2	5	false	false	false	2000
 5470	"var"	"CREATE FUNCTION var() RETURNS TABLE( name varchar(1024)) EXTERNAL NAME sql.sql_variables;"	"sql"	2	5	false	false	false	2000
 5476	"db_users"	"CREATE FUNCTION db_users () RETURNS TABLE( name varchar(2048)) EXTERNAL NAME sql.db_users;"	"sql"	2	5	false	false	false	2000
-5496	"like"	"-- This Source Code Form is subject to the terms of the Mozilla Public\n-- License, v. 2.0.  If a copy of the MPL was not distributed with this\n-- file, You can obtain one at http://mozilla.org/MPL/2.0/.\n--\n-- Copyright 1997 - July 2008 CWI, August 2008 - 2016 MonetDB B.V.\n\ncreate filter function ""like""(val string, pat string, esc string) external name algebra.""like"";"	"algebra"	1	4	true	false	false	2000
+5496	"like"	"create filter function ""like""(val string, pat string, esc string) external name algebra.""like"";"	"algebra"	1	4	true	false	false	2000
 5501	"ilike"	"create filter function ""ilike""(val string, pat string, esc string) external name algebra.""ilike"";"	"algebra"	1	4	true	false	false	2000
 5506	"like"	"create filter function ""like""(val string, pat string) external name algebra.""like"";"	"algebra"	1	4	true	false	false	2000
 5510	"ilike"	"create filter function ""ilike""(val string, pat string) external name algebra.""ilike"";"	"algebra"	1	4	true	false	false	2000
-5514	"degrees"	"-- This Source Code Form is subject to the terms of the Mozilla Public\n-- License, v. 2.0.  If a copy of the MPL was not distributed with this\n-- file, You can obtain one at http://mozilla.org/MPL/2.0/.\n--\n-- Copyright 1997 - July 2008 CWI, August 2008 - 2016 MonetDB B.V.\n\ncreate function degrees(r double)\nreturns double\n\treturn r*180/pi();"	"user"	2	1	false	false	false	2000
-5518	"radians"	"create function radians(d double)\nreturns double\n\treturn d*pi()/180;"	"user"	2	1	false	false	false	2000
-5522	"times"	"-- This Source Code Form is subject to the terms of the Mozilla Public\n-- License, v. 2.0.  If a copy of the MPL was not distributed with this\n-- file, You can obtain one at http://mozilla.org/MPL/2.0/.\n--\n-- Copyright 1997 - July 2008 CWI, August 2008 - 2016 MonetDB B.V.\n\n-- Provide a simple equivalent for the UNIX times command\n-- times 0 ms user 0 ms system 0 ms 0 reads 0 writes\n\ncreate procedure times()\nexternal name sql.times;"	"sql"	1	2	true	false	false	2000
-5525	"getanchor"	"create function getanchor( theurl url ) returns string\n\texternal name url.""getAnchor"";"	"url"	1	1	false	false	false	2000
-5529	"getbasename"	"create function getbasename(theurl url) returns string\n\texternal name url.""getBasename"";"	"url"	1	1	false	false	false	2000
-5533	"getcontent"	"create function getcontent(theurl url)   returns string\n\texternal name url.""getContent"";"	"url"	1	1	false	false	false	2000
-5537	"getcontext"	"create function getcontext(theurl url)   returns string\n\texternal name url.""getContext"";"	"url"	1	1	false	false	false	2000
-5541	"getdomain"	"create function getdomain(theurl url) returns string\n\texternal name url.""getDomain"";"	"url"	1	1	false	false	false	2000
-5545	"getextension"	"create function getextension(theurl url) returns string\n\texternal name url.""getExtension"";"	"url"	1	1	false	false	false	2000
-5549	"getfile"	"create function getfile(theurl url) returns string\n\texternal name url.""getFile"";"	"url"	1	1	false	false	false	2000
-5553	"gethost"	"create function gethost(theurl url)   returns string\n\texternal name url.""getHost"";"	"url"	1	1	false	false	false	2000
-5557	"getport"	"create function getport(theurl url) returns string\n\texternal name url.""getPort"";"	"url"	1	1	false	false	false	2000
-5561	"getprotocol"	"create function getprotocol(theurl url) returns string\n\texternal name url.""getProtocol"";"	"url"	1	1	false	false	false	2000
-5565	"getquery"	"create function getquery(theurl url) returns string\n\texternal name url.""getQuery"";"	"url"	1	1	false	false	false	2000
-5569	"getuser"	"create function getuser(theurl url) returns string\n\texternal name url.""getUser"";"	"url"	1	1	false	false	false	2000
-5573	"getroboturl"	"create function getroboturl(theurl url) returns string\n\texternal name url.""getRobotURL"";"	"url"	1	1	false	false	false	2000
-5577	"isaurl"	"create function isaurl(theurl url) returns bool\n\texternal name url.""isaURL"";"	"url"	1	1	false	false	false	2000
-5581	"newurl"	"create function newurl(protocol string, hostname string, ""port"" int, file string)\n\treturns url\n\texternal name url.""new"";"	"url"	1	1	false	false	false	2000
-5588	"newurl"	"create function newurl(protocol string, hostname string, file string)\n\treturns url\n\texternal name url.""new"";"	"url"	1	1	false	false	false	2000
-5594	"str_to_date"	"-- This Source Code Form is subject to the terms of the Mozilla Public\n-- License, v. 2.0.  If a copy of the MPL was not distributed with this\n-- file, You can obtain one at http://mozilla.org/MPL/2.0/.\n--\n-- Copyright 1997 - July 2008 CWI, August 2008 - 2016 MonetDB B.V.\n\ncreate function str_to_date(s string, format string) returns date\n\texternal name mtime.""str_to_date"";"	"mtime"	1	1	false	false	false	2000
-5599	"date_to_str"	"create function date_to_str(d date, format string) returns string\n\texternal name mtime.""date_to_str"";"	"mtime"	1	1	false	false	false	2000
-5604	"str_to_time"	"create function str_to_time(s string, format string) returns time\n\texternal name mtime.""str_to_time"";"	"mtime"	1	1	false	false	false	2000
-5609	"time_to_str"	"create function time_to_str(d time, format string) returns string\n\texternal name mtime.""time_to_str"";"	"mtime"	1	1	false	false	false	2000
-5614	"str_to_timestamp"	"create function str_to_timestamp(s string, format string) returns timestamp\n\texternal name mtime.""str_to_timestamp"";"	"mtime"	1	1	false	false	false	2000
-5619	"timestamp_to_str"	"create function timestamp_to_str(d timestamp, format string) returns string\n\texternal name mtime.""timestamp_to_str"";"	"mtime"	1	1	false	false	false	2000
-5625	"broadcast"	"create function ""broadcast"" (p inet) returns inet\n\texternal name inet.""broadcast"";"	"inet"	1	1	false	false	false	2000
-5629	"host"	"create function ""host"" (p inet) returns clob\n\texternal name inet.""host"";"	"inet"	1	1	false	false	false	2000
-5633	"masklen"	"create function ""masklen"" (p inet) returns int\n\texternal name inet.""masklen"";"	"inet"	1	1	false	false	false	2000
-5637	"setmasklen"	"create function ""setmasklen"" (p inet, mask int) returns inet\n\texternal name inet.""setmasklen"";"	"inet"	1	1	false	false	false	2000
-5642	"netmask"	"create function ""netmask"" (p inet) returns inet\n\texternal name inet.""netmask"";"	"inet"	1	1	false	false	false	2000
-5646	"hostmask"	"create function ""hostmask"" (p inet) returns inet\n\texternal name inet.""hostmask"";"	"inet"	1	1	false	false	false	2000
-5650	"network"	"create function ""network"" (p inet) returns inet\n\texternal name inet.""network"";"	"inet"	1	1	false	false	false	2000
-5654	"text"	"create function ""text"" (p inet) returns clob\n\texternal name inet.""text"";"	"inet"	1	1	false	false	false	2000
-5658	"abbrev"	"create function ""abbrev"" (p inet) returns clob\n\texternal name inet.""abbrev"";"	"inet"	1	1	false	false	false	2000
-5662	"left_shift"	"create function ""left_shift""(i1 inet, i2 inet) returns boolean\n\texternal name inet.""<<"";"	"inet"	1	1	false	false	false	2000
-5667	"right_shift"	"create function ""right_shift""(i1 inet, i2 inet) returns boolean\n\texternal name inet."">>"";"	"inet"	1	1	false	false	false	2000
-5672	"left_shift_assign"	"create function ""left_shift_assign""(i1 inet, i2 inet) returns boolean\n\texternal name inet.""<<="";"	"inet"	1	1	false	false	false	2000
-5677	"right_shift_assign"	"create function ""right_shift_assign""(i1 inet, i2 inet) returns boolean\n\texternal name inet."">>="";"	"inet"	1	1	false	false	false	2000
-5682	"querylog_catalog"	"-- This Source Code Form is subject to the terms of the Mozilla Public\n-- License, v. 2.0.  If a copy of the MPL was not distributed with this\n-- file, You can obtain one at http://mozilla.org/MPL/2.0/.\n--\n-- Copyright 1997 - July 2008 CWI, August 2008 - 2016 MonetDB B.V.\n\n-- QUERY HISTORY\n-- The query history mechanism of MonetDB/SQL relies on a few hooks.\n-- The most important one is a global system variable which controls\n--  monitoring of all sessions.\n\ncreate function sys.querylog_catalog()\nreturns table(\n\tid oid,\n\towner string,\n\tdefined timestamp,\n\tquery string,\n\tpipe string,\n\t""plan"" string,\t\t-- Name of MAL plan\n\tmal int,\t\t-- size of MAL plan\n\toptimize bigint\t-- time in usec\n)\nexternal name sql.querylog_catalog;"	"sql"	1	5	false	false	false	2000
-5692	"querylog_calls"	"-- Each query call is stored in the table calls\n-- At regular intervals the query history table should be cleaned.\n-- This can be done manually on the SQL console, or be integrated\n-- in the keepQuery and keepCall upon need.\n-- The parameters are geared at understanding the resource claims\n-- They reflect the effect of the total workload mix during execution.\n-- The 'cpu' gives the average cpu load percentage over all cores on the\n-- server during execution phase.\n-- increasing cpu load indicates better use of multi-cores.\n-- The 'io' indicate IOs during complete query run.\n-- The 'space' is the total amount of intermediates created in MB.\n-- Reducing the space component improves performance/\n-- All timing in usec and all storage in bytes.\n\ncreate function sys.querylog_calls()\nreturns table(\n\tid oid,\t\t -- references query plan\n\t""start"" timestamp,\t-- time the statement was started\n\t""stop"" timestamp,\t-- time the statement was completely finished\n\targuments string,\t-- actual call structure\n\ttuples bigint,\t\t-- number of tuples in the result set\n\trun bigint,\t\t-- time spent (in usec)  until the result export\n\tship bigint,\t\t-- time spent (in usec)  to ship the result set\n\tcpu int,\t\t-- average cpu load percentage during execution\n\tio int\t\t\t-- percentage time waiting for IO to finish\n)\nexternal name sql.querylog_calls;"	"sql"	1	5	false	false	false	2000
-5742	"querylog_empty"	"-- reset history for a particular user\ncreate procedure sys.querylog_empty()\nexternal name sql.querylog_empty;"	"sql"	1	2	true	false	false	2000
-5744	"querylog_enable"	"-- manipulate the query logger\ncreate procedure sys.querylog_enable()\nexternal name sql.querylog_enable;"	"sql"	1	2	true	false	false	2000
+5514	"degrees"	"create function degrees(r double)\nreturns double\n return r*180/pi();"	"user"	2	1	false	false	false	2000
+5518	"radians"	"create function radians(d double)\nreturns double\n return d*pi()/180;"	"user"	2	1	false	false	false	2000
+5522	"times"	"create procedure times()\nexternal name sql.times;"	"sql"	1	2	true	false	false	2000
+5525	"getanchor"	"create function getanchor( theurl url ) returns string\n external name url.""getAnchor"";"	"url"	1	1	false	false	false	2000
+5529	"getbasename"	"create function getbasename(theurl url) returns string\n external name url.""getBasename"";"	"url"	1	1	false	false	false	2000
+5533	"getcontent"	"create function getcontent(theurl url) returns string\n external name url.""getContent"";"	"url"	1	1	false	false	false	2000
+5537	"getcontext"	"create function getcontext(theurl url) returns string\n external name url.""getContext"";"	"url"	1	1	false	false	false	2000
+5541	"getdomain"	"create function getdomain(theurl url) returns string\n external name url.""getDomain"";"	"url"	1	1	false	false	false	2000
+5545	"getextension"	"create function getextension(theurl url) returns string\n external name url.""getExtension"";"	"url"	1	1	false	false	false	2000
+5549	"getfile"	"create function getfile(theurl url) returns string\n external name url.""getFile"";"	"url"	1	1	false	false	false	2000
+5553	"gethost"	"create function gethost(theurl url) returns string\n external name url.""getHost"";"	"url"	1	1	false	false	false	2000
+5557	"getport"	"create function getport(theurl url) returns string\n external name url.""getPort"";"	"url"	1	1	false	false	false	2000
+5561	"getprotocol"	"create function getprotocol(theurl url) returns string\n external name url.""getProtocol"";"	"url"	1	1	false	false	false	2000
+5565	"getquery"	"create function getquery(theurl url) returns string\n external name url.""getQuery"";"	"url"	1	1	false	false	false	2000
+5569	"getuser"	"create function getuser(theurl url) returns string\n external name url.""getUser"";"	"url"	1	1	false	false	false	2000
+5573	"getroboturl"	"create function getroboturl(theurl url) returns string\n external name url.""getRobotURL"";"	"url"	1	1	false	false	false	2000
+5577	"isaurl"	"create function isaurl(theurl url) returns bool\n external name url.""isaURL"";"	"url"	1	1	false	false	false	2000
+5581	"newurl"	"create function newurl(protocol string, hostname string, ""port"" int, file string)\n returns url\n external name url.""new"";"	"url"	1	1	false	false	false	2000
+5588	"newurl"	"create function newurl(protocol string, hostname string, file string)\n returns url\n external name url.""new"";"	"url"	1	1	false	false	false	2000
+5594	"str_to_date"	"create function str_to_date(s string, format string) returns date\n external name mtime.""str_to_date"";"	"mtime"	1	1	false	false	false	2000
+5599	"date_to_str"	"create function date_to_str(d date, format string) returns string\n external name mtime.""date_to_str"";"	"mtime"	1	1	false	false	false	2000
+5604	"str_to_time"	"create function str_to_time(s string, format string) returns time\n external name mtime.""str_to_time"";"	"mtime"	1	1	false	false	false	2000
+5609	"time_to_str"	"create function time_to_str(d time, format string) returns string\n external name mtime.""time_to_str"";"	"mtime"	1	1	false	false	false	2000
+5614	"str_to_timestamp"	"create function str_to_timestamp(s string, format string) returns timestamp\n external name mtime.""str_to_timestamp"";"	"mtime"	1	1	false	false	false	2000
+5619	"timestamp_to_str"	"create function timestamp_to_str(d timestamp, format string) returns string\n external name mtime.""timestamp_to_str"";"	"mtime"	1	1	false	false	false	2000
+5625	"broadcast"	"create function ""broadcast"" (p inet) returns inet\n external name inet.""broadcast"";"	"inet"	1	1	false	false	false	2000
+5629	"host"	"create function ""host"" (p inet) returns clob\n external name inet.""host"";"	"inet"	1	1	false	false	false	2000
+5633	"masklen"	"create function ""masklen"" (p inet) returns int\n external name inet.""masklen"";"	"inet"	1	1	false	false	false	2000
+5637	"setmasklen"	"create function ""setmasklen"" (p inet, mask int) returns inet\n external name inet.""setmasklen"";"	"inet"	1	1	false	false	false	2000
+5642	"netmask"	"create function ""netmask"" (p inet) returns inet\n external name inet.""netmask"";"	"inet"	1	1	false	false	false	2000
+5646	"hostmask"	"create function ""hostmask"" (p inet) returns inet\n external name inet.""hostmask"";"	"inet"	1	1	false	false	false	2000
+5650	"network"	"create function ""network"" (p inet) returns inet\n external name inet.""network"";"	"inet"	1	1	false	false	false	2000
+5654	"text"	"create function ""text"" (p inet) returns clob\n external name inet.""text"";"	"inet"	1	1	false	false	false	2000
+5658	"abbrev"	"create function ""abbrev"" (p inet) returns clob\n external name inet.""abbrev"";"	"inet"	1	1	false	false	false	2000
+5662	"left_shift"	"create function ""left_shift""(i1 inet, i2 inet) returns boolean\n external name inet.""<<"";"	"inet"	1	1	false	false	false	2000
+5667	"right_shift"	"create function ""right_shift""(i1 inet, i2 inet) returns boolean\n external name inet."">>"";"	"inet"	1	1	false	false	false	2000
+5672	"left_shift_assign"	"create function ""left_shift_assign""(i1 inet, i2 inet) returns boolean\n external name inet.""<<="";"	"inet"	1	1	false	false	false	2000
+5677	"right_shift_assign"	"create function ""right_shift_assign""(i1 inet, i2 inet) returns boolean\n external name inet."">>="";"	"inet"	1	1	false	false	false	2000
+5682	"querylog_catalog"	"create function sys.querylog_catalog()\nreturns table(\n id oid,\n owner string,\n defined timestamp,\n query string,\n pipe string,\n ""plan"" string, \n mal int, \n optimize bigint \n)\nexternal name sql.querylog_catalog;"	"sql"	1	5	false	false	false	2000
+5692	"querylog_calls"	"create function sys.querylog_calls()\nreturns table(\n id oid, \n ""start"" timestamp, \n ""stop"" timestamp, \n arguments string, \n tuples bigint, \n run bigint, \n ship bigint, \n cpu int, \n io int \n)\nexternal name sql.querylog_calls;"	"sql"	1	5	false	false	false	2000
+5742	"querylog_empty"	"create procedure sys.querylog_empty()\nexternal name sql.querylog_empty;"	"sql"	1	2	true	false	false	2000
+5744	"querylog_enable"	"create procedure sys.querylog_enable()\nexternal name sql.querylog_enable;"	"sql"	1	2	true	false	false	2000
 5746	"querylog_enable"	"create procedure sys.querylog_enable(threshold smallint)\nexternal name sql.querylog_enable_threshold;"	"sql"	1	2	true	false	false	2000
 5749	"querylog_disable"	"create procedure sys.querylog_disable()\nexternal name sql.querylog_disable;"	"sql"	1	2	true	false	false	2000
-5751	"tracelog"	"-- This Source Code Form is subject to the terms of the Mozilla Public\n-- License, v. 2.0.  If a copy of the MPL was not distributed with this\n-- file, You can obtain one at http://mozilla.org/MPL/2.0/.\n--\n-- Copyright 1997 - July 2008 CWI, August 2008 - 2016 MonetDB B.V.\n\n-- make the offline tracing table available for inspection\ncreate function sys.tracelog()\n\treturns table (\n\t\tevent integer,\t\t-- event counter\n\t\tclk varchar(20),\t-- wallclock, no mtime in kernel\n\t\tpc varchar(50),\t-- module.function[nr]\n\t\tthread int,\t\t-- thread identifier\n\t\tticks bigint,\t\t-- time in microseconds\n\t\trrsmb bigint,\t\t-- resident memory in MB\n\t\tvmmb bigint,\t\t-- virtual size in MB\n\t\treads bigint,\t\t-- number of blocks read\n\t\twrites bigint,\t\t-- number of blocks written\n\t\tminflt bigint,\t\t-- minor page faults\n\t\tmajflt bigint,\t\t-- major page faults\n\t\tnvcsw bigint,\t\t-- non-volantary conext switch\n\t\tstmt string\t\t-- actual statement executed\n\t)\n\texternal name sql.dump_trace;"	"sql"	1	5	false	false	false	2000
-5781	"epoch"	"-- This Source Code Form is subject to the terms of the Mozilla Public\n-- License, v. 2.0.  If a copy of the MPL was not distributed with this\n-- file, You can obtain one at http://mozilla.org/MPL/2.0/.\n--\n-- Copyright 1997 - July 2008 CWI, August 2008 - 2016 MonetDB B.V.\n\n-- assume milliseconds when converted to TIMESTAMP\ncreate function sys.""epoch""(sec bigint) returns timestamp\n\texternal name timestamp.""epoch"";"	"timestamp"	1	1	false	false	false	2000
-5785	"epoch"	"create function sys.""epoch""(sec int) returns timestamp\n\texternal name timestamp.""epoch"";"	"timestamp"	1	1	false	false	false	2000
-5789	"epoch"	"create function sys.""epoch""(ts timestamp) returns int\n\texternal name timestamp.""epoch"";"	"timestamp"	1	1	false	false	false	2000
-5793	"epoch"	"create function sys.""epoch""(ts timestamp with time zone) returns int\n\texternal name timestamp.""epoch"";"	"timestamp"	1	1	false	false	false	2000
-5797	"shrink"	"-- This Source Code Form is subject to the terms of the Mozilla Public\n-- License, v. 2.0.  If a copy of the MPL was not distributed with this\n-- file, You can obtain one at http://mozilla.org/MPL/2.0/.\n--\n-- Copyright 1997 - July 2008 CWI, August 2008 - 2016 MonetDB B.V.\n\n-- Vacuum a relational table should be done with care.\n-- For, the oid's are used in join-indices.\n\n-- Vacuum of tables may improve IO performance and disk footprint.\n-- The foreign key constraints should be dropped before\n-- and re-established after the cluster operation.\n\ncreate procedure shrink(sys string, tab string)\n\texternal name sql.shrink;"	"sql"	1	2	true	false	false	2000
-5801	"reuse"	"create procedure reuse(sys string, tab string)\n\texternal name sql.reuse;"	"sql"	1	2	true	false	false	2000
-5805	"vacuum"	"create procedure vacuum(sys string, tab string)\n\texternal name sql.vacuum;"	"sql"	1	2	true	false	false	2000
-5809	"dependencies_schemas_on_users"	"-- This Source Code Form is subject to the terms of the Mozilla Public\n-- License, v. 2.0.  If a copy of the MPL was not distributed with this\n-- file, You can obtain one at http://mozilla.org/MPL/2.0/.\n--\n-- Copyright 1997 - July 2008 CWI, August 2008 - 2016 MonetDB B.V.\n\n--Schema s has a dependency on user u\ncreate function dependencies_schemas_on_users()\nreturns table (sch varchar(100), usr varchar(100), dep_type varchar(32))\nreturn table (select s.name, u.name, 'DEP_USER' from schemas as s, users u where u.default_schema = s.id);"	"user"	2	5	false	false	false	2000
-5814	"dependencies_owners_on_schemas"	"--User (owner) has a dependency in schema s\ncreate function dependencies_owners_on_schemas()\nreturns table (sch varchar(100), usr varchar(100), dep_type varchar(32))\nreturn table (select a.name, s.name, 'DEP_SCHEMA' from schemas as s, auths a where s.owner = a.id);"	"user"	2	5	false	false	false	2000
-5819	"dependencies_tables_on_views"	"--Table t has a dependency on view v\ncreate function dependencies_tables_on_views()\nreturns table (sch varchar(100), usr varchar(100), dep_type varchar(32))\nreturn table (select t.name, v.name, 'DEP_VIEW' from tables as t, tables as v, dependencies as dep where t.id = dep.id and v.id = dep.depend_id and dep.depend_type = 5 and v.type = 1);"	"user"	2	5	false	false	false	2000
-5824	"dependencies_tables_on_indexes"	"--Table t has a dependency on index  i\ncreate function dependencies_tables_on_indexes()\nreturns table (sch varchar(100), usr varchar(100), dep_type varchar(32))\nreturn table (select t.name, i.name, 'DEP_INDEX' from tables as t, idxs as i where i.table_id = t.id and i.name not in (select name from keys) and t.type = 0);"	"user"	2	5	false	false	false	2000
-5829	"dependencies_tables_on_triggers"	"--Table t has a dependency on trigger tri\n\ncreate function dependencies_tables_on_triggers()\nreturns table (sch varchar(100), usr varchar(100), dep_type varchar(32))\nreturn table ((select t.name, tri.name, 'DEP_TRIGGER' from tables as t, triggers as tri where tri.table_id = t.id) union (select t.name, tri.name, 'DEP_TRIGGER' from triggers tri, tables t, dependencies dep where dep.id = t.id and dep.depend_id =tri.id and dep.depend_type = 8));"	"user"	2	5	false	false	false	2000
-5834	"dependencies_tables_on_foreignkeys"	"--Table t has a dependency on foreign key k\ncreate function dependencies_tables_on_foreignkeys()\nreturns table (sch varchar(100), usr varchar(100), dep_type varchar(32))\nreturn table (select t.name, fk.name, 'DEP_FKEY' from tables as t, keys as k, keys as fk where fk.rkey = k.id and k.table_id = t.id);"	"user"	2	5	false	false	false	2000
-5839	"dependencies_tables_on_functions"	"--Table t has a dependency on function f\ncreate function dependencies_tables_on_functions()\nreturns table (sch varchar(100), usr varchar(100), dep_type varchar(32))\nreturn table (select t.name, f.name, 'DEP_FUNC' from functions as f, tables as t, dependencies as dep where t.id = dep.id and f.id = dep.depend_id and dep.depend_type = 7 and t.type = 0);"	"user"	2	5	false	false	false	2000
-5844	"dependencies_columns_on_views"	"--Column c has a dependency on view v\ncreate function dependencies_columns_on_views()\nreturns table (sch varchar(100), usr varchar(100), dep_type varchar(32))\nreturn table (select c.name, v.name, 'DEP_VIEW' from columns as c, tables as v, dependencies as dep where c.id = dep.id and v.id = dep.depend_id and dep.depend_type = 5 and v.type = 1);"	"user"	2	5	false	false	false	2000
-5849	"dependencies_columns_on_keys"	"--Column c has a dependency on key k\ncreate function dependencies_columns_on_keys()\nreturns table (sch varchar(100), usr varchar(100), dep_type varchar(32))\nreturn table (select c.name, k.name, 'DEP_KEY' from columns as c, objects as kc, keys as k where kc.""name"" = c.name and kc.id = k.id and k.table_id = c.table_id and k.rkey = -1);"	"user"	2	5	false	false	false	2000
-5854	"dependencies_columns_on_indexes"	"--Column c has a dependency on index i\ncreate function dependencies_columns_on_indexes()\nreturns table (sch varchar(100), usr varchar(100), dep_type varchar(32))\nreturn table (select c.name, i.name, 'DEP_INDEX' from columns as c, objects as kc, idxs as i where kc.""name"" = c.name and kc.id = i.id and c.table_id = i.table_id and i.name not in (select name from keys));"	"user"	2	5	false	false	false	2000
-5859	"dependencies_columns_on_functions"	"--Column c has a dependency on function f\ncreate function dependencies_columns_on_functions()\nreturns table (sch varchar(100), usr varchar(100), dep_type varchar(32))\nreturn table (select c.name, f.name, 'DEP_FUNC' from functions as f, columns as c, dependencies as dep where c.id = dep.id and f.id = dep.depend_id and dep.depend_type = 7);"	"user"	2	5	false	false	false	2000
-5864	"dependencies_columns_on_triggers"	"--Column c has a dependency on trigger tri\ncreate function dependencies_columns_on_triggers()\nreturns table (sch varchar(100), usr varchar(100), dep_type varchar(32))\nreturn table (select c.name, tri.name, 'DEP_TRIGGER' from columns as c, triggers as tri, dependencies as dep where dep.id = c.id and dep.depend_id =tri.id and dep.depend_type = 8);"	"user"	2	5	false	false	false	2000
-5869	"dependencies_views_on_functions"	"--View v has a dependency on function f\ncreate function dependencies_views_on_functions()\nreturns table (sch varchar(100), usr varchar(100), dep_type varchar(32))\nreturn table (select v.name, f.name, 'DEP_FUNC' from functions as f, tables as v, dependencies as dep where v.id = dep.id and f.id = dep.depend_id and dep.depend_type = 7 and v.type = 1);"	"user"	2	5	false	false	false	2000
-5874	"dependencies_views_on_triggers"	"--View v has a dependency on trigger tri\ncreate function dependencies_views_on_triggers()\nreturns table (sch varchar(100), usr varchar(100), dep_type varchar(32))\nreturn table (select v.name, tri.name, 'DEP_TRIGGER' from tables as v, triggers as tri, dependencies as dep where dep.id = v.id and dep.depend_id =tri.id and dep.depend_type = 8 and v.type = 1);"	"user"	2	5	false	false	false	2000
-5879	"dependencies_functions_on_functions"	"--Function f1 has a dependency on function f2\ncreate function dependencies_functions_on_functions()\nreturns table (sch varchar(100), usr varchar(100), dep_type varchar(32))\nreturn table (select f1.name, f2.name, 'DEP_FUNC' from functions as f1, functions as f2, dependencies as dep where f1.id = dep.id and f2.id = dep.depend_id and dep.depend_type = 7);"	"user"	2	5	false	false	false	2000
-5884	"dependencies_functions_os_triggers"	"--Function f1 has a dependency on trigger tri\ncreate function dependencies_functions_os_triggers()\nreturns table (sch varchar(100), usr varchar(100), dep_type varchar(32))\nreturn table (select f.name, tri.name, 'DEP_TRIGGER' from functions as f, triggers as tri, dependencies as dep where dep.id = f.id and dep.depend_id =tri.id and dep.depend_type = 8);"	"user"	2	5	false	false	false	2000
-5889	"dependencies_keys_on_foreignkeys"	"--Key k has a dependency on foreign key fk\ncreate function dependencies_keys_on_foreignkeys()\nreturns table (sch varchar(100), usr varchar(100), dep_type varchar(32))\nreturn table (select k.name, fk.name, 'DEP_FKEY' from keys as k, keys as fk where fk.rkey = k.id);"	"user"	2	5	false	false	false	2000
-5894	"password_hash"	"-- This Source Code Form is subject to the terms of the Mozilla Public\n-- License, v. 2.0.  If a copy of the MPL was not distributed with this\n-- file, You can obtain one at http://mozilla.org/MPL/2.0/.\n--\n-- Copyright 1997 - July 2008 CWI, August 2008 - 2016 MonetDB B.V.\n\ncreate function sys.password_hash (username string)\n\treturns string\n\texternal name sql.password;"	"sql"	1	1	false	false	false	2000
+5751	"tracelog"	"create function sys.tracelog()\n returns table (\n event integer, \n clk varchar(20), \n pc varchar(50), \n thread int, \n ticks bigint, \n rrsmb bigint, \n vmmb bigint, \n reads bigint, \n writes bigint, \n minflt bigint, \n majflt bigint, \n nvcsw bigint, \n stmt string \n )\n external name sql.dump_trace;"	"sql"	1	5	false	false	false	2000
+5781	"epoch"	"create function sys.""epoch""(sec bigint) returns timestamp\n external name timestamp.""epoch"";"	"timestamp"	1	1	false	false	false	2000
+5785	"epoch"	"create function sys.""epoch""(sec int) returns timestamp\n external name timestamp.""epoch"";"	"timestamp"	1	1	false	false	false	2000
+5789	"epoch"	"create function sys.""epoch""(ts timestamp) returns int\n external name timestamp.""epoch"";"	"timestamp"	1	1	false	false	false	2000
+5793	"epoch"	"create function sys.""epoch""(ts timestamp with time zone) returns int\n external name timestamp.""epoch"";"	"timestamp"	1	1	false	false	false	2000
+5797	"shrink"	"create procedure shrink(sys string, tab string)\n external name sql.shrink;"	"sql"	1	2	true	false	false	2000
+5801	"reuse"	"create procedure reuse(sys string, tab string)\n external name sql.reuse;"	"sql"	1	2	true	false	false	2000
+5805	"vacuum"	"create procedure vacuum(sys string, tab string)\n external name sql.vacuum;"	"sql"	1	2	true	false	false	2000
+5809	"dependencies_schemas_on_users"	"create function dependencies_schemas_on_users()\nreturns table (sch varchar(100), usr varchar(100), dep_type varchar(32))\nreturn table (select s.name, u.name, 'DEP_USER' from schemas as s, users u where u.default_schema = s.id);"	"user"	2	5	false	false	false	2000
+5814	"dependencies_owners_on_schemas"	"create function dependencies_owners_on_schemas()\nreturns table (sch varchar(100), usr varchar(100), dep_type varchar(32))\nreturn table (select a.name, s.name, 'DEP_SCHEMA' from schemas as s, auths a where s.owner = a.id);"	"user"	2	5	false	false	false	2000
+5819	"dependencies_tables_on_views"	"create function dependencies_tables_on_views()\nreturns table (sch varchar(100), usr varchar(100), dep_type varchar(32))\nreturn table (select t.name, v.name, 'DEP_VIEW' from tables as t, tables as v, dependencies as dep where t.id = dep.id and v.id = dep.depend_id and dep.depend_type = 5 and v.type = 1);"	"user"	2	5	false	false	false	2000
+5824	"dependencies_tables_on_indexes"	"create function dependencies_tables_on_indexes()\nreturns table (sch varchar(100), usr varchar(100), dep_type varchar(32))\nreturn table (select t.name, i.name, 'DEP_INDEX' from tables as t, idxs as i where i.table_id = t.id and i.name not in (select name from keys) and t.type = 0);"	"user"	2	5	false	false	false	2000
+5829	"dependencies_tables_on_triggers"	"create function dependencies_tables_on_triggers()\nreturns table (sch varchar(100), usr varchar(100), dep_type varchar(32))\nreturn table ((select t.name, tri.name, 'DEP_TRIGGER' from tables as t, triggers as tri where tri.table_id = t.id) union (select t.name, tri.name, 'DEP_TRIGGER' from triggers tri, tables t, dependencies dep where dep.id = t.id and dep.depend_id =tri.id and dep.depend_type = 8));"	"user"	2	5	false	false	false	2000
+5834	"dependencies_tables_on_foreignkeys"	"create function dependencies_tables_on_foreignkeys()\nreturns table (sch varchar(100), usr varchar(100), dep_type varchar(32))\nreturn table (select t.name, fk.name, 'DEP_FKEY' from tables as t, keys as k, keys as fk where fk.rkey = k.id and k.table_id = t.id);"	"user"	2	5	false	false	false	2000
+5839	"dependencies_tables_on_functions"	"create function dependencies_tables_on_functions()\nreturns table (sch varchar(100), usr varchar(100), dep_type varchar(32))\nreturn table (select t.name, f.name, 'DEP_FUNC' from functions as f, tables as t, dependencies as dep where t.id = dep.id and f.id = dep.depend_id and dep.depend_type = 7 and t.type = 0);"	"user"	2	5	false	false	false	2000
+5844	"dependencies_columns_on_views"	"create function dependencies_columns_on_views()\nreturns table (sch varchar(100), usr varchar(100), dep_type varchar(32))\nreturn table (select c.name, v.name, 'DEP_VIEW' from columns as c, tables as v, dependencies as dep where c.id = dep.id and v.id = dep.depend_id and dep.depend_type = 5 and v.type = 1);"	"user"	2	5	false	false	false	2000
+5849	"dependencies_columns_on_keys"	"create function dependencies_columns_on_keys()\nreturns table (sch varchar(100), usr varchar(100), dep_type varchar(32))\nreturn table (select c.name, k.name, 'DEP_KEY' from columns as c, objects as kc, keys as k where kc.""name"" = c.name and kc.id = k.id and k.table_id = c.table_id and k.rkey = -1);"	"user"	2	5	false	false	false	2000
+5854	"dependencies_columns_on_indexes"	"create function dependencies_columns_on_indexes()\nreturns table (sch varchar(100), usr varchar(100), dep_type varchar(32))\nreturn table (select c.name, i.name, 'DEP_INDEX' from columns as c, objects as kc, idxs as i where kc.""name"" = c.name and kc.id = i.id and c.table_id = i.table_id and i.name not in (select name from keys));"	"user"	2	5	false	false	false	2000
+5859	"dependencies_columns_on_functions"	"create function dependencies_columns_on_functions()\nreturns table (sch varchar(100), usr varchar(100), dep_type varchar(32))\nreturn table (select c.name, f.name, 'DEP_FUNC' from functions as f, columns as c, dependencies as dep where c.id = dep.id and f.id = dep.depend_id and dep.depend_type = 7);"	"user"	2	5	false	false	false	2000
+5864	"dependencies_columns_on_triggers"	"create function dependencies_columns_on_triggers()\nreturns table (sch varchar(100), usr varchar(100), dep_type varchar(32))\nreturn table (select c.name, tri.name, 'DEP_TRIGGER' from columns as c, triggers as tri, dependencies as dep where dep.id = c.id and dep.depend_id =tri.id and dep.depend_type = 8);"	"user"	2	5	false	false	false	2000
+5869	"dependencies_views_on_functions"	"create function dependencies_views_on_functions()\nreturns table (sch varchar(100), usr varchar(100), dep_type varchar(32))\nreturn table (select v.name, f.name, 'DEP_FUNC' from functions as f, tables as v, dependencies as dep where v.id = dep.id and f.id = dep.depend_id and dep.depend_type = 7 and v.type = 1);"	"user"	2	5	false	false	false	2000
+5874	"dependencies_views_on_triggers"	"create function dependencies_views_on_triggers()\nreturns table (sch varchar(100), usr varchar(100), dep_type varchar(32))\nreturn table (select v.name, tri.name, 'DEP_TRIGGER' from tables as v, triggers as tri, dependencies as dep where dep.id = v.id and dep.depend_id =tri.id and dep.depend_type = 8 and v.type = 1);"	"user"	2	5	false	false	false	2000
+5879	"dependencies_functions_on_functions"	"create function dependencies_functions_on_functions()\nreturns table (sch varchar(100), usr varchar(100), dep_type varchar(32))\nreturn table (select f1.name, f2.name, 'DEP_FUNC' from functions as f1, functions as f2, dependencies as dep where f1.id = dep.id and f2.id = dep.depend_id and dep.depend_type = 7);"	"user"	2	5	false	false	false	2000
+5884	"dependencies_functions_os_triggers"	"create function dependencies_functions_os_triggers()\nreturns table (sch varchar(100), usr varchar(100), dep_type varchar(32))\nreturn table (select f.name, tri.name, 'DEP_TRIGGER' from functions as f, triggers as tri, dependencies as dep where dep.id = f.id and dep.depend_id =tri.id and dep.depend_type = 8);"	"user"	2	5	false	false	false	2000
+5889	"dependencies_keys_on_foreignkeys"	"create function dependencies_keys_on_foreignkeys()\nreturns table (sch varchar(100), usr varchar(100), dep_type varchar(32))\nreturn table (select k.name, fk.name, 'DEP_FKEY' from keys as k, keys as fk where fk.rkey = k.id);"	"user"	2	5	false	false	false	2000
+5894	"password_hash"	"create function sys.password_hash (username string)\n returns string\n external name sql.password;"	"sql"	1	1	false	false	false	2000
 5898	"sessions"	"create function sys.sessions()\nreturns table(""user"" string, ""login"" timestamp, ""sessiontimeout"" bigint, ""lastcommand"" timestamp, ""querytimeout"" bigint, ""active"" bool)\nexternal name sql.sessions;"	"sql"	1	5	false	false	false	2000
 5914	"shutdown"	"create procedure sys.shutdown(delay tinyint)\nexternal name sql.shutdown;"	"sql"	1	2	true	false	false	2000
 5917	"shutdown"	"create procedure sys.shutdown(delay tinyint, force bool)\nexternal name sql.shutdown;"	"sql"	1	2	true	false	false	2000
-5921	"settimeout"	"-- control the query and session time out\ncreate procedure sys.settimeout(""query"" bigint)\n\texternal name sql.settimeout;"	"sql"	1	2	true	false	false	2000
-5924	"settimeout"	"create procedure sys.settimeout(""query"" bigint, ""session"" bigint)\n\texternal name sql.settimeout;"	"sql"	1	2	true	false	false	2000
-5928	"setsession"	"create procedure sys.setsession(""timeout"" bigint)\n\texternal name sql.setsession;"	"sql"	1	2	true	false	false	2000
-5931	"ms_stuff"	"-- This Source Code Form is subject to the terms of the Mozilla Public\n-- License, v. 2.0.  If a copy of the MPL was not distributed with this\n-- file, You can obtain one at http://mozilla.org/MPL/2.0/.\n--\n-- Copyright 1997 - July 2008 CWI, August 2008 - 2016 MonetDB B.V.\n\ncreate function ms_stuff( s1 varchar(32), st int, len int, s3 varchar(32))\nreturns varchar(32)\nbegin\n\tdeclare res varchar(32), aux varchar(32);\n\tdeclare ofset int;\n\n    if ( st < 0 or st > length(s1))\n        then return '';\n    end if;\n\n    set ofset = 1;\n    set res = substring(s1,ofset,st-1);\n    set res = res || s3;\n    set ofset = st + len;\n    set aux = substring(s1,ofset,length(s1)-ofset+1);\n\tset res = res || aux;\n\treturn res;\nend;"	"user"	2	1	false	false	false	2000
+5921	"settimeout"	"create procedure sys.settimeout(""query"" bigint)\n external name sql.settimeout;"	"sql"	1	2	true	false	false	2000
+5924	"settimeout"	"create procedure sys.settimeout(""query"" bigint, ""session"" bigint)\n external name sql.settimeout;"	"sql"	1	2	true	false	false	2000
+5928	"setsession"	"create procedure sys.setsession(""timeout"" bigint)\n external name sql.setsession;"	"sql"	1	2	true	false	false	2000
+5931	"ms_stuff"	"create function ms_stuff( s1 varchar(32), st int, len int, s3 varchar(32))\nreturns varchar(32)\nbegin\n declare res varchar(32), aux varchar(32);\n declare ofset int;\n if ( st < 0 or st > length(s1))\n then return '';\n end if;\n set ofset = 1;\n set res = substring(s1,ofset,st-1);\n set res = res || s3;\n set ofset = st + len;\n set aux = substring(s1,ofset,length(s1)-ofset+1);\n set res = res || aux;\n return res;\nend;"	"user"	2	1	false	false	false	2000
 5938	"ms_trunc"	"create function ms_trunc(num double, prc int)\nreturns double\nexternal name sql.ms_trunc;"	"sql"	1	1	false	false	false	2000
-5943	"ms_round"	"create function ms_round(num double, prc int, truncat int)\nreturns double\nbegin\n\tif (truncat = 0)\n\t\tthen return round(num, prc);\n\t\telse return ms_trunc(num, prc);\n\tend if;\nend;"	"user"	2	1	false	false	false	2000
-5949	"ms_str"	"create function ms_str(num float, prc int, truncat int)\nreturns string\nbegin\n        return cast(num as string);\nend;"	"user"	2	1	false	false	false	2000
+5943	"ms_round"	"create function ms_round(num double, prc int, truncat int)\nreturns double\nbegin\n if (truncat = 0)\n then return round(num, prc);\n else return ms_trunc(num, prc);\n end if;\nend;"	"user"	2	1	false	false	false	2000
+5949	"ms_str"	"create function ms_str(num float, prc int, truncat int)\nreturns string\nbegin\n return cast(num as string);\nend;"	"user"	2	1	false	false	false	2000
 5955	"alpha"	"create function alpha(pdec double, pradius double)\nreturns double external name sql.alpha;"	"sql"	1	1	false	false	false	2000
-5960	"zorder_encode"	"-- This Source Code Form is subject to the terms of the Mozilla Public\n-- License, v. 2.0.  If a copy of the MPL was not distributed with this\n-- file, You can obtain one at http://mozilla.org/MPL/2.0/.\n--\n-- Copyright 1997 - July 2008 CWI, August 2008 - 2016 MonetDB B.V.\n\ncreate function zorder_encode(x integer, y integer) returns oid\n    external name zorder.encode;"	"zorder"	1	1	false	false	false	2000
-5965	"zorder_decode_x"	"create function zorder_decode_x(z oid) returns integer\n    external name zorder.decode_x;"	"zorder"	1	1	false	false	false	2000
-5969	"zorder_decode_y"	"create function zorder_decode_y(z oid) returns integer\n    external name zorder.decode_y;"	"zorder"	1	1	false	false	false	2000
-5973	"optimizer_stats"	"-- This Source Code Form is subject to the terms of the Mozilla Public\n-- License, v. 2.0.  If a copy of the MPL was not distributed with this\n-- file, You can obtain one at http://mozilla.org/MPL/2.0/.\n--\n-- Copyright 1997 - July 2008 CWI, August 2008 - 2016 MonetDB B.V.\n\n-- show the optimizer statistics maintained by the SQL frontend\ncreate function sys.optimizer_stats ()\n\treturns table (rewrite string, count int)\n\texternal name sql.dump_opt_stats;"	"sql"	1	5	false	false	false	2000
-5977	"querycache"	"-- SQL QUERY CACHE\n-- The SQL query cache returns a table with the query plans kept\n\ncreate function sys.querycache()\n\treturns table (query string, count int)\n\texternal name sql.dump_cache;"	"sql"	1	5	false	false	false	2000
-5981	"querylog"	"-- Trace the SQL input\ncreate procedure sys.querylog(filename string)\n\texternal name sql.logfile;"	"sql"	1	2	true	false	false	2000
-5984	"optimizers"	"-- MONETDB KERNEL SECTION\n-- optimizer pipe catalog\ncreate function sys.optimizers ()\n\treturns table (name string, def string, status string)\n\texternal name sql.optimizers;"	"sql"	1	5	false	false	false	2000
-5994	"environment"	"-- The environment table\ncreate function sys.environment()\n\treturns table (""name"" string, value string)\n\texternal name sql.sql_environment;"	"sql"	1	5	false	false	false	2000
-6002	"bbp"	"-- The BAT buffer pool overview\ncreate function sys.bbp ()\n\treturns table (id int, name string, \n\t\tttype string, count bigint, refcnt int, lrefcnt int,\n\t\tlocation string, heat int, dirty string,\n\t\tstatus string, kind string)\n\texternal name bbp.get;"	"bbp"	1	5	false	false	false	2000
-6015	"malfunctions"	"create function sys.malfunctions()\n\treturns table(""signature"" string, ""address"" string, ""comment"" string)\n\texternal name ""manual"".""functions"";"	"manual"	1	5	false	false	false	2000
-6020	"evalalgebra"	"create procedure sys.evalalgebra( ra_stmt string, opt bool)\n\texternal name sql.""evalAlgebra"";"	"sql"	1	2	true	false	false	2000
-6024	"flush_log"	"-- enqueue a flush log, ie as soon as no transactions are active \n-- flush the log and cleanup the used storage\ncreate procedure sys.flush_log ()\n\texternal name sql.""flush_log"";"	"sql"	1	2	true	false	false	2000
-6026	"debug"	"create function sys.debug(debug int) returns integer\n\texternal name mdb.""setDebug"";"	"mdb"	1	1	false	false	false	2000
-6030	"queue"	"-- This Source Code Form is subject to the terms of the Mozilla Public\n-- License, v. 2.0.  If a copy of the MPL was not distributed with this\n-- file, You can obtain one at http://mozilla.org/MPL/2.0/.\n--\n-- Copyright 1997 - July 2008 CWI, August 2008 - 2016 MonetDB B.V.\n\n-- System monitoring\n\n-- show status of all active SQL queries.\ncreate function sys.queue()\nreturns table(\n\tqtag bigint,\n\t""user"" string,\n\tstarted timestamp,\n\testimate timestamp,\n\tprogress int,\n\tstatus string,\n\ttag oid,\n\tquery string\n)\nexternal name sql.sysmon_queue;"	"sql"	1	5	false	false	false	2000
-6050	"pause"	"-- operations to manipulate the state of havoc queries\ncreate procedure sys.pause(tag int)\nexternal name sql.sysmon_pause;"	"sql"	1	2	true	false	false	2000
+5960	"zorder_encode"	"create function zorder_encode(x integer, y integer) returns oid\n external name zorder.encode;"	"zorder"	1	1	false	false	false	2000
+5965	"zorder_decode_x"	"create function zorder_decode_x(z oid) returns integer\n external name zorder.decode_x;"	"zorder"	1	1	false	false	false	2000
+5969	"zorder_decode_y"	"create function zorder_decode_y(z oid) returns integer\n external name zorder.decode_y;"	"zorder"	1	1	false	false	false	2000
+5973	"optimizer_stats"	"create function sys.optimizer_stats ()\n returns table (rewrite string, count int)\n external name sql.dump_opt_stats;"	"sql"	1	5	false	false	false	2000
+5977	"querycache"	"create function sys.querycache()\n returns table (query string, count int)\n external name sql.dump_cache;"	"sql"	1	5	false	false	false	2000
+5981	"querylog"	"create procedure sys.querylog(filename string)\n external name sql.logfile;"	"sql"	1	2	true	false	false	2000
+5984	"optimizers"	"create function sys.optimizers ()\n returns table (name string, def string, status string)\n external name sql.optimizers;"	"sql"	1	5	false	false	false	2000
+5994	"environment"	"create function sys.environment()\n returns table (""name"" string, value string)\n external name sql.sql_environment;"	"sql"	1	5	false	false	false	2000
+6002	"bbp"	"create function sys.bbp ()\n returns table (id int, name string, \n ttype string, count bigint, refcnt int, lrefcnt int,\n location string, heat int, dirty string,\n status string, kind string)\n external name bbp.get;"	"bbp"	1	5	false	false	false	2000
+6015	"malfunctions"	"create function sys.malfunctions()\n returns table(""signature"" string, ""address"" string, ""comment"" string)\n external name ""manual"".""functions"";"	"manual"	1	5	false	false	false	2000
+6020	"evalalgebra"	"create procedure sys.evalalgebra( ra_stmt string, opt bool)\n external name sql.""evalAlgebra"";"	"sql"	1	2	true	false	false	2000
+6024	"flush_log"	"create procedure sys.flush_log ()\n external name sql.""flush_log"";"	"sql"	1	2	true	false	false	2000
+6026	"debug"	"create function sys.debug(debug int) returns integer\n external name mdb.""setDebug"";"	"mdb"	1	1	false	false	false	2000
+6030	"queue"	"create function sys.queue()\nreturns table(\n qtag bigint,\n ""user"" string,\n started timestamp,\n estimate timestamp,\n progress int,\n status string,\n tag oid,\n query string\n)\nexternal name sql.sysmon_queue;"	"sql"	1	5	false	false	false	2000
+6050	"pause"	"create procedure sys.pause(tag int)\nexternal name sql.sysmon_pause;"	"sql"	1	2	true	false	false	2000
 6053	"resume"	"create procedure sys.resume(tag int)\nexternal name sql.sysmon_resume;"	"sql"	1	2	true	false	false	2000
 6056	"stop"	"create procedure sys.stop(tag int)\nexternal name sql.sysmon_stop;"	"sql"	1	2	true	false	false	2000
 6059	"pause"	"create procedure sys.pause(tag bigint)\nexternal name sql.sysmon_pause;"	"sql"	1	2	true	false	false	2000
 6062	"resume"	"create procedure sys.resume(tag bigint)\nexternal name sql.sysmon_resume;"	"sql"	1	2	true	false	false	2000
 6065	"stop"	"create procedure sys.stop(tag bigint)\nexternal name sql.sysmon_stop;"	"sql"	1	2	true	false	false	2000
-6068	"rejects"	"-- This Source Code Form is subject to the terms of the Mozilla Public\n-- License, v. 2.0.  If a copy of the MPL was not distributed with this\n-- file, You can obtain one at http://mozilla.org/MPL/2.0/.\n--\n-- Copyright 1997 - July 2008 CWI, August 2008 - 2016 MonetDB B.V.\n\n-- COPY into reject management\n\ncreate function sys.rejects()\nreturns table(\n\trowid bigint,\n\tfldid int,\n\t""message"" string,\n\t""input"" string\n)\nexternal name sql.copy_rejects;"	"sql"	1	5	false	false	false	2000
+6068	"rejects"	"create function sys.rejects()\nreturns table(\n rowid bigint,\n fldid int,\n ""message"" string,\n ""input"" string\n)\nexternal name sql.copy_rejects;"	"sql"	1	5	false	false	false	2000
 6080	"clearrejects"	"create procedure sys.clearrejects()\nexternal name sql.copy_rejects_clear;"	"sql"	1	2	true	false	false	2000
-6082	"stddev_samp"	"-- This Source Code Form is subject to the terms of the Mozilla Public\n-- License, v. 2.0.  If a copy of the MPL was not distributed with this\n-- file, You can obtain one at http://mozilla.org/MPL/2.0/.\n--\n-- Copyright 1997 - July 2008 CWI, August 2008 - 2016 MonetDB B.V.\n\ncreate aggregate stddev_samp(val tinyint) returns double\n\texternal name ""aggr"".""stdev"";"	"aggr"	1	3	false	false	false	2000
-6086	"stddev_samp"	"create aggregate stddev_samp(val smallint) returns double\n\texternal name ""aggr"".""stdev"";"	"aggr"	1	3	false	false	false	2000
-6090	"stddev_samp"	"create aggregate stddev_samp(val integer) returns double\n\texternal name ""aggr"".""stdev"";"	"aggr"	1	3	false	false	false	2000
-6094	"stddev_samp"	"create aggregate stddev_samp(val bigint) returns double\n\texternal name ""aggr"".""stdev"";"	"aggr"	1	3	false	false	false	2000
-6098	"stddev_samp"	"create aggregate stddev_samp(val real) returns double\n\texternal name ""aggr"".""stdev"";"	"aggr"	1	3	false	false	false	2000
-6102	"stddev_samp"	"create aggregate stddev_samp(val double) returns double\n\texternal name ""aggr"".""stdev"";"	"aggr"	1	3	false	false	false	2000
-6106	"stddev_samp"	"create aggregate stddev_samp(val date) returns double\n\texternal name ""aggr"".""stdev"";"	"aggr"	1	3	false	false	false	2000
-6110	"stddev_samp"	"create aggregate stddev_samp(val time) returns double\n\texternal name ""aggr"".""stdev"";"	"aggr"	1	3	false	false	false	2000
-6114	"stddev_samp"	"create aggregate stddev_samp(val timestamp) returns double\n\texternal name ""aggr"".""stdev"";"	"aggr"	1	3	false	false	false	2000
-6118	"stddev_pop"	"create aggregate stddev_pop(val tinyint) returns double\n\texternal name ""aggr"".""stdevp"";"	"aggr"	1	3	false	false	false	2000
-6122	"stddev_pop"	"create aggregate stddev_pop(val smallint) returns double\n\texternal name ""aggr"".""stdevp"";"	"aggr"	1	3	false	false	false	2000
-6126	"stddev_pop"	"create aggregate stddev_pop(val integer) returns double\n\texternal name ""aggr"".""stdevp"";"	"aggr"	1	3	false	false	false	2000
-6130	"stddev_pop"	"create aggregate stddev_pop(val bigint) returns double\n\texternal name ""aggr"".""stdevp"";"	"aggr"	1	3	false	false	false	2000
-6134	"stddev_pop"	"create aggregate stddev_pop(val real) returns double\n\texternal name ""aggr"".""stdevp"";"	"aggr"	1	3	false	false	false	2000
-6138	"stddev_pop"	"create aggregate stddev_pop(val double) returns double\n\texternal name ""aggr"".""stdevp"";"	"aggr"	1	3	false	false	false	2000
-6142	"stddev_pop"	"create aggregate stddev_pop(val date) returns double\n\texternal name ""aggr"".""stdevp"";"	"aggr"	1	3	false	false	false	2000
-6146	"stddev_pop"	"create aggregate stddev_pop(val time) returns double\n\texternal name ""aggr"".""stdevp"";"	"aggr"	1	3	false	false	false	2000
-6150	"stddev_pop"	"create aggregate stddev_pop(val timestamp) returns double\n\texternal name ""aggr"".""stdevp"";"	"aggr"	1	3	false	false	false	2000
-6154	"var_samp"	"create aggregate var_samp(val tinyint) returns double\n\texternal name ""aggr"".""variance"";"	"aggr"	1	3	false	false	false	2000
-6158	"var_samp"	"create aggregate var_samp(val smallint) returns double\n\texternal name ""aggr"".""variance"";"	"aggr"	1	3	false	false	false	2000
-6162	"var_samp"	"create aggregate var_samp(val integer) returns double\n\texternal name ""aggr"".""variance"";"	"aggr"	1	3	false	false	false	2000
-6166	"var_samp"	"create aggregate var_samp(val bigint) returns double\n\texternal name ""aggr"".""variance"";"	"aggr"	1	3	false	false	false	2000
-6170	"var_samp"	"create aggregate var_samp(val real) returns double\n\texternal name ""aggr"".""variance"";"	"aggr"	1	3	false	false	false	2000
-6174	"var_samp"	"create aggregate var_samp(val double) returns double\n\texternal name ""aggr"".""variance"";"	"aggr"	1	3	false	false	false	2000
-6178	"var_samp"	"create aggregate var_samp(val date) returns double\n\texternal name ""aggr"".""variance"";"	"aggr"	1	3	false	false	false	2000
-6182	"var_samp"	"create aggregate var_samp(val time) returns double\n\texternal name ""aggr"".""variance"";"	"aggr"	1	3	false	false	false	2000
-6186	"var_samp"	"create aggregate var_samp(val timestamp) returns double\n\texternal name ""aggr"".""variance"";"	"aggr"	1	3	false	false	false	2000
-6190	"var_pop"	"create aggregate var_pop(val tinyint) returns double\n\texternal name ""aggr"".""variancep"";"	"aggr"	1	3	false	false	false	2000
-6194	"var_pop"	"create aggregate var_pop(val smallint) returns double\n\texternal name ""aggr"".""variancep"";"	"aggr"	1	3	false	false	false	2000
-6198	"var_pop"	"create aggregate var_pop(val integer) returns double\n\texternal name ""aggr"".""variancep"";"	"aggr"	1	3	false	false	false	2000
-6202	"var_pop"	"create aggregate var_pop(val bigint) returns double\n\texternal name ""aggr"".""variancep"";"	"aggr"	1	3	false	false	false	2000
-6206	"var_pop"	"create aggregate var_pop(val real) returns double\n\texternal name ""aggr"".""variancep"";"	"aggr"	1	3	false	false	false	2000
-6210	"var_pop"	"create aggregate var_pop(val double) returns double\n\texternal name ""aggr"".""variancep"";"	"aggr"	1	3	false	false	false	2000
-6214	"var_pop"	"create aggregate var_pop(val date) returns double\n\texternal name ""aggr"".""variancep"";"	"aggr"	1	3	false	false	false	2000
-6218	"var_pop"	"create aggregate var_pop(val time) returns double\n\texternal name ""aggr"".""variancep"";"	"aggr"	1	3	false	false	false	2000
-6222	"var_pop"	"create aggregate var_pop(val timestamp) returns double\n\texternal name ""aggr"".""variancep"";"	"aggr"	1	3	false	false	false	2000
-6226	"median"	"create aggregate median(val tinyint) returns tinyint\n\texternal name ""aggr"".""median"";"	"aggr"	1	3	false	false	false	2000
-6230	"median"	"create aggregate median(val smallint) returns smallint\n\texternal name ""aggr"".""median"";"	"aggr"	1	3	false	false	false	2000
-6234	"median"	"create aggregate median(val integer) returns integer\n\texternal name ""aggr"".""median"";"	"aggr"	1	3	false	false	false	2000
-6238	"median"	"create aggregate median(val bigint) returns bigint\n\texternal name ""aggr"".""median"";"	"aggr"	1	3	false	false	false	2000
-6242	"median"	"create aggregate median(val decimal) returns decimal\n\texternal name ""aggr"".""median"";"	"aggr"	1	3	false	false	false	2000
-6246	"median"	"create aggregate median(val real) returns real\n\texternal name ""aggr"".""median"";"	"aggr"	1	3	false	false	false	2000
-6250	"median"	"create aggregate median(val double) returns double\n\texternal name ""aggr"".""median"";"	"aggr"	1	3	false	false	false	2000
-6254	"median"	"create aggregate median(val date) returns date\n\texternal name ""aggr"".""median"";"	"aggr"	1	3	false	false	false	2000
-6258	"median"	"create aggregate median(val time) returns time\n\texternal name ""aggr"".""median"";"	"aggr"	1	3	false	false	false	2000
-6262	"median"	"create aggregate median(val timestamp) returns timestamp\n\texternal name ""aggr"".""median"";"	"aggr"	1	3	false	false	false	2000
-6266	"quantile"	"create aggregate quantile(val tinyint, q double) returns tinyint\n\texternal name ""aggr"".""quantile"";"	"aggr"	1	3	false	false	false	2000
-6271	"quantile"	"create aggregate quantile(val smallint, q double) returns smallint\n\texternal name ""aggr"".""quantile"";"	"aggr"	1	3	false	false	false	2000
-6276	"quantile"	"create aggregate quantile(val integer, q double) returns integer\n\texternal name ""aggr"".""quantile"";"	"aggr"	1	3	false	false	false	2000
-6281	"quantile"	"create aggregate quantile(val bigint, q double) returns bigint\n\texternal name ""aggr"".""quantile"";"	"aggr"	1	3	false	false	false	2000
-6286	"quantile"	"create aggregate quantile(val decimal, q double) returns decimal\n\texternal name ""aggr"".""quantile"";"	"aggr"	1	3	false	false	false	2000
-6291	"quantile"	"create aggregate quantile(val real, q double) returns real\n\texternal name ""aggr"".""quantile"";"	"aggr"	1	3	false	false	false	2000
-6296	"quantile"	"create aggregate quantile(val double, q double) returns double\n\texternal name ""aggr"".""quantile"";"	"aggr"	1	3	false	false	false	2000
-6301	"quantile"	"create aggregate quantile(val date, q double) returns date\n\texternal name ""aggr"".""quantile"";"	"aggr"	1	3	false	false	false	2000
-6306	"quantile"	"create aggregate quantile(val time, q double) returns time\n\texternal name ""aggr"".""quantile"";"	"aggr"	1	3	false	false	false	2000
-6311	"quantile"	"create aggregate quantile(val timestamp, q double) returns timestamp\n\texternal name ""aggr"".""quantile"";"	"aggr"	1	3	false	false	false	2000
-6316	"corr"	"create aggregate corr(e1 tinyint, e2 tinyint) returns tinyint\n\texternal name ""aggr"".""corr"";"	"aggr"	1	3	false	false	false	2000
-6321	"corr"	"create aggregate corr(e1 smallint, e2 smallint) returns smallint\n\texternal name ""aggr"".""corr"";"	"aggr"	1	3	false	false	false	2000
-6326	"corr"	"create aggregate corr(e1 integer, e2 integer) returns integer\n\texternal name ""aggr"".""corr"";"	"aggr"	1	3	false	false	false	2000
-6331	"corr"	"create aggregate corr(e1 bigint, e2 bigint) returns bigint\n\texternal name ""aggr"".""corr"";"	"aggr"	1	3	false	false	false	2000
-6336	"corr"	"create aggregate corr(e1 real, e2 real) returns real\n\texternal name ""aggr"".""corr"";"	"aggr"	1	3	false	false	false	2000
-6341	"corr"	"create aggregate corr(e1 double, e2 double) returns double\n\texternal name ""aggr"".""corr"";"	"aggr"	1	3	false	false	false	2000
-6346	"stddev_samp"	"-- This Source Code Form is subject to the terms of the Mozilla Public\n-- License, v. 2.0.  If a copy of the MPL was not distributed with this\n-- file, You can obtain one at http://mozilla.org/MPL/2.0/.\n--\n-- Copyright 1997 - July 2008 CWI, August 2008 - 2016 MonetDB B.V.\n\ncreate aggregate stddev_samp(val hugeint) returns double\n\texternal name ""aggr"".""stdev"";"	"aggr"	1	3	false	false	false	2000
-6350	"stddev_pop"	"create aggregate stddev_pop(val hugeint) returns double\n\texternal name ""aggr"".""stdevp"";"	"aggr"	1	3	false	false	false	2000
-6354	"var_samp"	"create aggregate var_samp(val hugeint) returns double\n\texternal name ""aggr"".""variance"";"	"aggr"	1	3	false	false	false	2000
-6358	"var_pop"	"create aggregate var_pop(val hugeint) returns double\n\texternal name ""aggr"".""variancep"";"	"aggr"	1	3	false	false	false	2000
-6362	"median"	"create aggregate median(val hugeint) returns hugeint\n\texternal name ""aggr"".""median"";"	"aggr"	1	3	false	false	false	2000
-6366	"quantile"	"create aggregate quantile(val hugeint, q double) returns hugeint\n\texternal name ""aggr"".""quantile"";"	"aggr"	1	3	false	false	false	2000
-6371	"corr"	"create aggregate corr(e1 hugeint, e2 hugeint) returns hugeint\n\texternal name ""aggr"".""corr"";"	"aggr"	1	3	false	false	false	2000
-6389	"mbr"	"-- currently we only use mbr instead of\n-- Envelope():Geometry\n-- as that returns Geometry objects, and we prefer the explicit mbr's\n-- minimum bounding rectangle (mbr)\ncreate function mbr (g geometry) returns mbr external name geom.mbr;"	"geom"	1	1	false	false	false	2000
+6082	"stddev_samp"	"create aggregate stddev_samp(val tinyint) returns double\n external name ""aggr"".""stdev"";"	"aggr"	1	3	false	false	false	2000
+6086	"stddev_samp"	"create aggregate stddev_samp(val smallint) returns double\n external name ""aggr"".""stdev"";"	"aggr"	1	3	false	false	false	2000
+6090	"stddev_samp"	"create aggregate stddev_samp(val integer) returns double\n external name ""aggr"".""stdev"";"	"aggr"	1	3	false	false	false	2000
+6094	"stddev_samp"	"create aggregate stddev_samp(val bigint) returns double\n external name ""aggr"".""stdev"";"	"aggr"	1	3	false	false	false	2000
+6098	"stddev_samp"	"create aggregate stddev_samp(val real) returns double\n external name ""aggr"".""stdev"";"	"aggr"	1	3	false	false	false	2000
+6102	"stddev_samp"	"create aggregate stddev_samp(val double) returns double\n external name ""aggr"".""stdev"";"	"aggr"	1	3	false	false	false	2000
+6106	"stddev_samp"	"create aggregate stddev_samp(val date) returns double\n external name ""aggr"".""stdev"";"	"aggr"	1	3	false	false	false	2000
+6110	"stddev_samp"	"create aggregate stddev_samp(val time) returns double\n external name ""aggr"".""stdev"";"	"aggr"	1	3	false	false	false	2000
+6114	"stddev_samp"	"create aggregate stddev_samp(val timestamp) returns double\n external name ""aggr"".""stdev"";"	"aggr"	1	3	false	false	false	2000
+6118	"stddev_pop"	"create aggregate stddev_pop(val tinyint) returns double\n external name ""aggr"".""stdevp"";"	"aggr"	1	3	false	false	false	2000
+6122	"stddev_pop"	"create aggregate stddev_pop(val smallint) returns double\n external name ""aggr"".""stdevp"";"	"aggr"	1	3	false	false	false	2000
+6126	"stddev_pop"	"create aggregate stddev_pop(val integer) returns double\n external name ""aggr"".""stdevp"";"	"aggr"	1	3	false	false	false	2000
+6130	"stddev_pop"	"create aggregate stddev_pop(val bigint) returns double\n external name ""aggr"".""stdevp"";"	"aggr"	1	3	false	false	false	2000
+6134	"stddev_pop"	"create aggregate stddev_pop(val real) returns double\n external name ""aggr"".""stdevp"";"	"aggr"	1	3	false	false	false	2000
+6138	"stddev_pop"	"create aggregate stddev_pop(val double) returns double\n external name ""aggr"".""stdevp"";"	"aggr"	1	3	false	false	false	2000
+6142	"stddev_pop"	"create aggregate stddev_pop(val date) returns double\n external name ""aggr"".""stdevp"";"	"aggr"	1	3	false	false	false	2000
+6146	"stddev_pop"	"create aggregate stddev_pop(val time) returns double\n external name ""aggr"".""stdevp"";"	"aggr"	1	3	false	false	false	2000
+6150	"stddev_pop"	"create aggregate stddev_pop(val timestamp) returns double\n external name ""aggr"".""stdevp"";"	"aggr"	1	3	false	false	false	2000
+6154	"var_samp"	"create aggregate var_samp(val tinyint) returns double\n external name ""aggr"".""variance"";"	"aggr"	1	3	false	false	false	2000
+6158	"var_samp"	"create aggregate var_samp(val smallint) returns double\n external name ""aggr"".""variance"";"	"aggr"	1	3	false	false	false	2000
+6162	"var_samp"	"create aggregate var_samp(val integer) returns double\n external name ""aggr"".""variance"";"	"aggr"	1	3	false	false	false	2000
+6166	"var_samp"	"create aggregate var_samp(val bigint) returns double\n external name ""aggr"".""variance"";"	"aggr"	1	3	false	false	false	2000
+6170	"var_samp"	"create aggregate var_samp(val real) returns double\n external name ""aggr"".""variance"";"	"aggr"	1	3	false	false	false	2000
+6174	"var_samp"	"create aggregate var_samp(val double) returns double\n external name ""aggr"".""variance"";"	"aggr"	1	3	false	false	false	2000
+6178	"var_samp"	"create aggregate var_samp(val date) returns double\n external name ""aggr"".""variance"";"	"aggr"	1	3	false	false	false	2000
+6182	"var_samp"	"create aggregate var_samp(val time) returns double\n external name ""aggr"".""variance"";"	"aggr"	1	3	false	false	false	2000
+6186	"var_samp"	"create aggregate var_samp(val timestamp) returns double\n external name ""aggr"".""variance"";"	"aggr"	1	3	false	false	false	2000
+6190	"var_pop"	"create aggregate var_pop(val tinyint) returns double\n external name ""aggr"".""variancep"";"	"aggr"	1	3	false	false	false	2000
+6194	"var_pop"	"create aggregate var_pop(val smallint) returns double\n external name ""aggr"".""variancep"";"	"aggr"	1	3	false	false	false	2000
+6198	"var_pop"	"create aggregate var_pop(val integer) returns double\n external name ""aggr"".""variancep"";"	"aggr"	1	3	false	false	false	2000
+6202	"var_pop"	"create aggregate var_pop(val bigint) returns double\n external name ""aggr"".""variancep"";"	"aggr"	1	3	false	false	false	2000
+6206	"var_pop"	"create aggregate var_pop(val real) returns double\n external name ""aggr"".""variancep"";"	"aggr"	1	3	false	false	false	2000
+6210	"var_pop"	"create aggregate var_pop(val double) returns double\n external name ""aggr"".""variancep"";"	"aggr"	1	3	false	false	false	2000
+6214	"var_pop"	"create aggregate var_pop(val date) returns double\n external name ""aggr"".""variancep"";"	"aggr"	1	3	false	false	false	2000
+6218	"var_pop"	"create aggregate var_pop(val time) returns double\n external name ""aggr"".""variancep"";"	"aggr"	1	3	false	false	false	2000
+6222	"var_pop"	"create aggregate var_pop(val timestamp) returns double\n external name ""aggr"".""variancep"";"	"aggr"	1	3	false	false	false	2000
+6226	"median"	"create aggregate median(val tinyint) returns tinyint\n external name ""aggr"".""median"";"	"aggr"	1	3	false	false	false	2000
+6230	"median"	"create aggregate median(val smallint) returns smallint\n external name ""aggr"".""median"";"	"aggr"	1	3	false	false	false	2000
+6234	"median"	"create aggregate median(val integer) returns integer\n external name ""aggr"".""median"";"	"aggr"	1	3	false	false	false	2000
+6238	"median"	"create aggregate median(val bigint) returns bigint\n external name ""aggr"".""median"";"	"aggr"	1	3	false	false	false	2000
+6242	"median"	"create aggregate median(val decimal) returns decimal\n external name ""aggr"".""median"";"	"aggr"	1	3	false	false	false	2000
+6246	"median"	"create aggregate median(val real) returns real\n external name ""aggr"".""median"";"	"aggr"	1	3	false	false	false	2000
+6250	"median"	"create aggregate median(val double) returns double\n external name ""aggr"".""median"";"	"aggr"	1	3	false	false	false	2000
+6254	"median"	"create aggregate median(val date) returns date\n external name ""aggr"".""median"";"	"aggr"	1	3	false	false	false	2000
+6258	"median"	"create aggregate median(val time) returns time\n external name ""aggr"".""median"";"	"aggr"	1	3	false	false	false	2000
+6262	"median"	"create aggregate median(val timestamp) returns timestamp\n external name ""aggr"".""median"";"	"aggr"	1	3	false	false	false	2000
+6266	"quantile"	"create aggregate quantile(val tinyint, q double) returns tinyint\n external name ""aggr"".""quantile"";"	"aggr"	1	3	false	false	false	2000
+6271	"quantile"	"create aggregate quantile(val smallint, q double) returns smallint\n external name ""aggr"".""quantile"";"	"aggr"	1	3	false	false	false	2000
+6276	"quantile"	"create aggregate quantile(val integer, q double) returns integer\n external name ""aggr"".""quantile"";"	"aggr"	1	3	false	false	false	2000
+6281	"quantile"	"create aggregate quantile(val bigint, q double) returns bigint\n external name ""aggr"".""quantile"";"	"aggr"	1	3	false	false	false	2000
+6286	"quantile"	"create aggregate quantile(val decimal, q double) returns decimal\n external name ""aggr"".""quantile"";"	"aggr"	1	3	false	false	false	2000
+6291	"quantile"	"create aggregate quantile(val real, q double) returns real\n external name ""aggr"".""quantile"";"	"aggr"	1	3	false	false	false	2000
+6296	"quantile"	"create aggregate quantile(val double, q double) returns double\n external name ""aggr"".""quantile"";"	"aggr"	1	3	false	false	false	2000
+6301	"quantile"	"create aggregate quantile(val date, q double) returns date\n external name ""aggr"".""quantile"";"	"aggr"	1	3	false	false	false	2000
+6306	"quantile"	"create aggregate quantile(val time, q double) returns time\n external name ""aggr"".""quantile"";"	"aggr"	1	3	false	false	false	2000
+6311	"quantile"	"create aggregate quantile(val timestamp, q double) returns timestamp\n external name ""aggr"".""quantile"";"	"aggr"	1	3	false	false	false	2000
+6316	"corr"	"create aggregate corr(e1 tinyint, e2 tinyint) returns tinyint\n external name ""aggr"".""corr"";"	"aggr"	1	3	false	false	false	2000
+6321	"corr"	"create aggregate corr(e1 smallint, e2 smallint) returns smallint\n external name ""aggr"".""corr"";"	"aggr"	1	3	false	false	false	2000
+6326	"corr"	"create aggregate corr(e1 integer, e2 integer) returns integer\n external name ""aggr"".""corr"";"	"aggr"	1	3	false	false	false	2000
+6331	"corr"	"create aggregate corr(e1 bigint, e2 bigint) returns bigint\n external name ""aggr"".""corr"";"	"aggr"	1	3	false	false	false	2000
+6336	"corr"	"create aggregate corr(e1 real, e2 real) returns real\n external name ""aggr"".""corr"";"	"aggr"	1	3	false	false	false	2000
+6341	"corr"	"create aggregate corr(e1 double, e2 double) returns double\n external name ""aggr"".""corr"";"	"aggr"	1	3	false	false	false	2000
+6346	"stddev_samp"	"create aggregate stddev_samp(val hugeint) returns double\n external name ""aggr"".""stdev"";"	"aggr"	1	3	false	false	false	2000
+6350	"stddev_pop"	"create aggregate stddev_pop(val hugeint) returns double\n external name ""aggr"".""stdevp"";"	"aggr"	1	3	false	false	false	2000
+6354	"var_samp"	"create aggregate var_samp(val hugeint) returns double\n external name ""aggr"".""variance"";"	"aggr"	1	3	false	false	false	2000
+6358	"var_pop"	"create aggregate var_pop(val hugeint) returns double\n external name ""aggr"".""variancep"";"	"aggr"	1	3	false	false	false	2000
+6362	"median"	"create aggregate median(val hugeint) returns hugeint\n external name ""aggr"".""median"";"	"aggr"	1	3	false	false	false	2000
+6366	"quantile"	"create aggregate quantile(val hugeint, q double) returns hugeint\n external name ""aggr"".""quantile"";"	"aggr"	1	3	false	false	false	2000
+6371	"corr"	"create aggregate corr(e1 hugeint, e2 hugeint) returns hugeint\n external name ""aggr"".""corr"";"	"aggr"	1	3	false	false	false	2000
+6389	"mbr"	"create function mbr (g geometry) returns mbr external name geom.mbr;"	"geom"	1	1	false	false	false	2000
 6393	"mbroverlaps"	"create function mbroverlaps(a mbr, b mbr) returns boolean external name geom.""mbroverlaps"";"	"geom"	1	1	false	false	false	2000
-6398	"geomfromtext"	"-- The srid in the *FromText Functions is currently not used\ncreate function geomfromtext(wkt string, srid smallint) returns geometry external name geom.""GeomFromText"";"	"geom"	1	1	false	false	false	2000
+6398	"geomfromtext"	"create function geomfromtext(wkt string, srid smallint) returns geometry external name geom.""GeomFromText"";"	"geom"	1	1	false	false	false	2000
 6403	"pointfromtext"	"create function pointfromtext(wkt string, srid smallint) returns point external name geom.""PointFromText"";"	"geom"	1	1	false	false	false	2000
 6408	"linefromtext"	"create function linefromtext(wkt string, srid smallint) returns linestring external name geom.""LineFromText"";"	"geom"	1	1	false	false	false	2000
 6413	"polyfromtext"	"create function polyfromtext(wkt string, srid smallint) returns polygon external name geom.""PolyFromText"";"	"geom"	1	1	false	false	false	2000
@@ -7453,19 +7402,19 @@
 6423	"mlinefromtext"	"create function mlinefromtext(wkt string, srid smallint) returns multilinestring external name geom.""MultiLineFromText"";"	"geom"	1	1	false	false	false	2000
 6428	"mpolyfromtext"	"create function mpolyfromtext(wkt string, srid smallint) returns multipolygon external name geom.""MultiPolyFromText"";"	"geom"	1	1	false	false	false	2000
 6433	"geomcollectionfromtext"	"create function geomcollectionfromtext(wkt string, srid smallint) returns multipolygon external name geom.""GeomCollectionFromText"";"	"geom"	1	1	false	false	false	2000
-6438	"polygonfromtext"	"-- alias\ncreate function polygonfromtext(wkt string, srid smallint) returns polygon external name geom.""PolyFromText"";"	"geom"	1	1	false	false	false	2000
+6438	"polygonfromtext"	"create function polygonfromtext(wkt string, srid smallint) returns polygon external name geom.""PolyFromText"";"	"geom"	1	1	false	false	false	2000
 6443	"astext"	"create function astext(g geometry) returns string external name geom.""AsText"";"	"geom"	1	1	false	false	false	2000
 6447	"x"	"create function x(g geometry) returns double external name geom.""X"";"	"geom"	1	1	false	false	false	2000
 6451	"y"	"create function y(g geometry) returns double external name geom.""Y"";"	"geom"	1	1	false	false	false	2000
 6455	"point"	"create function point(x double,y double) returns point external name geom.point;"	"geom"	1	1	false	false	false	2000
-6460	"dimension"	"-- CREATE FUNCTION Point(g Geometry) RETURNS Point external name geom.point;\n-- CREATE FUNCTION Curve(g Geometry) RETURNS Curve external name geom.curve;\n-- CREATE FUNCTION LineString(g Geometry) RETURNS LineString external name geom.linestring;\n-- CREATE FUNCTION Surface(g Geometry) RETURNS Surface external name geom.surface;\n-- CREATE FUNCTION Polygon(g Geometry) RETURNS Polygon external name geom.polygon;\n\n-- ogc basic methods\ncreate function dimension(g geometry) returns integer external name geom.""Dimension"";"	"geom"	1	1	false	false	false	2000
+6460	"dimension"	"create function dimension(g geometry) returns integer external name geom.""Dimension"";"	"geom"	1	1	false	false	false	2000
 6464	"geometrytypeid"	"create function geometrytypeid(g geometry) returns integer external name geom.""GeometryTypeId"";"	"geom"	1	1	false	false	false	2000
 6468	"srid"	"create function srid(g geometry) returns integer external name geom.""SRID"";"	"geom"	1	1	false	false	false	2000
 6472	"envelope"	"create function envelope(g geometry) returns geometry external name geom.""Envelope"";"	"geom"	1	1	false	false	false	2000
 6476	"isempty"	"create function isempty(g geometry) returns boolean external name geom.""IsEmpty"";"	"geom"	1	1	false	false	false	2000
 6480	"issimple"	"create function issimple(g geometry) returns boolean external name geom.""IsSimple"";"	"geom"	1	1	false	false	false	2000
 6484	"boundary"	"create function boundary(g geometry) returns geometry external name geom.""Boundary"";"	"geom"	1	1	false	false	false	2000
-6488	"equals"	"-- ogc spatial relation methods\ncreate function equals(a geometry, b geometry) returns boolean external name geom.""Equals"";"	"geom"	1	1	false	false	false	2000
+6488	"equals"	"create function equals(a geometry, b geometry) returns boolean external name geom.""Equals"";"	"geom"	1	1	false	false	false	2000
 6493	"disjoint"	"create function disjoint(a geometry, b geometry) returns boolean external name geom.""Disjoint"";"	"geom"	1	1	false	false	false	2000
 6498	"Intersect"	"create function ""Intersect""(a geometry, b geometry) returns boolean external name geom.""Intersect"";"	"geom"	1	1	false	false	false	2000
 6503	"touches"	"create function touches(a geometry, b geometry) returns boolean external name geom.""Touches"";"	"geom"	1	1	false	false	false	2000
@@ -7475,7 +7424,7 @@
 6523	"contains"	"create function contains(a geometry, x double, y double) returns boolean external name geom.""Contains"";"	"geom"	1	1	false	false	false	2000
 6529	"overlaps"	"create function overlaps(a geometry, b geometry) returns boolean external name geom.""Overlaps"";"	"geom"	1	1	false	false	false	2000
 6534	"relate"	"create function relate(a geometry, b geometry, pattern string) returns boolean external name geom.""Relate"";"	"geom"	1	1	false	false	false	2000
-6540	"area"	"-- ogc Spatial Analysis methods\n\ncreate function area(g geometry) returns float external name geom.""Area"";"	"geom"	1	1	false	false	false	2000
+6540	"area"	"create function area(g geometry) returns float external name geom.""Area"";"	"geom"	1	1	false	false	false	2000
 6544	"length"	"create function length(g geometry) returns float external name geom.""Length"";"	"geom"	1	1	false	false	false	2000
 6548	"distance"	"create function distance(a geometry, b geometry) returns float external name geom.""Distance"";"	"geom"	1	1	false	false	false	2000
 6553	"buffer"	"create function buffer(a geometry, distance float) returns geometry external name geom.""Buffer"";"	"geom"	1	1	false	false	false	2000
@@ -7484,61 +7433,61 @@
 6567	"Union"	"create function ""Union""(a geometry, b geometry) returns geometry external name geom.""Union"";"	"geom"	1	1	false	false	false	2000
 6572	"difference"	"create function difference(a geometry, b geometry) returns geometry external name geom.""Difference"";"	"geom"	1	1	false	false	false	2000
 6577	"symdifference"	"create function symdifference(a geometry, b geometry) returns geometry external name geom.""SymDifference"";"	"geom"	1	1	false	false	false	2000
-6584	"filter"	"-- access the top level key by name, return its value\ncreate function json.filter(js json, pathexpr string)\nreturns json external name json.filter;"	"json"	1	1	false	false	false	6581
+6584	"filter"	"create function json.filter(js json, pathexpr string)\nreturns json external name json.filter;"	"json"	1	1	false	false	false	6581
 6589	"filter"	"create function json.filter(js json, name tinyint)\nreturns json external name json.filter;"	"json"	1	1	false	false	false	6581
 6594	"filter"	"create function json.filter(js json, name integer)\nreturns json external name json.filter;"	"json"	1	1	false	false	false	6581
 6599	"filter"	"create function json.filter(js json, name bigint)\nreturns json external name json.filter;"	"json"	1	1	false	false	false	6581
 6604	"text"	"create function json.text(js json, e string)\nreturns string external name json.text;"	"json"	1	1	false	false	false	6581
 6609	"number"	"create function json.number(js json)\nreturns float external name json.number;"	"json"	1	1	false	false	false	6581
 6613	"integer"	"create function json.""integer""(js json)\nreturns bigint external name json.""integer"";"	"json"	1	1	false	false	false	6581
-6617	"isvalid"	"-- test string for JSON compliancy\ncreate function json.isvalid(js string)\nreturns bool external name json.isvalid;"	"json"	1	1	false	false	false	6581
+6617	"isvalid"	"create function json.isvalid(js string)\nreturns bool external name json.isvalid;"	"json"	1	1	false	false	false	6581
 6621	"isobject"	"create function json.isobject(js string)\nreturns bool external name json.isobject;"	"json"	1	1	false	false	false	6581
 6625	"isarray"	"create function json.isarray(js string)\nreturns bool external name json.isarray;"	"json"	1	1	false	false	false	6581
 6629	"isvalid"	"create function json.isvalid(js json)\nreturns bool external name json.isvalid;"	"json"	1	1	false	false	false	6581
 6633	"isobject"	"create function json.isobject(js json)\nreturns bool external name json.isobject;"	"json"	1	1	false	false	false	6581
 6637	"isarray"	"create function json.isarray(js json)\nreturns bool external name json.isarray;"	"json"	1	1	false	false	false	6581
-6641	"length"	"-- return the number of primary components\ncreate function json.length(js json)\nreturns integer external name json.length;"	"json"	1	1	false	false	false	6581
+6641	"length"	"create function json.length(js json)\nreturns integer external name json.length;"	"json"	1	1	false	false	false	6581
 6645	"keyarray"	"create function json.keyarray(js json)\nreturns json external name json.keyarray;"	"json"	1	1	false	false	false	6581
-6649	"valuearray"	"create function json.valuearray(js json)\nreturns  json external name json.valuearray;"	"json"	1	1	false	false	false	6581
+6649	"valuearray"	"create function json.valuearray(js json)\nreturns json external name json.valuearray;"	"json"	1	1	false	false	false	6581
 6653	"text"	"create function json.text(js json)\nreturns string external name json.text;"	"json"	1	1	false	false	false	6581
 6657	"text"	"create function json.text(js string)\nreturns string external name json.text;"	"json"	1	1	false	false	false	6581
 6661	"text"	"create function json.text(js int)\nreturns string external name json.text;"	"json"	1	1	false	false	false	6581
-6665	"output"	"-- The remainder awaits the implementation\n\ncreate aggregate json.output(js json)\nreturns string external name json.output;"	"json"	1	3	false	false	false	6581
-6669	"tojsonarray"	"-- create function json.object(*) returns json external name json.objectrender;\n\n-- create function json.array(*) returns json external name json.arrayrender;\n\n-- unnesting the JSON structure\n\n-- create function json.unnest(js json)\n-- returns table( id integer, k string, v string) external name json.unnest;\n\n-- create function json.unnest(js json)\n-- returns table( k string, v string) external name json.unnest;\n\n-- create function json.unnest(js json)\n-- returns table( v string) external name json.unnest;\n\n-- create function json.nest table( id integer, k string, v string)\n-- returns json external name json.nest;\n\ncreate aggregate json.tojsonarray( x string ) returns string external name aggr.jsonaggr;"	"aggr"	1	3	false	false	false	6581
+6665	"output"	"create aggregate json.output(js json)\nreturns string external name json.output;"	"json"	1	3	false	false	false	6581
+6669	"tojsonarray"	"create aggregate json.tojsonarray( x string ) returns string external name aggr.jsonaggr;"	"aggr"	1	3	false	false	false	6581
 6673	"tojsonarray"	"create aggregate json.tojsonarray( x double ) returns string external name aggr.jsonaggr;"	"aggr"	1	3	false	false	false	6581
-6677	"filter"	"-- This Source Code Form is subject to the terms of the Mozilla Public\n-- License, v. 2.0.  If a copy of the MPL was not distributed with this\n-- file, You can obtain one at http://mozilla.org/MPL/2.0/.\n--\n-- Copyright 1997 - July 2008 CWI, August 2008 - 2016 MonetDB B.V.\n\n-- (co) Martin Kersten\n-- The JSON type comes with a few operators.\n\ncreate function json.filter(js json, name hugeint)\nreturns json external name json.filter;"	"json"	1	1	false	false	false	6581
-6682	"md5"	"-- This Source Code Form is subject to the terms of the Mozilla Public\n-- License, v. 2.0.  If a copy of the MPL was not distributed with this\n-- file, You can obtain one at http://mozilla.org/MPL/2.0/.\n--\n-- Copyright 1997 - July 2008 CWI, August 2008 - 2016 MonetDB B.V.\n\n-- (co) Arjen de Rijke\n\ncreate function sys.md5(v string)\nreturns string external name clients.md5sum;"	"clients"	1	1	false	false	false	2000
-6687	"uuid"	"-- generate a new uuid\ncreate function sys.uuid()\nreturns uuid external name uuid.""new"";"	"uuid"	1	1	false	false	false	2000
+6677	"filter"	"create function json.filter(js json, name hugeint)\nreturns json external name json.filter;"	"json"	1	1	false	false	false	6581
+6682	"md5"	"create function sys.md5(v string)\nreturns string external name clients.md5sum;"	"clients"	1	1	false	false	false	2000
+6687	"uuid"	"create function sys.uuid()\nreturns uuid external name uuid.""new"";"	"uuid"	1	1	false	false	false	2000
 6690	"isauuid"	"create function sys.isauuid(u uuid)\nreturns uuid external name uuid.""isaUUID"";"	"uuid"	1	1	false	false	false	2000
 6694	"isauuid"	"create function sys.isauuid(u string)\nreturns uuid external name uuid.""isaUUID"";"	"uuid"	1	1	false	false	false	2000
-6698	"chi2prob"	"-- This Source Code Form is subject to the terms of the Mozilla Public\n-- License, v. 2.0.  If a copy of the MPL was not distributed with this\n-- file, You can obtain one at http://mozilla.org/MPL/2.0/.\n--\n-- Copyright 1997 - July 2008 CWI, August 2008 - 2016 MonetDB B.V.\n\n-- (co) Arjen de Rijke, Bart Scheers\n-- Use statistical functions from gsl library\n\n-- Calculate Chi squared probability\ncreate function sys.chi2prob(chi2 double, datapoints double)\nreturns double external name gsl.""chi2prob"";"	"gsl"	1	1	false	false	false	2000
+6698	"chi2prob"	"create function sys.chi2prob(chi2 double, datapoints double)\nreturns double external name gsl.""chi2prob"";"	"gsl"	1	1	false	false	false	2000
 6704	"start"	"create procedure profiler.start() external name profiler.""start"";"	"profiler"	1	2	true	false	false	6702
 6706	"stop"	"create procedure profiler.stop() external name profiler.stop;"	"profiler"	1	2	true	false	false	6702
 6708	"setheartbeat"	"create procedure profiler.setheartbeat(beat int) external name profiler.setheartbeat;"	"profiler"	1	2	true	false	false	6702
 6711	"setpoolsize"	"create procedure profiler.setpoolsize(poolsize int) external name profiler.setpoolsize;"	"profiler"	1	2	true	false	false	6702
 6714	"setstream"	"create procedure profiler.setstream(host string, port int) external name profiler.setstream;"	"profiler"	1	2	true	false	false	6702
-6739	"listdir"	"\n\ncreate procedure listdir(dirname string) external name fits.listdir;"	"fits"	1	2	true	false	false	2000
+6739	"listdir"	"create procedure listdir(dirname string) external name fits.listdir;"	"fits"	1	2	true	false	false	2000
 6742	"fitsattach"	"create procedure fitsattach(fname string) external name fits.attach;"	"fits"	1	2	true	false	false	2000
 6745	"fitsload"	"create procedure fitsload(tname string) external name fits.load;"	"fits"	1	2	true	false	false	2000
 6748	"listdirpat"	"create procedure listdirpat(dirname string,pat string) external name fits.listdirpattern;"	"fits"	1	2	true	false	false	2000
-6784	"netcdf_attach"	"-- gr_name is ""GLOBAL"" or ""ROOT"" for classic NetCDF files\n-- used for groups in HDF5 files\n-- global attributes have obj_name=""""\n\n-- create function netcdfvar (fname varchar(256)) \n--\treturns int external name netcdf.test;\n\ncreate procedure netcdf_attach(fname varchar(256))\n    external name netcdf.attach;"	"netcdf"	1	2	true	false	false	2000
-6787	"netcdf_importvar"	"create procedure netcdf_importvar(fid integer, varnname varchar(256))\n    external name netcdf.importvariable;"	"netcdf"	1	2	true	false	false	2000
-6791	"storage"	"-- This Source Code Form is subject to the terms of the Mozilla Public\n-- License, v. 2.0.  If a copy of the MPL was not distributed with this\n-- file, You can obtain one at http://mozilla.org/MPL/2.0/.\n--\n-- Copyright 1997 - July 2008 CWI, August 2008 - 2016 MonetDB B.V.\n\n-- Author M.Kersten\n-- This script gives the database administrator insight in the actual\n-- footprint of the persistent tables and the maximum playground used\n-- when indices are introduced upon them.\n-- By changing the storagemodelinput table directly, the footprint for\n-- yet to be loaded databases can be assessed.\n\n-- The actual storage footprint of an existing database can be\n-- obtained by the table producing function storage()\n-- It represents the actual state of affairs, i.e. storage on disk\n-- of columns and foreign key indices, and possible temporary hash indices.\n-- For strings we take a sample to determine their average length.\n\ncreate function sys.""storage""()\nreturns table (\n\t""schema"" string,\n\t""table"" string,\n\t""column"" string,\n\t""type"" string,\n\t""mode"" string,\n\tlocation string,\n\t""count"" bigint,\n\ttypewidth int,\n\tcolumnsize bigint,\n\theapsize bigint,\n\thashes bigint,\n\tphash boolean,\n\timprints bigint,\n\tsorted boolean\n)\nexternal name sql.""storage"";"	"sql"	1	5	false	false	false	2000
-6835	"storagemodelinit"	"-- this table can be adjusted to reflect the anticipated final database size\n\n-- The model input can be derived from the current database using\ncreate procedure sys.storagemodelinit()\nbegin\n\tdelete from sys.storagemodelinput;\n\n\tinsert into sys.storagemodelinput\n\tselect x.""schema"", x.""table"", x.""column"", x.""type"", x.typewidth, x.count, 0, x.typewidth, false, x.sorted from sys.""storage""() x;\n\n\tupdate sys.storagemodelinput\n\tset reference = true\n\twhere concat(concat(""schema"",""table""), ""column"") in (\n\t\tselect concat( concat(""fkschema"".""name"", ""fktable"".""name""), ""fkkeycol"".""name"" )\n\t\tfrom\t""sys"".""keys"" as    ""fkkey"",\n\t\t\t\t""sys"".""objects"" as ""fkkeycol"",\n\t\t\t\t""sys"".""tables"" as  ""fktable"",\n\t\t\t\t""sys"".""schemas"" as ""fkschema""\n\t\twhere   ""fktable"".""id"" = ""fkkey"".""table_id""\n\t\t\tand ""fkkey"".""id"" = ""fkkeycol"".""id""\n\t\t\tand ""fkschema"".""id"" = ""fktable"".""schema_id""\n\t\t\tand ""fkkey"".""rkey"" > -1);\n\n\tupdate sys.storagemodelinput\n\tset ""distinct"" = ""count"" -- assume all distinct\n\twhere ""type"" = 'varchar' or ""type""='clob';\nend;"	"user"	2	2	true	false	false	2000
-6837	"columnsize"	"-- The predicted storage footprint of the complete database\n-- determines the amount of diskspace needed for persistent storage\n-- and the upperbound when all possible index structures are created.\n-- The storage requirement for foreign key joins is split amongst the participants.\n\ncreate function sys.columnsize(nme string, i bigint, d bigint)\nreturns bigint\nbegin\n\tcase\n\twhen nme = 'boolean' then return i;\n\twhen nme = 'char' then return 2*i;\n\twhen nme = 'smallint' then return 2 * i;\n\twhen nme = 'int' then return 4 * i;\n\twhen nme = 'bigint' then return 8 * i;\n\twhen nme = 'hugeint' then return 16 * i;\n\twhen nme = 'timestamp' then return 8 * i;\n\twhen  nme = 'varchar' then\n\t\tcase\n\t\twhen cast(d as bigint) << 8 then return i;\n\t\twhen cast(d as bigint) << 16 then return 2 * i;\n\t\twhen cast(d as bigint) << 32 then return 4 * i;\n\t\telse return 8 * i;\n\t\tend case;\n\telse return 8 * i;\n\tend case;\nend;"	"user"	2	1	false	false	false	2000
-6843	"heapsize"	"create function sys.heapsize(tpe string, i bigint, w int)\nreturns bigint\nbegin\n\tif  tpe <> 'varchar' and tpe <> 'clob'\n\tthen\n\t\treturn 0;\n\tend if;\n\treturn 10240 + i * w;\nend;"	"user"	2	1	false	false	false	2000
-6849	"hashsize"	"create function sys.hashsize(b boolean, i bigint)\nreturns bigint\nbegin\n\t-- assume non-compound keys\n\tif  b = true\n\tthen\n\t\treturn 8 * i;\n\tend if;\n\treturn 0;\nend;"	"user"	2	1	false	false	false	2000
-6854	"imprintsize"	"create function sys.imprintsize(i bigint, nme string)\nreturns bigint\nbegin\n\tif nme = 'boolean'\n\t\tor nme = 'tinyint'\n\t\tor nme = 'smallint'\n\t\tor nme = 'int'\n\t\tor nme = 'bigint'\n\t\tor nme = 'hugeint'\n\t\tor nme = 'decimal'\n\t\tor nme = 'date'\n\t\tor nme = 'timestamp'\n\t\tor nme = 'real'\n\t\tor nme = 'double'\n\tthen\n\t\treturn cast( i * 0.12 as bigint);\n\tend if ;\n\treturn 0;\nend;"	"user"	2	1	false	false	false	2000
-6859	"storagemodel"	"create function sys.storagemodel()\nreturns table (\n\t""schema"" string,\n\t""table"" string,\n\t""column"" string,\n\t""type"" string,\n\t""count"" bigint,\n\tcolumnsize bigint,\n\theapsize bigint,\n\thashes bigint,\n\timprints bigint,\n\tsorted boolean)\nbegin\n\treturn select i.""schema"", i.""table"", i.""column"", i.""type"", i.""count"",\n\tcolumnsize(i.""type"", i.count, i.""distinct""),\n\theapsize(i.""type"", i.""distinct"", i.""atomwidth""),\n\thashsize(i.""reference"", i.""count""),\n\timprintsize(i.""count"",i.""type""),\n\ti.sorted\n\tfrom sys.storagemodelinput i;\nend;"	"user"	2	5	false	false	false	2000
+6784	"netcdf_attach"	"create procedure netcdf_attach(fname varchar(256))\n external name netcdf.attach;"	"netcdf"	1	2	true	false	false	2000
+6787	"netcdf_importvar"	"create procedure netcdf_importvar(fid integer, varnname varchar(256))\n external name netcdf.importvariable;"	"netcdf"	1	2	true	false	false	2000
+6791	"storage"	"create function sys.""storage""()\nreturns table (\n ""schema"" string,\n ""table"" string,\n ""column"" string,\n ""type"" string,\n ""mode"" string,\n location string,\n ""count"" bigint,\n typewidth int,\n columnsize bigint,\n heapsize bigint,\n hashes bigint,\n phash boolean,\n imprints bigint,\n sorted boolean\n)\nexternal name sql.""storage"";"	"sql"	1	5	false	false	false	2000
+6835	"storagemodelinit"	"create procedure sys.storagemodelinit()\nbegin\n delete from sys.storagemodelinput;\n insert into sys.storagemodelinput\n select x.""schema"", x.""table"", x.""column"", x.""type"", x.typewidth, x.count, 0, x.typewidth, false, x.sorted from sys.""storage""() x;\n update sys.storagemodelinput\n set reference = true\n where concat(concat(""schema"",""table""), ""column"") in (\n select concat( concat(""fkschema"".""name"", ""fktable"".""name""), ""fkkeycol"".""name"" )\n from ""sys"".""keys"" as ""fkkey"",\n ""sys"".""objects"" as ""fkkeycol"",\n ""sys"".""tables"" as ""fktable"",\n ""sys"".""schemas"" as ""fkschema""\n where ""fktable"".""id"" = ""fkkey"".""table_id""\n and ""fkkey"".""id"" = ""fkkeycol"".""id""\n and ""fkschema"".""id"" = ""fktable"".""schema_id""\n and ""fkkey"".""rkey"" > -1);\n update sys.storagemodelinput\n set ""distinct"" = ""count"" \n where ""type"" = 'varchar' or ""type""='clob';\nend;"	"user"	2	2	true	false	false	2000
+6837	"columnsize"	"create function sys.columnsize(nme string, i bigint, d bigint)\nreturns bigint\nbegin\n case\n when nme = 'boolean' then return i;\n when nme = 'char' then return 2*i;\n when nme = 'smallint' then return 2 * i;\n when nme = 'int' then return 4 * i;\n when nme = 'bigint' then return 8 * i;\n when nme = 'hugeint' then return 16 * i;\n when nme = 'timestamp' then return 8 * i;\n when nme = 'varchar' then\n case\n when cast(d as bigint) << 8 then return i;\n when cast(d as bigint) << 16 then return 2 * i;\n when cast(d as bigint) << 32 then return 4 * i;\n else return 8 * i;\n end case;\n else return 8 * i;\n end case;\nend;"	"user"	2	1	false	false	false	2000
+6843	"heapsize"	"create function sys.heapsize(tpe string, i bigint, w int)\nreturns bigint\nbegin\n if tpe <> 'varchar' and tpe <> 'clob'\n then\n return 0;\n end if;\n return 10240 + i * w;\nend;"	"user"	2	1	false	false	false	2000
+6849	"hashsize"	"create function sys.hashsize(b boolean, i bigint)\nreturns bigint\nbegin\n \n if b = true\n then\n return 8 * i;\n end if;\n return 0;\nend;"	"user"	2	1	false	false	false	2000
+6854	"imprintsize"	"create function sys.imprintsize(i bigint, nme string)\nreturns bigint\nbegin\n if nme = 'boolean'\n or nme = 'tinyint'\n or nme = 'smallint'\n or nme = 'int'\n or nme = 'bigint'\n or nme = 'hugeint'\n or nme = 'decimal'\n or nme = 'date'\n or nme = 'timestamp'\n or nme = 'real'\n or nme = 'double'\n then\n return cast( i * 0.12 as bigint);\n end if ;\n return 0;\nend;"	"user"	2	1	false	false	false	2000
+6859	"storagemodel"	"create function sys.storagemodel()\nreturns table (\n ""schema"" string,\n ""table"" string,\n ""column"" string,\n ""type"" string,\n ""count"" bigint,\n columnsize bigint,\n heapsize bigint,\n hashes bigint,\n imprints bigint,\n sorted boolean)\nbegin\n return select i.""schema"", i.""table"", i.""column"", i.""type"", i.""count"",\n columnsize(i.""type"", i.count, i.""distinct""),\n heapsize(i.""type"", i.""distinct"", i.""atomwidth""),\n hashsize(i.""reference"", i.""count""),\n imprintsize(i.""count"",i.""type""),\n i.sorted\n from sys.storagemodelinput i;\nend;"	"user"	2	5	false	false	false	2000
 6906	"analyze"	"create procedure sys.analyze(minmax int, ""sample"" bigint)\nexternal name sql.analyze;"	"sql"	1	2	true	false	false	2000
 6910	"analyze"	"create procedure sys.analyze(minmax int, ""sample"" bigint, sch string)\nexternal name sql.analyze;"	"sql"	1	2	true	false	false	2000
 6915	"analyze"	"create procedure sys.analyze(minmax int, ""sample"" bigint, sch string, tbl string)\nexternal name sql.analyze;"	"sql"	1	2	true	false	false	2000
 6921	"analyze"	"create procedure sys.analyze(minmax int, ""sample"" bigint, sch string, tbl string, col string)\nexternal name sql.analyze;"	"sql"	1	2	true	false	false	2000
-6928	"reverse"	"-- This Source Code Form is subject to the terms of the Mozilla Public\n-- License, v. 2.0.  If a copy of the MPL was not distributed with this\n-- file, You can obtain one at http://mozilla.org/MPL/2.0/.\n--\n-- Copyright 1997 - July 2008 CWI, August 2008 - 2016 MonetDB B.V.\n\n-- add function signatures to SQL catalog\n\n\n-- Reverse a string\ncreate function reverse(src string)\nreturns string external name udf.reverse;"	"udf"	1	1	false	false	false	2000
-6932	"fuse"	"-- fuse two (1-byte) tinyint values into one (2-byte) smallint value\ncreate function fuse(one tinyint, two tinyint)\nreturns smallint external name udf.fuse;"	"udf"	1	1	false	false	false	2000
-6937	"fuse"	"-- fuse two (2-byte) smallint values into one (4-byte) integer value\ncreate function fuse(one smallint, two smallint)\nreturns integer external name udf.fuse;"	"udf"	1	1	false	false	false	2000
-6942	"fuse"	"-- fuse two (4-byte) integer values into one (8-byte) bigint value\ncreate function fuse(one integer, two integer)\nreturns bigint external name udf.fuse;"	"udf"	1	1	false	false	false	2000
-6947	"fuse"	"-- This Source Code Form is subject to the terms of the Mozilla Public\n-- License, v. 2.0.  If a copy of the MPL was not distributed with this\n-- file, You can obtain one at http://mozilla.org/MPL/2.0/.\n--\n-- Copyright 1997 - July 2008 CWI, August 2008 - 2016 MonetDB B.V.\n\n-- add function signatures to SQL catalog\n\n\n-- fuse two (8-byte) integer values into one (16-byte) bigint value\ncreate function fuse(one bigint, two bigint)\nreturns hugeint external name udf.fuse;"	"udf"	1	1	false	false	false	2000
+6928	"reverse"	"create function reverse(src string)\nreturns string external name udf.reverse;"	"udf"	1	1	false	false	false	2000
+6932	"fuse"	"create function fuse(one tinyint, two tinyint)\nreturns smallint external name udf.fuse;"	"udf"	1	1	false	false	false	2000
+6937	"fuse"	"create function fuse(one smallint, two smallint)\nreturns integer external name udf.fuse;"	"udf"	1	1	false	false	false	2000
+6942	"fuse"	"create function fuse(one integer, two integer)\nreturns bigint external name udf.fuse;"	"udf"	1	1	false	false	false	2000
+6947	"fuse"	"create function fuse(one bigint, two bigint)\nreturns hugeint external name udf.fuse;"	"udf"	1	1	false	false	false	2000
 6953	"bam_loader_repos"	"create procedure bam.bam_loader_repos(bam_repos string, dbschema smallint)\nexternal name bam.bam_loader_repos;"	"bam"	1	2	true	false	false	6951
 6957	"bam_loader_files"	"create procedure bam.bam_loader_files(bam_files string, dbschema smallint)\nexternal name bam.bam_loader_files;"	"bam"	1	2	true	false	false	6951
 6961	"bam_loader_file"	"create procedure bam.bam_loader_file(bam_file string, dbschema smallint)\nexternal name bam.bam_loader_file;"	"bam"	1	2	true	false	false	6951
@@ -7550,7 +7499,7 @@
 6986	"seq_char"	"create function bam.seq_char(ref_pos int, alg_seq string, alg_pos int, alg_cigar string)\nreturns char(1) external name bam.seq_char;"	"bam"	1	1	false	false	false	6951
 6993	"sam_export"	"create procedure bam.sam_export(output_path string)\nexternal name bam.sam_export;"	"bam"	1	2	true	false	false	6951
 6996	"bam_export"	"create procedure bam.bam_export(output_path string)\nexternal name bam.bam_export;"	"bam"	1	2	true	false	false	6951
-7066	"generate_series"	"-- This Source Code Form is subject to the terms of the Mozilla Public\n-- License, v. 2.0.  If a copy of the MPL was not distributed with this\n-- file, You can obtain one at http://mozilla.org/MPL/2.0/.\n--\n-- Copyright 1997 - July 2008 CWI, August 2008 - 2016 MonetDB B.V.\n\n-- (c) Author M.Kersten\n\ncreate function sys.generate_series(first tinyint, last tinyint)\nreturns table (value tinyint)\nexternal name generator.series;"	"generator"	1	5	false	false	false	2000
+7066	"generate_series"	"create function sys.generate_series(first tinyint, last tinyint)\nreturns table (value tinyint)\nexternal name generator.series;"	"generator"	1	5	false	false	false	2000
 7071	"generate_series"	"create function sys.generate_series(first tinyint, last tinyint, stepsize tinyint)\nreturns table (value tinyint)\nexternal name generator.series;"	"generator"	1	5	false	false	false	2000
 7077	"generate_series"	"create function sys.generate_series(first smallint, last smallint)\nreturns table (value smallint)\nexternal name generator.series;"	"generator"	1	5	false	false	false	2000
 7082	"generate_series"	"create function sys.generate_series(first smallint, last smallint, stepsize smallint)\nreturns table (value smallint)\nexternal name generator.series;"	"generator"	1	5	false	false	false	2000
@@ -7562,323 +7511,8 @@
 7116	"generate_series"	"create function sys.generate_series(first double, last double, stepsize double)\nreturns table (value double)\nexternal name generator.series;"	"generator"	1	5	false	false	false	2000
 7122	"generate_series"	"create function sys.generate_series(first decimal(10,2), last decimal(10,2), stepsize decimal(10,2))\nreturns table (value decimal(10,2))\nexternal name generator.series;"	"generator"	1	5	false	false	false	2000
 7128	"generate_series"	"create function sys.generate_series(first timestamp, last timestamp, stepsize interval second)\nreturns table (value timestamp)\nexternal name generator.series;"	"generator"	1	5	false	false	false	2000
-7134	"generate_series"	"-- This Source Code Form is subject to the terms of the Mozilla Public\n-- License, v. 2.0.  If a copy of the MPL was not distributed with this\n-- file, You can obtain one at http://mozilla.org/MPL/2.0/.\n--\n-- Copyright 1997 - July 2008 CWI, August 2008 - 2016 MonetDB B.V.\n\n-- (c) Author M.Kersten\n\ncreate function sys.generate_series(first hugeint, last hugeint)\nreturns table (value hugeint)\nexternal name generator.series;"	"generator"	1	5	false	false	false	2000
+7134	"generate_series"	"create function sys.generate_series(first hugeint, last hugeint)\nreturns table (value hugeint)\nexternal name generator.series;"	"generator"	1	5	false	false	false	2000
 7139	"generate_series"	"create function sys.generate_series(first hugeint, last hugeint, stepsize hugeint)\nreturns table (value hugeint)\nexternal name generator.series;"	"generator"	1	5	false	false	false	2000
-=======
-91	"prod"	"prod"	"aggr"	0	3	false	false	false	0
-92	"sum"	"sum"	"aggr"	0	3	false	false	false	0
-93	"sum"	"sum"	"aggr"	0	3	false	false	false	0
-94	"avg"	"avg"	"aggr"	0	3	false	false	false	0
-95	"count_no_nil"	"count_no_nil"	"aggr"	0	3	false	false	false	0
-96	"count"	"count"	"aggr"	0	3	false	false	false	0
-5708	"env"	"CREATE FUNCTION env () RETURNS TABLE( name varchar(1024), value varchar(2048)) EXTERNAL NAME sql.sql_environment;"	"sql"	2	5	false	false	false	2000
-5711	"var"	"CREATE FUNCTION var() RETURNS TABLE( name varchar(1024)) EXTERNAL NAME sql.sql_variables;"	"sql"	2	5	false	false	false	2000
-5717	"db_users"	"CREATE FUNCTION db_users () RETURNS TABLE( name varchar(2048)) EXTERNAL NAME sql.db_users;"	"sql"	2	5	false	false	false	2000
-5737	"like"	"create filter function ""like""(val string, pat string, esc string) external name algebra.""like"";"	"algebra"	1	4	true	false	false	2000
-5742	"ilike"	"create filter function ""ilike""(val string, pat string, esc string) external name algebra.""ilike"";"	"algebra"	1	4	true	false	false	2000
-5747	"like"	"create filter function ""like""(val string, pat string) external name algebra.""like"";"	"algebra"	1	4	true	false	false	2000
-5751	"ilike"	"create filter function ""ilike""(val string, pat string) external name algebra.""ilike"";"	"algebra"	1	4	true	false	false	2000
-5755	"degrees"	"create function degrees(r double)\nreturns double\n return r*180/pi();"	"user"	2	1	false	false	false	2000
-5759	"radians"	"create function radians(d double)\nreturns double\n return d*pi()/180;"	"user"	2	1	false	false	false	2000
-5763	"times"	"create procedure times()\nexternal name sql.times;"	"sql"	1	2	true	false	false	2000
-5766	"getanchor"	"create function getanchor( theurl url ) returns string\n external name url.""getAnchor"";"	"url"	1	1	false	false	false	2000
-5770	"getbasename"	"create function getbasename(theurl url) returns string\n external name url.""getBasename"";"	"url"	1	1	false	false	false	2000
-5774	"getcontent"	"create function getcontent(theurl url) returns string\n external name url.""getContent"";"	"url"	1	1	false	false	false	2000
-5778	"getcontext"	"create function getcontext(theurl url) returns string\n external name url.""getContext"";"	"url"	1	1	false	false	false	2000
-5782	"getdomain"	"create function getdomain(theurl url) returns string\n external name url.""getDomain"";"	"url"	1	1	false	false	false	2000
-5786	"getextension"	"create function getextension(theurl url) returns string\n external name url.""getExtension"";"	"url"	1	1	false	false	false	2000
-5790	"getfile"	"create function getfile(theurl url) returns string\n external name url.""getFile"";"	"url"	1	1	false	false	false	2000
-5794	"gethost"	"create function gethost(theurl url) returns string\n external name url.""getHost"";"	"url"	1	1	false	false	false	2000
-5798	"getport"	"create function getport(theurl url) returns string\n external name url.""getPort"";"	"url"	1	1	false	false	false	2000
-5802	"getprotocol"	"create function getprotocol(theurl url) returns string\n external name url.""getProtocol"";"	"url"	1	1	false	false	false	2000
-5806	"getquery"	"create function getquery(theurl url) returns string\n external name url.""getQuery"";"	"url"	1	1	false	false	false	2000
-5810	"getuser"	"create function getuser(theurl url) returns string\n external name url.""getUser"";"	"url"	1	1	false	false	false	2000
-5814	"getroboturl"	"create function getroboturl(theurl url) returns string\n external name url.""getRobotURL"";"	"url"	1	1	false	false	false	2000
-5818	"isaurl"	"create function isaurl(theurl url) returns bool\n external name url.""isaURL"";"	"url"	1	1	false	false	false	2000
-5822	"newurl"	"create function newurl(protocol string, hostname string, ""port"" int, file string)\n returns url\n external name url.""new"";"	"url"	1	1	false	false	false	2000
-5829	"newurl"	"create function newurl(protocol string, hostname string, file string)\n returns url\n external name url.""new"";"	"url"	1	1	false	false	false	2000
-5835	"str_to_date"	"create function str_to_date(s string, format string) returns date\n external name mtime.""str_to_date"";"	"mtime"	1	1	false	false	false	2000
-5840	"date_to_str"	"create function date_to_str(d date, format string) returns string\n external name mtime.""date_to_str"";"	"mtime"	1	1	false	false	false	2000
-5845	"str_to_time"	"create function str_to_time(s string, format string) returns time\n external name mtime.""str_to_time"";"	"mtime"	1	1	false	false	false	2000
-5850	"time_to_str"	"create function time_to_str(d time, format string) returns string\n external name mtime.""time_to_str"";"	"mtime"	1	1	false	false	false	2000
-5855	"str_to_timestamp"	"create function str_to_timestamp(s string, format string) returns timestamp\n external name mtime.""str_to_timestamp"";"	"mtime"	1	1	false	false	false	2000
-5860	"timestamp_to_str"	"create function timestamp_to_str(d timestamp, format string) returns string\n external name mtime.""timestamp_to_str"";"	"mtime"	1	1	false	false	false	2000
-5866	"broadcast"	"create function ""broadcast"" (p inet) returns inet\n external name inet.""broadcast"";"	"inet"	1	1	false	false	false	2000
-5870	"host"	"create function ""host"" (p inet) returns clob\n external name inet.""host"";"	"inet"	1	1	false	false	false	2000
-5874	"masklen"	"create function ""masklen"" (p inet) returns int\n external name inet.""masklen"";"	"inet"	1	1	false	false	false	2000
-5878	"setmasklen"	"create function ""setmasklen"" (p inet, mask int) returns inet\n external name inet.""setmasklen"";"	"inet"	1	1	false	false	false	2000
-5883	"netmask"	"create function ""netmask"" (p inet) returns inet\n external name inet.""netmask"";"	"inet"	1	1	false	false	false	2000
-5887	"hostmask"	"create function ""hostmask"" (p inet) returns inet\n external name inet.""hostmask"";"	"inet"	1	1	false	false	false	2000
-5891	"network"	"create function ""network"" (p inet) returns inet\n external name inet.""network"";"	"inet"	1	1	false	false	false	2000
-5895	"text"	"create function ""text"" (p inet) returns clob\n external name inet.""text"";"	"inet"	1	1	false	false	false	2000
-5899	"abbrev"	"create function ""abbrev"" (p inet) returns clob\n external name inet.""abbrev"";"	"inet"	1	1	false	false	false	2000
-5903	"left_shift"	"create function ""left_shift""(i1 inet, i2 inet) returns boolean\n external name inet.""<<"";"	"inet"	1	1	false	false	false	2000
-5908	"right_shift"	"create function ""right_shift""(i1 inet, i2 inet) returns boolean\n external name inet."">>"";"	"inet"	1	1	false	false	false	2000
-5913	"left_shift_assign"	"create function ""left_shift_assign""(i1 inet, i2 inet) returns boolean\n external name inet.""<<="";"	"inet"	1	1	false	false	false	2000
-5918	"right_shift_assign"	"create function ""right_shift_assign""(i1 inet, i2 inet) returns boolean\n external name inet."">>="";"	"inet"	1	1	false	false	false	2000
-5923	"querylog_catalog"	"create function sys.querylog_catalog()\nreturns table(\n id oid,\n owner string,\n defined timestamp,\n query string,\n pipe string,\n ""plan"" string, \n mal int, \n optimize bigint \n)\nexternal name sql.querylog_catalog;"	"sql"	1	5	false	false	false	2000
-5933	"querylog_calls"	"create function sys.querylog_calls()\nreturns table(\n id oid, \n ""start"" timestamp, \n ""stop"" timestamp, \n arguments string, \n tuples wrd, \n run bigint, \n ship bigint, \n cpu int, \n io int \n)\nexternal name sql.querylog_calls;"	"sql"	1	5	false	false	false	2000
-5983	"querylog_empty"	"create procedure sys.querylog_empty()\nexternal name sql.querylog_empty;"	"sql"	1	2	true	false	false	2000
-5985	"querylog_enable"	"create procedure sys.querylog_enable()\nexternal name sql.querylog_enable;"	"sql"	1	2	true	false	false	2000
-5987	"querylog_enable"	"create procedure sys.querylog_enable(threshold smallint)\nexternal name sql.querylog_enable_threshold;"	"sql"	1	2	true	false	false	2000
-5990	"querylog_disable"	"create procedure sys.querylog_disable()\nexternal name sql.querylog_disable;"	"sql"	1	2	true	false	false	2000
-5992	"tracelog"	"create function sys.tracelog()\n returns table (\n event integer, \n clk varchar(20), \n pc varchar(50), \n thread int, \n ticks bigint, \n rrsmb bigint, \n vmmb bigint, \n reads bigint, \n writes bigint, \n minflt bigint, \n majflt bigint, \n nvcsw bigint, \n stmt string \n )\n external name sql.dump_trace;"	"sql"	1	5	false	false	false	2000
-6022	"epoch"	"create function sys.""epoch""(sec bigint) returns timestamp\n external name timestamp.""epoch"";"	"timestamp"	1	1	false	false	false	2000
-6026	"epoch"	"create function sys.""epoch""(sec int) returns timestamp\n external name timestamp.""epoch"";"	"timestamp"	1	1	false	false	false	2000
-6030	"epoch"	"create function sys.""epoch""(ts timestamp) returns int\n external name timestamp.""epoch"";"	"timestamp"	1	1	false	false	false	2000
-6034	"epoch"	"create function sys.""epoch""(ts timestamp with time zone) returns int\n external name timestamp.""epoch"";"	"timestamp"	1	1	false	false	false	2000
-6038	"shrink"	"create procedure shrink(sys string, tab string)\n external name sql.shrink;"	"sql"	1	2	true	false	false	2000
-6042	"reuse"	"create procedure reuse(sys string, tab string)\n external name sql.reuse;"	"sql"	1	2	true	false	false	2000
-6046	"vacuum"	"create procedure vacuum(sys string, tab string)\n external name sql.vacuum;"	"sql"	1	2	true	false	false	2000
-6050	"dependencies_schemas_on_users"	"create function dependencies_schemas_on_users()\nreturns table (sch varchar(100), usr varchar(100), dep_type varchar(32))\nreturn table (select s.name, u.name, 'DEP_USER' from schemas as s, users u where u.default_schema = s.id);"	"user"	2	5	false	false	false	2000
-6055	"dependencies_owners_on_schemas"	"create function dependencies_owners_on_schemas()\nreturns table (sch varchar(100), usr varchar(100), dep_type varchar(32))\nreturn table (select a.name, s.name, 'DEP_SCHEMA' from schemas as s, auths a where s.owner = a.id);"	"user"	2	5	false	false	false	2000
-6060	"dependencies_tables_on_views"	"create function dependencies_tables_on_views()\nreturns table (sch varchar(100), usr varchar(100), dep_type varchar(32))\nreturn table (select t.name, v.name, 'DEP_VIEW' from tables as t, tables as v, dependencies as dep where t.id = dep.id and v.id = dep.depend_id and dep.depend_type = 5 and v.type = 1);"	"user"	2	5	false	false	false	2000
-6065	"dependencies_tables_on_indexes"	"create function dependencies_tables_on_indexes()\nreturns table (sch varchar(100), usr varchar(100), dep_type varchar(32))\nreturn table (select t.name, i.name, 'DEP_INDEX' from tables as t, idxs as i where i.table_id = t.id and i.name not in (select name from keys) and t.type = 0);"	"user"	2	5	false	false	false	2000
-6070	"dependencies_tables_on_triggers"	"create function dependencies_tables_on_triggers()\nreturns table (sch varchar(100), usr varchar(100), dep_type varchar(32))\nreturn table ((select t.name, tri.name, 'DEP_TRIGGER' from tables as t, triggers as tri where tri.table_id = t.id) union (select t.name, tri.name, 'DEP_TRIGGER' from triggers tri, tables t, dependencies dep where dep.id = t.id and dep.depend_id =tri.id and dep.depend_type = 8));"	"user"	2	5	false	false	false	2000
-6075	"dependencies_tables_on_foreignkeys"	"create function dependencies_tables_on_foreignkeys()\nreturns table (sch varchar(100), usr varchar(100), dep_type varchar(32))\nreturn table (select t.name, fk.name, 'DEP_FKEY' from tables as t, keys as k, keys as fk where fk.rkey = k.id and k.table_id = t.id);"	"user"	2	5	false	false	false	2000
-6080	"dependencies_tables_on_functions"	"create function dependencies_tables_on_functions()\nreturns table (sch varchar(100), usr varchar(100), dep_type varchar(32))\nreturn table (select t.name, f.name, 'DEP_FUNC' from functions as f, tables as t, dependencies as dep where t.id = dep.id and f.id = dep.depend_id and dep.depend_type = 7 and t.type = 0);"	"user"	2	5	false	false	false	2000
-6085	"dependencies_columns_on_views"	"create function dependencies_columns_on_views()\nreturns table (sch varchar(100), usr varchar(100), dep_type varchar(32))\nreturn table (select c.name, v.name, 'DEP_VIEW' from columns as c, tables as v, dependencies as dep where c.id = dep.id and v.id = dep.depend_id and dep.depend_type = 5 and v.type = 1);"	"user"	2	5	false	false	false	2000
-6090	"dependencies_columns_on_keys"	"create function dependencies_columns_on_keys()\nreturns table (sch varchar(100), usr varchar(100), dep_type varchar(32))\nreturn table (select c.name, k.name, 'DEP_KEY' from columns as c, objects as kc, keys as k where kc.""name"" = c.name and kc.id = k.id and k.table_id = c.table_id and k.rkey = -1);"	"user"	2	5	false	false	false	2000
-6095	"dependencies_columns_on_indexes"	"create function dependencies_columns_on_indexes()\nreturns table (sch varchar(100), usr varchar(100), dep_type varchar(32))\nreturn table (select c.name, i.name, 'DEP_INDEX' from columns as c, objects as kc, idxs as i where kc.""name"" = c.name and kc.id = i.id and c.table_id = i.table_id and i.name not in (select name from keys));"	"user"	2	5	false	false	false	2000
-6100	"dependencies_columns_on_functions"	"create function dependencies_columns_on_functions()\nreturns table (sch varchar(100), usr varchar(100), dep_type varchar(32))\nreturn table (select c.name, f.name, 'DEP_FUNC' from functions as f, columns as c, dependencies as dep where c.id = dep.id and f.id = dep.depend_id and dep.depend_type = 7);"	"user"	2	5	false	false	false	2000
-6105	"dependencies_columns_on_triggers"	"create function dependencies_columns_on_triggers()\nreturns table (sch varchar(100), usr varchar(100), dep_type varchar(32))\nreturn table (select c.name, tri.name, 'DEP_TRIGGER' from columns as c, triggers as tri, dependencies as dep where dep.id = c.id and dep.depend_id =tri.id and dep.depend_type = 8);"	"user"	2	5	false	false	false	2000
-6110	"dependencies_views_on_functions"	"create function dependencies_views_on_functions()\nreturns table (sch varchar(100), usr varchar(100), dep_type varchar(32))\nreturn table (select v.name, f.name, 'DEP_FUNC' from functions as f, tables as v, dependencies as dep where v.id = dep.id and f.id = dep.depend_id and dep.depend_type = 7 and v.type = 1);"	"user"	2	5	false	false	false	2000
-6115	"dependencies_views_on_triggers"	"create function dependencies_views_on_triggers()\nreturns table (sch varchar(100), usr varchar(100), dep_type varchar(32))\nreturn table (select v.name, tri.name, 'DEP_TRIGGER' from tables as v, triggers as tri, dependencies as dep where dep.id = v.id and dep.depend_id =tri.id and dep.depend_type = 8 and v.type = 1);"	"user"	2	5	false	false	false	2000
-6120	"dependencies_functions_on_functions"	"create function dependencies_functions_on_functions()\nreturns table (sch varchar(100), usr varchar(100), dep_type varchar(32))\nreturn table (select f1.name, f2.name, 'DEP_FUNC' from functions as f1, functions as f2, dependencies as dep where f1.id = dep.id and f2.id = dep.depend_id and dep.depend_type = 7);"	"user"	2	5	false	false	false	2000
-6125	"dependencies_functions_os_triggers"	"create function dependencies_functions_os_triggers()\nreturns table (sch varchar(100), usr varchar(100), dep_type varchar(32))\nreturn table (select f.name, tri.name, 'DEP_TRIGGER' from functions as f, triggers as tri, dependencies as dep where dep.id = f.id and dep.depend_id =tri.id and dep.depend_type = 8);"	"user"	2	5	false	false	false	2000
-6130	"dependencies_keys_on_foreignkeys"	"create function dependencies_keys_on_foreignkeys()\nreturns table (sch varchar(100), usr varchar(100), dep_type varchar(32))\nreturn table (select k.name, fk.name, 'DEP_FKEY' from keys as k, keys as fk where fk.rkey = k.id);"	"user"	2	5	false	false	false	2000
-6135	"password_hash"	"create function sys.password_hash (username string)\n returns string\n external name sql.password;"	"sql"	1	1	false	false	false	2000
-6139	"sessions"	"create function sys.sessions()\nreturns table(""user"" string, ""login"" timestamp, ""sessiontimeout"" bigint, ""lastcommand"" timestamp, ""querytimeout"" bigint, ""active"" bool)\nexternal name sql.sessions;"	"sql"	1	5	false	false	false	2000
-6155	"shutdown"	"create procedure sys.shutdown(delay tinyint)\nexternal name sql.shutdown;"	"sql"	1	2	true	false	false	2000
-6158	"shutdown"	"create procedure sys.shutdown(delay tinyint, force bool)\nexternal name sql.shutdown;"	"sql"	1	2	true	false	false	2000
-6162	"settimeout"	"create procedure sys.settimeout(""query"" bigint)\n external name sql.settimeout;"	"sql"	1	2	true	false	false	2000
-6165	"settimeout"	"create procedure sys.settimeout(""query"" bigint, ""session"" bigint)\n external name sql.settimeout;"	"sql"	1	2	true	false	false	2000
-6169	"setsession"	"create procedure sys.setsession(""timeout"" bigint)\n external name sql.setsession;"	"sql"	1	2	true	false	false	2000
-6172	"ms_stuff"	"create function ms_stuff( s1 varchar(32), st int, len int, s3 varchar(32))\nreturns varchar(32)\nbegin\n declare res varchar(32), aux varchar(32);\n declare ofset int;\n if ( st < 0 or st > length(s1))\n then return '';\n end if;\n set ofset = 1;\n set res = substring(s1,ofset,st-1);\n set res = res || s3;\n set ofset = st + len;\n set aux = substring(s1,ofset,length(s1)-ofset+1);\n set res = res || aux;\n return res;\nend;"	"user"	2	1	false	false	false	2000
-6179	"ms_trunc"	"create function ms_trunc(num double, prc int)\nreturns double\nexternal name sql.ms_trunc;"	"sql"	1	1	false	false	false	2000
-6184	"ms_round"	"create function ms_round(num double, prc int, truncat int)\nreturns double\nbegin\n if (truncat = 0)\n then return round(num, prc);\n else return ms_trunc(num, prc);\n end if;\nend;"	"user"	2	1	false	false	false	2000
-6190	"ms_str"	"create function ms_str(num float, prc int, truncat int)\nreturns string\nbegin\n        return cast(num as string);\nend;"	"user"	2	1	false	false	false	2000
-6196	"alpha"	"create function alpha(pdec double, pradius double)\nreturns double external name sql.alpha;"	"sql"	1	1	false	false	false	2000
-6201	"zorder_encode"	"create function zorder_encode(x integer, y integer) returns oid\n external name zorder.encode;"	"zorder"	1	1	false	false	false	2000
-6206	"zorder_decode_x"	"create function zorder_decode_x(z oid) returns integer\n    external name zorder.decode_x;"	"zorder"	1	1	false	false	false	2000
-6210	"zorder_decode_y"	"create function zorder_decode_y(z oid) returns integer\n    external name zorder.decode_y;"	"zorder"	1	1	false	false	false	2000
-6214	"optimizer_stats"	"create function sys.optimizer_stats ()\n returns table (rewrite string, count int)\n external name sql.dump_opt_stats;"	"sql"	1	5	false	false	false	2000
-6218	"querycache"	"create function sys.querycache()\n returns table (query string, count int)\n external name sql.dump_cache;"	"sql"	1	5	false	false	false	2000
-6222	"querylog"	"create procedure sys.querylog(filename string)\n external name sql.logfile;"	"sql"	1	2	true	false	false	2000
-6225	"optimizers"	"create function sys.optimizers ()\n returns table (name string, def string, status string)\n external name sql.optimizers;"	"sql"	1	5	false	false	false	2000
-6235	"environment"	"create function sys.environment()\n returns table (""name"" string, value string)\n external name sql.sql_environment;"	"sql"	1	5	false	false	false	2000
-6243	"bbp"	"create function sys.bbp ()\n returns table (id int, name string, \n ttype string, count bigint, refcnt int, lrefcnt int,\n location string, heat int, dirty string,\n status string, kind string)\n external name bbp.get;"	"bbp"	1	5	false	false	false	2000
-6256	"malfunctions"	"create function sys.malfunctions()\n returns table(""signature"" string, ""address"" string, ""comment"" string)\n external name ""manual"".""functions"";"	"manual"	1	5	false	false	false	2000
-6261	"evalalgebra"	"create procedure sys.evalalgebra( ra_stmt string, opt bool)\n external name sql.""evalAlgebra"";"	"sql"	1	2	true	false	false	2000
-6265	"flush_log"	"create procedure sys.flush_log ()\n external name sql.""flush_log"";"	"sql"	1	2	true	false	false	2000
-6267	"debug"	"create function sys.debug(debug int) returns integer\n external name mdb.""setDebug"";"	"mdb"	1	1	false	false	false	2000
-6271	"queue"	"create function sys.queue()\nreturns table(\n qtag bigint,\n ""user"" string,\n started timestamp,\n estimate timestamp,\n progress int,\n status string,\n tag oid,\n query string\n)\nexternal name sql.sysmon_queue;"	"sql"	1	5	false	false	false	2000
-6291	"pause"	"create procedure sys.pause(tag int)\nexternal name sql.sysmon_pause;"	"sql"	1	2	true	false	false	2000
-6294	"resume"	"create procedure sys.resume(tag int)\nexternal name sql.sysmon_resume;"	"sql"	1	2	true	false	false	2000
-6297	"stop"	"create procedure sys.stop(tag int)\nexternal name sql.sysmon_stop;"	"sql"	1	2	true	false	false	2000
-6300	"pause"	"create procedure sys.pause(tag bigint)\nexternal name sql.sysmon_pause;"	"sql"	1	2	true	false	false	2000
-6303	"resume"	"create procedure sys.resume(tag bigint)\nexternal name sql.sysmon_resume;"	"sql"	1	2	true	false	false	2000
-6306	"stop"	"create procedure sys.stop(tag bigint)\nexternal name sql.sysmon_stop;"	"sql"	1	2	true	false	false	2000
-6309	"rejects"	"create function sys.rejects()\nreturns table(\n rowid bigint,\n fldid int,\n ""message"" string,\n ""input"" string\n)\nexternal name sql.copy_rejects;"	"sql"	1	5	false	false	false	2000
-6321	"clearrejects"	"create procedure sys.clearrejects()\nexternal name sql.copy_rejects_clear;"	"sql"	1	2	true	false	false	2000
-6323	"stddev_samp"	"create aggregate stddev_samp(val tinyint) returns double\n external name ""aggr"".""stdev"";"	"aggr"	1	3	false	false	false	2000
-6327	"stddev_samp"	"create aggregate stddev_samp(val smallint) returns double\n external name ""aggr"".""stdev"";"	"aggr"	1	3	false	false	false	2000
-6331	"stddev_samp"	"create aggregate stddev_samp(val integer) returns double\n external name ""aggr"".""stdev"";"	"aggr"	1	3	false	false	false	2000
-6335	"stddev_samp"	"create aggregate stddev_samp(val wrd) returns double\n external name ""aggr"".""stdev"";"	"aggr"	1	3	false	false	false	2000
-6339	"stddev_samp"	"create aggregate stddev_samp(val bigint) returns double\n external name ""aggr"".""stdev"";"	"aggr"	1	3	false	false	false	2000
-6343	"stddev_samp"	"create aggregate stddev_samp(val real) returns double\n external name ""aggr"".""stdev"";"	"aggr"	1	3	false	false	false	2000
-6347	"stddev_samp"	"create aggregate stddev_samp(val double) returns double\n external name ""aggr"".""stdev"";"	"aggr"	1	3	false	false	false	2000
-6351	"stddev_samp"	"create aggregate stddev_samp(val date) returns double\n external name ""aggr"".""stdev"";"	"aggr"	1	3	false	false	false	2000
-6355	"stddev_samp"	"create aggregate stddev_samp(val time) returns double\n external name ""aggr"".""stdev"";"	"aggr"	1	3	false	false	false	2000
-6359	"stddev_samp"	"create aggregate stddev_samp(val timestamp) returns double\n external name ""aggr"".""stdev"";"	"aggr"	1	3	false	false	false	2000
-6363	"stddev_pop"	"create aggregate stddev_pop(val tinyint) returns double\n external name ""aggr"".""stdevp"";"	"aggr"	1	3	false	false	false	2000
-6367	"stddev_pop"	"create aggregate stddev_pop(val smallint) returns double\n external name ""aggr"".""stdevp"";"	"aggr"	1	3	false	false	false	2000
-6371	"stddev_pop"	"create aggregate stddev_pop(val integer) returns double\n external name ""aggr"".""stdevp"";"	"aggr"	1	3	false	false	false	2000
-6375	"stddev_pop"	"create aggregate stddev_pop(val wrd) returns double\n external name ""aggr"".""stdevp"";"	"aggr"	1	3	false	false	false	2000
-6379	"stddev_pop"	"create aggregate stddev_pop(val bigint) returns double\n external name ""aggr"".""stdevp"";"	"aggr"	1	3	false	false	false	2000
-6383	"stddev_pop"	"create aggregate stddev_pop(val real) returns double\n external name ""aggr"".""stdevp"";"	"aggr"	1	3	false	false	false	2000
-6387	"stddev_pop"	"create aggregate stddev_pop(val double) returns double\n external name ""aggr"".""stdevp"";"	"aggr"	1	3	false	false	false	2000
-6391	"stddev_pop"	"create aggregate stddev_pop(val date) returns double\n external name ""aggr"".""stdevp"";"	"aggr"	1	3	false	false	false	2000
-6395	"stddev_pop"	"create aggregate stddev_pop(val time) returns double\n external name ""aggr"".""stdevp"";"	"aggr"	1	3	false	false	false	2000
-6399	"stddev_pop"	"create aggregate stddev_pop(val timestamp) returns double\n external name ""aggr"".""stdevp"";"	"aggr"	1	3	false	false	false	2000
-6403	"var_samp"	"create aggregate var_samp(val tinyint) returns double\n external name ""aggr"".""variance"";"	"aggr"	1	3	false	false	false	2000
-6407	"var_samp"	"create aggregate var_samp(val smallint) returns double\n external name ""aggr"".""variance"";"	"aggr"	1	3	false	false	false	2000
-6411	"var_samp"	"create aggregate var_samp(val integer) returns double\n external name ""aggr"".""variance"";"	"aggr"	1	3	false	false	false	2000
-6415	"var_samp"	"create aggregate var_samp(val wrd) returns double\n external name ""aggr"".""variance"";"	"aggr"	1	3	false	false	false	2000
-6419	"var_samp"	"create aggregate var_samp(val bigint) returns double\n external name ""aggr"".""variance"";"	"aggr"	1	3	false	false	false	2000
-6423	"var_samp"	"create aggregate var_samp(val real) returns double\n external name ""aggr"".""variance"";"	"aggr"	1	3	false	false	false	2000
-6427	"var_samp"	"create aggregate var_samp(val double) returns double\n external name ""aggr"".""variance"";"	"aggr"	1	3	false	false	false	2000
-6431	"var_samp"	"create aggregate var_samp(val date) returns double\n external name ""aggr"".""variance"";"	"aggr"	1	3	false	false	false	2000
-6435	"var_samp"	"create aggregate var_samp(val time) returns double\n external name ""aggr"".""variance"";"	"aggr"	1	3	false	false	false	2000
-6439	"var_samp"	"create aggregate var_samp(val timestamp) returns double\n external name ""aggr"".""variance"";"	"aggr"	1	3	false	false	false	2000
-6443	"var_pop"	"create aggregate var_pop(val tinyint) returns double\n external name ""aggr"".""variancep"";"	"aggr"	1	3	false	false	false	2000
-6447	"var_pop"	"create aggregate var_pop(val smallint) returns double\n external name ""aggr"".""variancep"";"	"aggr"	1	3	false	false	false	2000
-6451	"var_pop"	"create aggregate var_pop(val integer) returns double\n external name ""aggr"".""variancep"";"	"aggr"	1	3	false	false	false	2000
-6455	"var_pop"	"create aggregate var_pop(val wrd) returns double\n external name ""aggr"".""variancep"";"	"aggr"	1	3	false	false	false	2000
-6459	"var_pop"	"create aggregate var_pop(val bigint) returns double\n external name ""aggr"".""variancep"";"	"aggr"	1	3	false	false	false	2000
-6463	"var_pop"	"create aggregate var_pop(val real) returns double\n external name ""aggr"".""variancep"";"	"aggr"	1	3	false	false	false	2000
-6467	"var_pop"	"create aggregate var_pop(val double) returns double\n external name ""aggr"".""variancep"";"	"aggr"	1	3	false	false	false	2000
-6471	"var_pop"	"create aggregate var_pop(val date) returns double\n external name ""aggr"".""variancep"";"	"aggr"	1	3	false	false	false	2000
-6475	"var_pop"	"create aggregate var_pop(val time) returns double\n external name ""aggr"".""variancep"";"	"aggr"	1	3	false	false	false	2000
-6479	"var_pop"	"create aggregate var_pop(val timestamp) returns double\n external name ""aggr"".""variancep"";"	"aggr"	1	3	false	false	false	2000
-6483	"median"	"create aggregate median(val tinyint) returns tinyint\n external name ""aggr"".""median"";"	"aggr"	1	3	false	false	false	2000
-6487	"median"	"create aggregate median(val smallint) returns smallint\n external name ""aggr"".""median"";"	"aggr"	1	3	false	false	false	2000
-6491	"median"	"create aggregate median(val integer) returns integer\n external name ""aggr"".""median"";"	"aggr"	1	3	false	false	false	2000
-6495	"median"	"create aggregate median(val wrd) returns wrd\n external name ""aggr"".""median"";"	"aggr"	1	3	false	false	false	2000
-6499	"median"	"create aggregate median(val bigint) returns bigint\n external name ""aggr"".""median"";"	"aggr"	1	3	false	false	false	2000
-6503	"median"	"create aggregate median(val decimal) returns decimal\n external name ""aggr"".""median"";"	"aggr"	1	3	false	false	false	2000
-6507	"median"	"create aggregate median(val real) returns real\n external name ""aggr"".""median"";"	"aggr"	1	3	false	false	false	2000
-6511	"median"	"create aggregate median(val double) returns double\n external name ""aggr"".""median"";"	"aggr"	1	3	false	false	false	2000
-6515	"median"	"create aggregate median(val date) returns date\n external name ""aggr"".""median"";"	"aggr"	1	3	false	false	false	2000
-6519	"median"	"create aggregate median(val time) returns time\n external name ""aggr"".""median"";"	"aggr"	1	3	false	false	false	2000
-6523	"median"	"create aggregate median(val timestamp) returns timestamp\n external name ""aggr"".""median"";"	"aggr"	1	3	false	false	false	2000
-6527	"quantile"	"create aggregate quantile(val tinyint, q double) returns tinyint\n external name ""aggr"".""quantile"";"	"aggr"	1	3	false	false	false	2000
-6532	"quantile"	"create aggregate quantile(val smallint, q double) returns smallint\n external name ""aggr"".""quantile"";"	"aggr"	1	3	false	false	false	2000
-6537	"quantile"	"create aggregate quantile(val integer, q double) returns integer\n external name ""aggr"".""quantile"";"	"aggr"	1	3	false	false	false	2000
-6542	"quantile"	"create aggregate quantile(val wrd, q double) returns wrd\n external name ""aggr"".""quantile"";"	"aggr"	1	3	false	false	false	2000
-6547	"quantile"	"create aggregate quantile(val bigint, q double) returns bigint\n external name ""aggr"".""quantile"";"	"aggr"	1	3	false	false	false	2000
-6552	"quantile"	"create aggregate quantile(val decimal, q double) returns decimal\n external name ""aggr"".""quantile"";"	"aggr"	1	3	false	false	false	2000
-6557	"quantile"	"create aggregate quantile(val real, q double) returns real\n external name ""aggr"".""quantile"";"	"aggr"	1	3	false	false	false	2000
-6562	"quantile"	"create aggregate quantile(val double, q double) returns double\n external name ""aggr"".""quantile"";"	"aggr"	1	3	false	false	false	2000
-6567	"quantile"	"create aggregate quantile(val date, q double) returns date\n external name ""aggr"".""quantile"";"	"aggr"	1	3	false	false	false	2000
-6572	"quantile"	"create aggregate quantile(val time, q double) returns time\n external name ""aggr"".""quantile"";"	"aggr"	1	3	false	false	false	2000
-6577	"quantile"	"create aggregate quantile(val timestamp, q double) returns timestamp\n external name ""aggr"".""quantile"";"	"aggr"	1	3	false	false	false	2000
-6582	"corr"	"create aggregate corr(e1 tinyint, e2 tinyint) returns tinyint\n external name ""aggr"".""corr"";"	"aggr"	1	3	false	false	false	2000
-6587	"corr"	"create aggregate corr(e1 smallint, e2 smallint) returns smallint\n external name ""aggr"".""corr"";"	"aggr"	1	3	false	false	false	2000
-6592	"corr"	"create aggregate corr(e1 integer, e2 integer) returns integer\n external name ""aggr"".""corr"";"	"aggr"	1	3	false	false	false	2000
-6597	"corr"	"create aggregate corr(e1 wrd, e2 wrd) returns wrd\n external name ""aggr"".""corr"";"	"aggr"	1	3	false	false	false	2000
-6602	"corr"	"create aggregate corr(e1 bigint, e2 bigint) returns bigint\n external name ""aggr"".""corr"";"	"aggr"	1	3	false	false	false	2000
-6607	"corr"	"create aggregate corr(e1 real, e2 real) returns real\n external name ""aggr"".""corr"";"	"aggr"	1	3	false	false	false	2000
-6612	"corr"	"create aggregate corr(e1 double, e2 double) returns double\n external name ""aggr"".""corr"";"	"aggr"	1	3	false	false	false	2000
-6617	"stddev_samp"	"create aggregate stddev_samp(val hugeint) returns double\n external name ""aggr"".""stdev"";"	"aggr"	1	3	false	false	false	2000
-6621	"stddev_pop"	"create aggregate stddev_pop(val hugeint) returns double\n external name ""aggr"".""stdevp"";"	"aggr"	1	3	false	false	false	2000
-6625	"var_samp"	"create aggregate var_samp(val hugeint) returns double\n external name ""aggr"".""variance"";"	"aggr"	1	3	false	false	false	2000
-6629	"var_pop"	"create aggregate var_pop(val hugeint) returns double\n external name ""aggr"".""variancep"";"	"aggr"	1	3	false	false	false	2000
-6633	"median"	"create aggregate median(val hugeint) returns hugeint\n external name ""aggr"".""median"";"	"aggr"	1	3	false	false	false	2000
-6637	"quantile"	"create aggregate quantile(val hugeint, q double) returns hugeint\n external name ""aggr"".""quantile"";"	"aggr"	1	3	false	false	false	2000
-6642	"corr"	"create aggregate corr(e1 hugeint, e2 hugeint) returns hugeint\n external name ""aggr"".""corr"";"	"aggr"	1	3	false	false	false	2000
-6660	"mbr"	"create function mbr (g geometry) returns mbr external name geom.mbr;"	"geom"	1	1	false	false	false	2000
-6664	"mbroverlaps"	"create function mbroverlaps(a mbr, b mbr) returns boolean external name geom.""mbroverlaps"";"	"geom"	1	1	false	false	false	2000
-6669	"geomfromtext"	"create function geomfromtext(wkt string, srid smallint) returns geometry external name geom.""GeomFromText"";"	"geom"	1	1	false	false	false	2000
-6674	"pointfromtext"	"create function pointfromtext(wkt string, srid smallint) returns point external name geom.""PointFromText"";"	"geom"	1	1	false	false	false	2000
-6679	"linefromtext"	"create function linefromtext(wkt string, srid smallint) returns linestring external name geom.""LineFromText"";"	"geom"	1	1	false	false	false	2000
-6684	"polyfromtext"	"create function polyfromtext(wkt string, srid smallint) returns polygon external name geom.""PolyFromText"";"	"geom"	1	1	false	false	false	2000
-6689	"mpointfromtext"	"create function mpointfromtext(wkt string, srid smallint) returns multipoint external name geom.""MultiPointFromText"";"	"geom"	1	1	false	false	false	2000
-6694	"mlinefromtext"	"create function mlinefromtext(wkt string, srid smallint) returns multilinestring external name geom.""MultiLineFromText"";"	"geom"	1	1	false	false	false	2000
-6699	"mpolyfromtext"	"create function mpolyfromtext(wkt string, srid smallint) returns multipolygon external name geom.""MultiPolyFromText"";"	"geom"	1	1	false	false	false	2000
-6704	"geomcollectionfromtext"	"create function geomcollectionfromtext(wkt string, srid smallint) returns multipolygon external name geom.""GeomCollectionFromText"";"	"geom"	1	1	false	false	false	2000
-6709	"polygonfromtext"	"create function polygonfromtext(wkt string, srid smallint) returns polygon external name geom.""PolyFromText"";"	"geom"	1	1	false	false	false	2000
-6714	"astext"	"create function astext(g geometry) returns string external name geom.""AsText"";"	"geom"	1	1	false	false	false	2000
-6718	"x"	"create function x(g geometry) returns double external name geom.""X"";"	"geom"	1	1	false	false	false	2000
-6722	"y"	"create function y(g geometry) returns double external name geom.""Y"";"	"geom"	1	1	false	false	false	2000
-6726	"point"	"create function point(x double,y double) returns point external name geom.point;"	"geom"	1	1	false	false	false	2000
-6731	"dimension"	"create function dimension(g geometry) returns integer external name geom.""Dimension"";"	"geom"	1	1	false	false	false	2000
-6735	"geometrytypeid"	"create function geometrytypeid(g geometry) returns integer external name geom.""GeometryTypeId"";"	"geom"	1	1	false	false	false	2000
-6739	"srid"	"create function srid(g geometry) returns integer external name geom.""SRID"";"	"geom"	1	1	false	false	false	2000
-6743	"envelope"	"create function envelope(g geometry) returns geometry external name geom.""Envelope"";"	"geom"	1	1	false	false	false	2000
-6747	"isempty"	"create function isempty(g geometry) returns boolean external name geom.""IsEmpty"";"	"geom"	1	1	false	false	false	2000
-6751	"issimple"	"create function issimple(g geometry) returns boolean external name geom.""IsSimple"";"	"geom"	1	1	false	false	false	2000
-6755	"boundary"	"create function boundary(g geometry) returns geometry external name geom.""Boundary"";"	"geom"	1	1	false	false	false	2000
-6759	"equals"	"create function equals(a geometry, b geometry) returns boolean external name geom.""Equals"";"	"geom"	1	1	false	false	false	2000
-6764	"disjoint"	"create function disjoint(a geometry, b geometry) returns boolean external name geom.""Disjoint"";"	"geom"	1	1	false	false	false	2000
-6769	"Intersect"	"create function ""Intersect""(a geometry, b geometry) returns boolean external name geom.""Intersect"";"	"geom"	1	1	false	false	false	2000
-6774	"touches"	"create function touches(a geometry, b geometry) returns boolean external name geom.""Touches"";"	"geom"	1	1	false	false	false	2000
-6779	"crosses"	"create function crosses(a geometry, b geometry) returns boolean external name geom.""Crosses"";"	"geom"	1	1	false	false	false	2000
-6784	"within"	"create function within(a geometry, b geometry) returns boolean external name geom.""Within"";"	"geom"	1	1	false	false	false	2000
-6789	"contains"	"create function contains(a geometry, b geometry) returns boolean external name geom.""Contains"";"	"geom"	1	1	false	false	false	2000
-6794	"contains"	"create function contains(a geometry, x double, y double) returns boolean external name geom.""Contains"";"	"geom"	1	1	false	false	false	2000
-6800	"overlaps"	"create function overlaps(a geometry, b geometry) returns boolean external name geom.""Overlaps"";"	"geom"	1	1	false	false	false	2000
-6805	"relate"	"create function relate(a geometry, b geometry, pattern string) returns boolean external name geom.""Relate"";"	"geom"	1	1	false	false	false	2000
-6811	"area"	"create function area(g geometry) returns float external name geom.""Area"";"	"geom"	1	1	false	false	false	2000
-6815	"length"	"create function length(g geometry) returns float external name geom.""Length"";"	"geom"	1	1	false	false	false	2000
-6819	"distance"	"create function distance(a geometry, b geometry) returns float external name geom.""Distance"";"	"geom"	1	1	false	false	false	2000
-6824	"buffer"	"create function buffer(a geometry, distance float) returns geometry external name geom.""Buffer"";"	"geom"	1	1	false	false	false	2000
-6829	"convexhull"	"create function convexhull(a geometry) returns geometry external name geom.""ConvexHull"";"	"geom"	1	1	false	false	false	2000
-6833	"intersection"	"create function intersection(a geometry, b geometry) returns geometry external name geom.""Intersection"";"	"geom"	1	1	false	false	false	2000
-6838	"Union"	"create function ""Union""(a geometry, b geometry) returns geometry external name geom.""Union"";"	"geom"	1	1	false	false	false	2000
-6843	"difference"	"create function difference(a geometry, b geometry) returns geometry external name geom.""Difference"";"	"geom"	1	1	false	false	false	2000
-6848	"symdifference"	"create function symdifference(a geometry, b geometry) returns geometry external name geom.""SymDifference"";"	"geom"	1	1	false	false	false	2000
-6855	"filter"	"create function json.filter(js json, pathexpr string)\nreturns json external name json.filter;"	"json"	1	1	false	false	false	6852
-6860	"filter"	"create function json.filter(js json, name tinyint)\nreturns json external name json.filter;"	"json"	1	1	false	false	false	6852
-6865	"filter"	"create function json.filter(js json, name integer)\nreturns json external name json.filter;"	"json"	1	1	false	false	false	6852
-6870	"filter"	"create function json.filter(js json, name bigint)\nreturns json external name json.filter;"	"json"	1	1	false	false	false	6852
-6875	"text"	"create function json.text(js json, e string)\nreturns string external name json.text;"	"json"	1	1	false	false	false	6852
-6880	"number"	"create function json.number(js json)\nreturns float external name json.number;"	"json"	1	1	false	false	false	6852
-6884	"integer"	"create function json.""integer""(js json)\nreturns bigint external name json.""integer"";"	"json"	1	1	false	false	false	6852
-6888	"isvalid"	"create function json.isvalid(js string)\nreturns bool external name json.isvalid;"	"json"	1	1	false	false	false	6852
-6892	"isobject"	"create function json.isobject(js string)\nreturns bool external name json.isobject;"	"json"	1	1	false	false	false	6852
-6896	"isarray"	"create function json.isarray(js string)\nreturns bool external name json.isarray;"	"json"	1	1	false	false	false	6852
-6900	"isvalid"	"create function json.isvalid(js json)\nreturns bool external name json.isvalid;"	"json"	1	1	false	false	false	6852
-6904	"isobject"	"create function json.isobject(js json)\nreturns bool external name json.isobject;"	"json"	1	1	false	false	false	6852
-6908	"isarray"	"create function json.isarray(js json)\nreturns bool external name json.isarray;"	"json"	1	1	false	false	false	6852
-6912	"length"	"create function json.length(js json)\nreturns integer external name json.length;"	"json"	1	1	false	false	false	6852
-6916	"keyarray"	"create function json.keyarray(js json)\nreturns json external name json.keyarray;"	"json"	1	1	false	false	false	6852
-6920	"valuearray"	"create function json.valuearray(js json)\nreturns  json external name json.valuearray;"	"json"	1	1	false	false	false	6852
-6924	"text"	"create function json.text(js json)\nreturns string external name json.text;"	"json"	1	1	false	false	false	6852
-6928	"text"	"create function json.text(js string)\nreturns string external name json.text;"	"json"	1	1	false	false	false	6852
-6932	"text"	"create function json.text(js int)\nreturns string external name json.text;"	"json"	1	1	false	false	false	6852
-6936	"output"	"create aggregate json.output(js json)\nreturns string external name json.output;"	"json"	1	3	false	false	false	6852
-6940	"tojsonarray"	"create aggregate json.tojsonarray( x string ) returns string external name aggr.jsonaggr;"	"aggr"	1	3	false	false	false	6852
-6944	"tojsonarray"	"create aggregate json.tojsonarray( x double ) returns string external name aggr.jsonaggr;"	"aggr"	1	3	false	false	false	6852
-6948	"filter"	"create function json.filter(js json, name hugeint)\nreturns json external name json.filter;"	"json"	1	1	false	false	false	6852
-6953	"md5"	"create function sys.md5(v string)\nreturns string external name clients.md5sum;"	"clients"	1	1	false	false	false	2000
-6958	"uuid"	"create function sys.uuid()\nreturns uuid external name uuid.""new"";"	"uuid"	1	1	false	false	false	2000
-6961	"isauuid"	"create function sys.isauuid(u uuid)\nreturns uuid external name uuid.""isaUUID"";"	"uuid"	1	1	false	false	false	2000
-6965	"isauuid"	"create function sys.isauuid(u string)\nreturns uuid external name uuid.""isaUUID"";"	"uuid"	1	1	false	false	false	2000
-6969	"chi2prob"	"create function sys.chi2prob(chi2 double, datapoints double)\nreturns double external name gsl.""chi2prob"";"	"gsl"	1	1	false	false	false	2000
-6975	"start"	"create procedure profiler.start() external name profiler.""start"";"	"profiler"	1	2	true	false	false	6973
-6977	"stop"	"create procedure profiler.stop() external name profiler.stop;"	"profiler"	1	2	true	false	false	6973
-6979	"setheartbeat"	"create procedure profiler.setheartbeat(beat int) external name profiler.setheartbeat;"	"profiler"	1	2	true	false	false	6973
-6982	"setpoolsize"	"create procedure profiler.setpoolsize(poolsize int) external name profiler.setpoolsize;"	"profiler"	1	2	true	false	false	6973
-6985	"setstream"	"create procedure profiler.setstream(host string, port int) external name profiler.setstream;"	"profiler"	1	2	true	false	false	6973
-7010	"listdir"	"create procedure listdir(dirname string) external name fits.listdir;"	"fits"	1	2	true	false	false	2000
-7013	"fitsattach"	"create procedure fitsattach(fname string) external name fits.attach;"	"fits"	1	2	true	false	false	2000
-7016	"fitsload"	"create procedure fitsload(tname string) external name fits.load;"	"fits"	1	2	true	false	false	2000
-7019	"listdirpat"	"create procedure listdirpat(dirname string,pat string) external name fits.listdirpattern;"	"fits"	1	2	true	false	false	2000
-7055	"netcdf_attach"	"create procedure netcdf_attach(fname varchar(256))\n external name netcdf.attach;"	"netcdf"	1	2	true	false	false	2000
-7058	"netcdf_importvar"	"create procedure netcdf_importvar(fid integer, varnname varchar(256))\n    external name netcdf.importvariable;"	"netcdf"	1	2	true	false	false	2000
-7062	"storage"	"create function sys.""storage""()\nreturns table (\n ""schema"" string,\n ""table"" string,\n ""column"" string,\n ""type"" string,\n ""mode"" string,\n location string,\n ""count"" bigint,\n typewidth int,\n columnsize bigint,\n heapsize bigint,\n hashes bigint,\n phash boolean,\n imprints bigint,\n sorted boolean\n)\nexternal name sql.""storage"";"	"sql"	1	5	false	false	false	2000
-7106	"storagemodelinit"	"create procedure sys.storagemodelinit()\nbegin\n delete from sys.storagemodelinput;\n insert into sys.storagemodelinput\n select x.""schema"", x.""table"", x.""column"", x.""type"", x.typewidth, x.count, 0, x.typewidth, false, x.sorted from sys.""storage""() x;\n update sys.storagemodelinput\n set reference = true\n where concat(concat(""schema"",""table""), ""column"") in (\n select concat( concat(""fkschema"".""name"", ""fktable"".""name""), ""fkkeycol"".""name"" )\n from ""sys"".""keys"" as ""fkkey"",\n ""sys"".""objects"" as ""fkkeycol"",\n ""sys"".""tables"" as ""fktable"",\n ""sys"".""schemas"" as ""fkschema""\n where ""fktable"".""id"" = ""fkkey"".""table_id""\n and ""fkkey"".""id"" = ""fkkeycol"".""id""\n and ""fkschema"".""id"" = ""fktable"".""schema_id""\n and ""fkkey"".""rkey"" > -1);\n update sys.storagemodelinput\n set ""distinct"" = ""count"" \n where ""type"" = 'varchar' or ""type""='clob';\nend;"	"user"	2	2	true	false	false	2000
-7108	"columnsize"	"create function sys.columnsize(nme string, i bigint, d bigint)\nreturns bigint\nbegin\n case\n when nme = 'boolean' then return i;\n when nme = 'char' then return 2*i;\n when nme = 'smallint' then return 2 * i;\n when nme = 'int' then return 4 * i;\n when nme = 'bigint' then return 8 * i;\n when nme = 'hugeint' then return 16 * i;\n when nme = 'timestamp' then return 8 * i;\n when nme = 'varchar' then\n case\n when cast(d as bigint) << 8 then return i;\n when cast(d as bigint) << 16 then return 2 * i;\n when cast(d as bigint) << 32 then return 4 * i;\n else return 8 * i;\n end case;\n else return 8 * i;\n end case;\nend;"	"user"	2	1	false	false	false	2000
-7114	"heapsize"	"create function sys.heapsize(tpe string, i bigint, w int)\nreturns bigint\nbegin\n if tpe <> 'varchar' and tpe <> 'clob'\n then\n return 0;\n end if;\n return 10240 + i * w;\nend;"	"user"	2	1	false	false	false	2000
-7120	"hashsize"	"create function sys.hashsize(b boolean, i bigint)\nreturns bigint\nbegin\n \n if b = true\n then\n return 8 * i;\n end if;\n return 0;\nend;"	"user"	2	1	false	false	false	2000
-7125	"imprintsize"	"create function sys.imprintsize(i bigint, nme string)\nreturns bigint\nbegin\n if nme = 'boolean'\n or nme = 'tinyint'\n or nme = 'smallint'\n or nme = 'int'\n or nme = 'bigint'\n or nme = 'hugeint'\n or nme = 'decimal'\n or nme = 'date'\n or nme = 'timestamp'\n or nme = 'real'\n or nme = 'double'\n then\n return cast( i * 0.12 as bigint);\n end if ;\n return 0;\nend;"	"user"	2	1	false	false	false	2000
-7130	"storagemodel"	"create function sys.storagemodel()\nreturns table (\n ""schema"" string,\n ""table"" string,\n ""column"" string,\n ""type"" string,\n ""count"" bigint,\n columnsize bigint,\n heapsize bigint,\n hashes bigint,\n imprints bigint,\n sorted boolean)\nbegin\n return select i.""schema"", i.""table"", i.""column"", i.""type"", i.""count"",\n columnsize(i.""type"", i.count, i.""distinct""),\n heapsize(i.""type"", i.""distinct"", i.""atomwidth""),\n hashsize(i.""reference"", i.""count""),\n imprintsize(i.""count"",i.""type""),\n i.sorted\n from sys.storagemodelinput i;\nend;"	"user"	2	5	false	false	false	2000
-7177	"analyze"	"create procedure sys.analyze(minmax int, ""sample"" bigint)\nexternal name sql.analyze;"	"sql"	1	2	true	false	false	2000
-7181	"analyze"	"create procedure sys.analyze(minmax int, ""sample"" bigint, sch string)\nexternal name sql.analyze;"	"sql"	1	2	true	false	false	2000
-7186	"analyze"	"create procedure sys.analyze(minmax int, ""sample"" bigint, sch string, tbl string)\nexternal name sql.analyze;"	"sql"	1	2	true	false	false	2000
-7192	"analyze"	"create procedure sys.analyze(minmax int, ""sample"" bigint, sch string, tbl string, col string)\nexternal name sql.analyze;"	"sql"	1	2	true	false	false	2000
-7199	"reverse"	"create function reverse(src string)\nreturns string external name udf.reverse;"	"udf"	1	1	false	false	false	2000
-7203	"fuse"	"create function fuse(one tinyint, two tinyint)\nreturns smallint external name udf.fuse;"	"udf"	1	1	false	false	false	2000
-7208	"fuse"	"create function fuse(one smallint, two smallint)\nreturns integer external name udf.fuse;"	"udf"	1	1	false	false	false	2000
-7213	"fuse"	"create function fuse(one integer, two integer)\nreturns bigint external name udf.fuse;"	"udf"	1	1	false	false	false	2000
-7218	"fuse"	"create function fuse(one bigint, two bigint)\nreturns hugeint external name udf.fuse;"	"udf"	1	1	false	false	false	2000
-7224	"bam_loader_repos"	"create procedure bam.bam_loader_repos(bam_repos string, dbschema smallint)\nexternal name bam.bam_loader_repos;"	"bam"	1	2	true	false	false	7222
-7228	"bam_loader_files"	"create procedure bam.bam_loader_files(bam_files string, dbschema smallint)\nexternal name bam.bam_loader_files;"	"bam"	1	2	true	false	false	7222
-7232	"bam_loader_file"	"create procedure bam.bam_loader_file(bam_file string, dbschema smallint)\nexternal name bam.bam_loader_file;"	"bam"	1	2	true	false	false	7222
-7236	"bam_drop_file"	"create procedure bam.bam_drop_file(file_id bigint, dbschema smallint)\nexternal name bam.bam_drop_file;"	"bam"	1	2	true	false	false	7222
-7240	"bam_flag"	"create function bam.bam_flag(flag smallint, name string)\nreturns boolean external name bam.bam_flag;"	"bam"	1	1	false	false	false	7222
-7245	"reverse_seq"	"create function bam.reverse_seq(seq string)\nreturns string external name bam.reverse_seq;"	"bam"	1	1	false	false	false	7222
-7249	"reverse_qual"	"create function bam.reverse_qual(qual string)\nreturns string external name bam.reverse_qual;"	"bam"	1	1	false	false	false	7222
-7253	"seq_length"	"create function bam.seq_length(cigar string)\nreturns int external name bam.seq_length;"	"bam"	1	1	false	false	false	7222
-7257	"seq_char"	"create function bam.seq_char(ref_pos int, alg_seq string, alg_pos int, alg_cigar string)\nreturns char(1) external name bam.seq_char;"	"bam"	1	1	false	false	false	7222
-7264	"sam_export"	"create procedure bam.sam_export(output_path string)\nexternal name bam.sam_export;"	"bam"	1	2	true	false	false	7222
-7267	"bam_export"	"create procedure bam.bam_export(output_path string)\nexternal name bam.bam_export;"	"bam"	1	2	true	false	false	7222
-7337	"generate_series"	"create function sys.generate_series(first tinyint, last tinyint)\nreturns table (value tinyint)\nexternal name generator.series;"	"generator"	1	5	false	false	false	2000
-7342	"generate_series"	"create function sys.generate_series(first tinyint, last tinyint, stepsize tinyint)\nreturns table (value tinyint)\nexternal name generator.series;"	"generator"	1	5	false	false	false	2000
-7348	"generate_series"	"create function sys.generate_series(first smallint, last smallint)\nreturns table (value smallint)\nexternal name generator.series;"	"generator"	1	5	false	false	false	2000
-7353	"generate_series"	"create function sys.generate_series(first smallint, last smallint, stepsize smallint)\nreturns table (value smallint)\nexternal name generator.series;"	"generator"	1	5	false	false	false	2000
-7359	"generate_series"	"create function sys.generate_series(first int, last int)\nreturns table (value int)\nexternal name generator.series;"	"generator"	1	5	false	false	false	2000
-7364	"generate_series"	"create function sys.generate_series(first int, last int, stepsize int)\nreturns table (value int)\nexternal name generator.series;"	"generator"	1	5	false	false	false	2000
-7370	"generate_series"	"create function sys.generate_series(first bigint, last bigint)\nreturns table (value bigint)\nexternal name generator.series;"	"generator"	1	5	false	false	false	2000
-7375	"generate_series"	"create function sys.generate_series(first bigint, last bigint, stepsize bigint)\nreturns table (value bigint)\nexternal name generator.series;"	"generator"	1	5	false	false	false	2000
-7381	"generate_series"	"create function sys.generate_series(first real, last real, stepsize real)\nreturns table (value real)\nexternal name generator.series;"	"generator"	1	5	false	false	false	2000
-7387	"generate_series"	"create function sys.generate_series(first double, last double, stepsize double)\nreturns table (value double)\nexternal name generator.series;"	"generator"	1	5	false	false	false	2000
-7393	"generate_series"	"create function sys.generate_series(first decimal(10,2), last decimal(10,2), stepsize decimal(10,2))\nreturns table (value decimal(10,2))\nexternal name generator.series;"	"generator"	1	5	false	false	false	2000
-7399	"generate_series"	"create function sys.generate_series(first timestamp, last timestamp, stepsize interval second)\nreturns table (value timestamp)\nexternal name generator.series;"	"generator"	1	5	false	false	false	2000
-7405	"generate_series"	"create function sys.generate_series(first hugeint, last hugeint)\nreturns table (value hugeint)\nexternal name generator.series;"	"generator"	1	5	false	false	false	2000
-7410	"generate_series"	"create function sys.generate_series(first hugeint, last hugeint, stepsize hugeint)\nreturns table (value hugeint)\nexternal name generator.series;"	"generator"	1	5	false	false	false	2000
->>>>>>> bb7c6535
 COMMIT;
 START TRANSACTION;
 CREATE TABLE "sys"."idxs" (
