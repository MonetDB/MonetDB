--- conflicted
+++ resolved
@@ -173,8 +173,6 @@
 SYSTEM FUNCTION  sys.isauuid
 SYSTEM FUNCTION  sys.left_shift
 SYSTEM FUNCTION  sys.left_shift_assign
-SYSTEM FUNCTION  sys.lidarattach
-SYSTEM FUNCTION  sys.lidarload
 SYSTEM FUNCTION  sys.like
 SYSTEM FUNCTION  sys.listdir
 SYSTEM FUNCTION  sys.listdirpat
@@ -540,12 +538,6 @@
 external name sql.analyze;
 create procedure sys.analyze(minmax int, "sample" bigint, sch string, tbl string, col string)
 external name sql.analyze;
-<<<<<<< HEAD
--- The BAT buffer pool overview
-=======
-create function area(g geometry) returns float external name geom."Area";
-create function astext(g geometry) returns string external name geom."AsText";
->>>>>>> b1bc2812
 create function sys.bbp () 
 	returns table (id int, name string, 
 		ttype string, count bigint, refcnt int, lrefcnt int, 
@@ -554,20 +546,6 @@
 	external name bbp.get;
 create function "broadcast" (p inet) returns inet 
 	external name inet."broadcast";
-<<<<<<< HEAD
--- This Source Code Form is subject to the terms of the Mozilla Public
--- License, v. 2.0.  If a copy of the MPL was not distributed with this
--- file, You can obtain one at http://mozilla.org/MPL/2.0/.
---
--- Copyright 1997 - July 2008 CWI, August 2008 - 2016 MonetDB B.V.
-
--- (co) Arjen de Rijke, Bart Scheers
--- Use statistical functions from gsl library
-
--- Calculate Chi squared probability
-=======
-create function buffer(a geometry, distance float) returns geometry external name geom."Buffer";
->>>>>>> b1bc2812
 create function sys.chi2prob(chi2 double, datapoints double)
 returns double external name gsl."chi2prob";
 create procedure sys.clearrejects()
@@ -593,56 +571,6 @@
 	else return 8 * i;
 	end case;
 end;
---CREATE FUNCTION ST_DumpRings RETURNS EXTERNAL NAME
---CREATE FUNCTION ST_FlipCoordinates RETURNS EXTERNAL NAME
---CREATE FUNCTION ST_Intersection(geog1 Geography, geog2 Geography) RETURNS Geography EXTERNAL NAME geom."Intersection";
---CREATE FUNCTION ST_LineToCurve RETURNS EXTERNAL NAME
---CREATE FUNCTION ST_MakeValid RETURNS EXTERNAL NAME
---CREATE FUNCTION ST_MemUnion RETURNS EXTERNAL NAME
---CREATE FUNCTION ST_MinimumBoundingCircle RETURNS EXTERNAL NAME
---CREATE FUNCTION ST_Polygonize RETURNS EXTERNAL NAME
---CREATE FUNCTION ST_Node RETURNS EXTERNAL NAME
---CREATE FUNCTION ST_OffsetCurve RETURNS EXTERNAL NAME
---CREATE FUNCTION ST_RemoveRepeatedPoints RETURNS EXTERNAL NAME
---CREATE FUNCTION ST_SharedPaths RETURNS EXTERNAL NAME
---CREATE FUNCTION ST_Shift_Longitude RETURNS EXTERNAL NAME
---CREATE FUNCTION ST_Simplify RETURNS EXTERNAL NAME
---CREATE FUNCTION ST_SimplifyPreserveTopology RETURNS EXTERNAL NAME
---CREATE FUNCTION ST_Split RETURNS EXTERNAL NAME
---CREATE FUNCTION ST_Union(geometry set geoms)?????
---CREATE FUNCTION ST_UnaryUnion RETURNS EXTERNAL NAME
-
--------------------------------------------------------------------------
--------------------------- Linear Referencing ---------------------------
--------------------------------------------------------------------------
---CREATE FUNCTION ST_LineInterpolatePoint RETURNS EXTERNAL NAME
---CREATE FUNCTION ST_LineLocatePoint RETURNS EXTERNAL NAME
---CREATE FUNCTION ST_LineSubstring RETURNS EXTERNAL NAME
---CREATE FUNCTION ST_LocateAlong RETURNS EXTERNAL NAME
---CREATE FUNCTION ST_LocateBetween RETURNS EXTERNAL NAME
---CREATE FUNCTION ST_LocateBetweenElevations RETURNS EXTERNAL NAME
---CREATE FUNCTION ST_InterpolatePoint RETURNS EXTERNAL NAME
---CREATE FUNCTION ST_AddMeasure RETURNS EXTERNAL NAME
-
--------------------------------------------------------------------------
----------------------- Long Transactions Support ------------------------
--------------------------------------------------------------------------
-
--------------------------------------------------------------------------
------------------------ Miscellaneous Functions -------------------------
--------------------------------------------------------------------------
-
--------------------------------------------------------------------------
------------------------- Exceptional Functions --------------------------
--------------------------------------------------------------------------
-
-
--- CREATE FUNCTION Point(g Geometry) RETURNS Point external name geom.point;
--- CREATE FUNCTION Curve(g Geometry) RETURNS Curve external name geom.curve;
--- CREATE FUNCTION LineString(g Geometry) RETURNS LineString external name geom.linestring;
--- CREATE FUNCTION Surface(g Geometry) RETURNS Surface external name geom.surface;
--- CREATE FUNCTION Polygon(g Geometry) RETURNS Polygon external name geom.polygon;
-
 create function contains(a geometry, x double, y double) returns boolean external name geom."Contains";
 create aggregate corr(e1 tinyint, e2 tinyint) returns tinyint
 	external name "aggr"."corr";
@@ -717,17 +645,7 @@
 create function dependencies_views_on_triggers()
 returns table (sch varchar(100), usr varchar(100), dep_type varchar(32))
 return table (select v.name, tri.name, 'DEP_TRIGGER' from tables as v, triggers as tri, dependencies as dep where dep.id = v.id and dep.depend_id =tri.id and dep.depend_type = 8 and v.type = 1);
-<<<<<<< HEAD
 CREATE FUNCTION env () RETURNS TABLE( name varchar(1024), value varchar(2048)) EXTERNAL NAME sql.sql_environment;
--- The environment table
-=======
-create function difference(a geometry, b geometry) returns geometry external name geom."Difference";
-create function dimension(g geometry) returns integer external name geom."Dimension";
-create function disjoint(a geometry, b geometry) returns boolean external name geom."Disjoint";
-create function distance(a geometry, b geometry) returns float external name geom."Distance";
-CREATE FUNCTION env () RETURNS TABLE( name varchar(1024), value varchar(2048)) EXTERNAL NAME sql.sql_environment;
-create function envelope(g geometry) returns geometry external name geom."Envelope";
->>>>>>> b1bc2812
 create function sys.environment()
 	returns table ("name" string, value string)
 	external name sql.sql_environment;
@@ -739,10 +657,6 @@
 	external name timestamp."epoch";
 create function sys."epoch"(ts timestamp with time zone) returns int
 	external name timestamp."epoch";
-<<<<<<< HEAD
-=======
-create function equals(a geometry, b geometry) returns boolean external name geom."Equals";
->>>>>>> b1bc2812
 create procedure sys.evalalgebra( ra_stmt string, opt bool)
 	external name sql."evalAlgebra";
 create procedure fitsattach(fname string) external name fits.attach;
@@ -797,12 +711,6 @@
 create function sys.generate_series(first hugeint, last hugeint, stepsize hugeint)
 returns table (value hugeint)
 external name generator.series;
-<<<<<<< HEAD
-=======
-create function geomcollectionfromtext(wkt string, srid smallint) returns multipolygon external name geom."GeomCollectionFromText";
-create function geometrytypeid(g geometry) returns integer external name geom."GeometryTypeId";
-create function geomfromtext(wkt string, srid smallint) returns geometry external name geom."GeomFromText";
->>>>>>> b1bc2812
 create function getanchor( theurl url ) returns string 
 	external name url."getAnchor";
 create function getbasename(theurl url) returns string       
@@ -883,16 +791,6 @@
 	external name inet."<<";
 create function "left_shift_assign"(i1 inet, i2 inet) returns boolean
 	external name inet."<<=";
-<<<<<<< HEAD
--- This Source Code Form is subject to the terms of the Mozilla Public
--- License, v. 2.0.  If a copy of the MPL was not distributed with this
--- file, You can obtain one at http://mozilla.org/MPL/2.0/.
---
--- Copyright 1997 - July 2008 CWI, August 2008 - 2016 MonetDB B.V.
-
-=======
-create function length(g geometry) returns float external name geom."Length";
->>>>>>> b1bc2812
 create filter function "like"(val string, pat string, esc string) external name algebra."like";
 create filter function "like"(val string, pat string) external name algebra."like";
 
@@ -901,24 +799,7 @@
 create procedure listdirpat(dirname string,pat string) external name fits.listdirpattern;
 create function "masklen" (p inet) returns int
 	external name inet."masklen";
-<<<<<<< HEAD
--- currently we only use mbr instead of
--- Envelope():Geometry
--- as that returns Geometry objects, and we prefer the explicit mbr's
--- minimum bounding rectangle (mbr)
 create function mbr(geom geometry) returns mbr external name geom."mbr";
--- This Source Code Form is subject to the terms of the Mozilla Public
--- License, v. 2.0.  If a copy of the MPL was not distributed with this
--- file, You can obtain one at http://mozilla.org/MPL/2.0/.
---
--- Copyright 1997 - July 2008 CWI, August 2008 - 2016 MonetDB B.V.
-
--- (co) Arjen de Rijke
-
-=======
-create function mbr (g geometry) returns mbr external name geom.mbr;
-create function mbroverlaps(a mbr, b mbr) returns boolean external name geom."mbroverlaps";
->>>>>>> b1bc2812
 create function sys.md5(v string)
 returns string external name clients.md5sum;
 create aggregate median(val tinyint) returns tinyint
@@ -999,16 +880,6 @@
 create function sys.optimizers () 
 	returns table (name string, def string, status string)
 	external name sql.optimizers;
-<<<<<<< HEAD
--- This Source Code Form is subject to the terms of the Mozilla Public
--- License, v. 2.0.  If a copy of the MPL was not distributed with this
--- file, You can obtain one at http://mozilla.org/MPL/2.0/.
---
--- Copyright 1997 - July 2008 CWI, August 2008 - 2016 MonetDB B.V.
-
-=======
-create function overlaps(a geometry, b geometry) returns boolean external name geom."Overlaps";
->>>>>>> b1bc2812
 create function sys.password_hash (username string) 
 	returns string 
 	external name sql.password;
@@ -1016,13 +887,6 @@
 external name sql.sysmon_pause;
 create procedure sys.pause(tag bigint)
 external name sql.sysmon_pause;
-<<<<<<< HEAD
-=======
-create function point(x double,y double) returns point external name geom.point;
-create function pointfromtext(wkt string, srid smallint) returns point external name geom."PointFromText";
-create function polyfromtext(wkt string, srid smallint) returns polygon external name geom."PolyFromText";
-create function polygonfromtext(wkt string, srid smallint) returns polygon external name geom."PolyFromText";
->>>>>>> b1bc2812
 create aggregate quantile(val tinyint, q double) returns tinyint
  	external name "aggr"."quantile";
 create aggregate quantile(val smallint, q double) returns smallint
@@ -1316,17 +1180,6 @@
 external name sql.times;
 create function timestamp_to_str(d timestamp, format string) returns string
 	external name mtime."timestamp_to_str";
-<<<<<<< HEAD
--- This Source Code Form is subject to the terms of the Mozilla Public
--- License, v. 2.0.  If a copy of the MPL was not distributed with this
--- file, You can obtain one at http://mozilla.org/MPL/2.0/.
---
--- Copyright 1997 - July 2008 CWI, August 2008 - 2016 MonetDB B.V.
-
--- make the offline tracing table available for inspection
-=======
-create function touches(a geometry, b geometry) returns boolean external name geom."Touches";
->>>>>>> b1bc2812
 create function sys.tracelog() 
 	returns table (
  event integer, 
@@ -1546,7 +1399,6 @@
 2151	"id"	"int"	32	0	2150	NULL	true	0	NULL
 2152	"name"	"varchar"	1024	0	2150	NULL	true	1	NULL
 2153	"nr"	"int"	32	0	2150	NULL	true	2	NULL
-<<<<<<< HEAD
 6201	"id"	"int"	32	0	6200	NULL	true	0	NULL
 6202	"name"	"varchar"	1024	0	6200	NULL	true	1	NULL
 6203	"schema_id"	"int"	32	0	6200	NULL	true	2	NULL
@@ -1663,360 +1515,130 @@
 7186	"coord_dimension"	"hugeint"	128	0	7189	NULL	true	4	NULL
 7187	"srid"	"int"	32	0	7189	NULL	true	5	NULL
 7188	"type"	"clob"	0	0	7189	NULL	true	6	NULL
-7893	"keyword"	"varchar"	40	0	7896	NULL	false	0	NULL
-7898	"table_type_id"	"smallint"	16	0	7904	NULL	false	0	NULL
-7901	"table_type_name"	"varchar"	25	0	7904	NULL	false	1	NULL
-7906	"dependency_type_id"	"smallint"	16	0	7912	NULL	false	0	NULL
-7909	"dependency_type_name"	"varchar"	15	0	7912	NULL	false	1	NULL
-7927	"file_id"	"int"	32	0	7929	NULL	true	0	NULL
-7928	"location"	"char"	256	0	7929	NULL	true	1	NULL
-7931	"dim_id"	"int"	32	0	7935	NULL	true	0	NULL
-7932	"file_id"	"int"	32	0	7935	NULL	true	1	NULL
-7933	"name"	"varchar"	64	0	7935	NULL	true	2	NULL
-7934	"length"	"int"	32	0	7935	NULL	true	3	NULL
-7937	"var_id"	"int"	32	0	7943	NULL	true	0	NULL
-7938	"file_id"	"int"	32	0	7943	NULL	true	1	NULL
-7939	"name"	"varchar"	64	0	7943	NULL	true	2	NULL
-7940	"vartype"	"varchar"	64	0	7943	NULL	true	3	NULL
-7941	"ndim"	"int"	32	0	7943	NULL	true	4	NULL
-7942	"coord_dim_id"	"int"	32	0	7943	NULL	true	5	NULL
-7945	"var_id"	"int"	32	0	7949	NULL	true	0	NULL
-7946	"dim_id"	"int"	32	0	7949	NULL	true	1	NULL
-7947	"file_id"	"int"	32	0	7949	NULL	true	2	NULL
-7948	"dimpos"	"int"	32	0	7949	NULL	true	3	NULL
-7951	"obj_name"	"varchar"	256	0	7957	NULL	true	0	NULL
-7952	"att_name"	"varchar"	256	0	7957	NULL	true	1	NULL
-7953	"att_type"	"varchar"	64	0	7957	NULL	true	2	NULL
-7954	"value"	"clob"	0	0	7957	NULL	true	3	NULL
-7955	"file_id"	"int"	32	0	7957	NULL	true	4	NULL
-7956	"gr_name"	"varchar"	256	0	7957	NULL	true	5	NULL
-7988	"schema"	"clob"	0	0	8002	NULL	true	0	NULL
-7989	"table"	"clob"	0	0	8002	NULL	true	1	NULL
-7990	"column"	"clob"	0	0	8002	NULL	true	2	NULL
-7991	"type"	"clob"	0	0	8002	NULL	true	3	NULL
-7992	"mode"	"clob"	0	0	8002	NULL	true	4	NULL
-7993	"location"	"clob"	0	0	8002	NULL	true	5	NULL
-7994	"count"	"bigint"	64	0	8002	NULL	true	6	NULL
-7995	"typewidth"	"int"	32	0	8002	NULL	true	7	NULL
-7996	"columnsize"	"bigint"	64	0	8002	NULL	true	8	NULL
-7997	"heapsize"	"bigint"	64	0	8002	NULL	true	9	NULL
-7998	"hashes"	"bigint"	64	0	8002	NULL	true	10	NULL
-7999	"phash"	"boolean"	1	0	8002	NULL	true	11	NULL
-8000	"imprints"	"bigint"	64	0	8002	NULL	true	12	NULL
-8001	"sorted"	"boolean"	1	0	8002	NULL	true	13	NULL
-8004	"schema"	"clob"	0	0	8014	NULL	true	0	NULL
-8005	"table"	"clob"	0	0	8014	NULL	true	1	NULL
-8006	"column"	"clob"	0	0	8014	NULL	true	2	NULL
-8007	"type"	"clob"	0	0	8014	NULL	true	3	NULL
-8008	"typewidth"	"int"	32	0	8014	NULL	true	4	NULL
-8009	"count"	"bigint"	64	0	8014	NULL	true	5	NULL
-8010	"distinct"	"bigint"	64	0	8014	NULL	true	6	NULL
-8011	"atomwidth"	"int"	32	0	8014	NULL	true	7	NULL
-8012	"reference"	"boolean"	1	0	8014	NULL	true	8	NULL
-8013	"sorted"	"boolean"	1	0	8014	NULL	true	9	NULL
-8052	"schema"	"clob"	0	0	8062	NULL	true	0	NULL
-8053	"table"	"clob"	0	0	8062	NULL	true	1	NULL
-8054	"column"	"clob"	0	0	8062	NULL	true	2	NULL
-8055	"type"	"clob"	0	0	8062	NULL	true	3	NULL
-8056	"count"	"bigint"	64	0	8062	NULL	true	4	NULL
-8057	"columnsize"	"bigint"	64	0	8062	NULL	true	5	NULL
-8058	"heapsize"	"bigint"	64	0	8062	NULL	true	6	NULL
-8059	"hashes"	"bigint"	64	0	8062	NULL	true	7	NULL
-8060	"imprints"	"bigint"	64	0	8062	NULL	true	8	NULL
-8061	"sorted"	"boolean"	1	0	8062	NULL	true	9	NULL
-8064	"schema"	"clob"	0	0	8072	NULL	true	0	NULL
-8065	"table"	"clob"	0	0	8072	NULL	true	1	NULL
-8066	"count"	"bigint"	64	0	8072	NULL	true	2	NULL
-8067	"columnsize"	"hugeint"	128	0	8072	NULL	true	3	NULL
-8068	"heapsize"	"hugeint"	128	0	8072	NULL	true	4	NULL
-8069	"hashes"	"hugeint"	128	0	8072	NULL	true	5	NULL
-8070	"imprints"	"hugeint"	128	0	8072	NULL	true	6	NULL
-8071	"auxiliary"	"hugeint"	128	0	8072	NULL	true	7	NULL
-8074	"column_id"	"int"	32	0	8085	NULL	true	0	NULL
-8075	"type"	"clob"	0	0	8085	NULL	true	1	NULL
-8076	"width"	"int"	32	0	8085	NULL	true	2	NULL
-8077	"stamp"	"timestamp"	7	0	8085	NULL	true	3	NULL
-8078	"sample"	"bigint"	64	0	8085	NULL	true	4	NULL
-8079	"count"	"bigint"	64	0	8085	NULL	true	5	NULL
-8080	"unique"	"bigint"	64	0	8085	NULL	true	6	NULL
-8081	"nils"	"bigint"	64	0	8085	NULL	true	7	NULL
-8082	"minval"	"clob"	0	0	8085	NULL	true	8	NULL
-8083	"maxval"	"clob"	0	0	8085	NULL	true	9	NULL
-8084	"sorted"	"boolean"	1	0	8085	NULL	true	10	NULL
-8180	"file_id"	"bigint"	64	0	8188	NULL	false	0	NULL
-8181	"file_location"	"clob"	0	0	8188	NULL	false	1	NULL
-8182	"dbschema"	"smallint"	16	0	8188	NULL	false	2	NULL
-8183	"format_version"	"varchar"	7	0	8188	NULL	true	3	NULL
-8184	"sorting_order"	"varchar"	10	0	8188	NULL	true	4	NULL
-8185	"comments"	"clob"	0	0	8188	NULL	true	5	NULL
-8190	"sn"	"clob"	0	0	8201	NULL	false	0	NULL
-8191	"file_id"	"bigint"	64	0	8201	NULL	false	1	NULL
-8192	"ln"	"int"	32	0	8201	NULL	true	2	NULL
-8193	"as"	"int"	32	0	8201	NULL	true	3	NULL
-8194	"m5"	"clob"	0	0	8201	NULL	true	4	NULL
-8195	"sp"	"clob"	0	0	8201	NULL	true	5	NULL
-8196	"ur"	"clob"	0	0	8201	NULL	true	6	NULL
-8203	"id"	"clob"	0	0	8220	NULL	false	0	NULL
-8204	"file_id"	"bigint"	64	0	8220	NULL	false	1	NULL
-8205	"cn"	"clob"	0	0	8220	NULL	true	2	NULL
-8206	"ds"	"clob"	0	0	8220	NULL	true	3	NULL
-8207	"dt"	"timestamp"	7	0	8220	NULL	true	4	NULL
-8208	"fo"	"clob"	0	0	8220	NULL	true	5	NULL
-8209	"ks"	"clob"	0	0	8220	NULL	true	6	NULL
-8210	"lb"	"clob"	0	0	8220	NULL	true	7	NULL
-8211	"pg"	"clob"	0	0	8220	NULL	true	8	NULL
-8212	"pi"	"int"	32	0	8220	NULL	true	9	NULL
-8213	"pl"	"clob"	0	0	8220	NULL	true	10	NULL
-8214	"pu"	"clob"	0	0	8220	NULL	true	11	NULL
-8215	"sm"	"clob"	0	0	8220	NULL	true	12	NULL
-8222	"id"	"clob"	0	0	8232	NULL	false	0	NULL
-8223	"file_id"	"bigint"	64	0	8232	NULL	false	1	NULL
-8224	"pn"	"clob"	0	0	8232	NULL	true	2	NULL
-8225	"cl"	"clob"	0	0	8232	NULL	true	3	NULL
-8226	"pp"	"clob"	0	0	8232	NULL	true	4	NULL
-8227	"vn"	"clob"	0	0	8232	NULL	true	5	NULL
-8234	"qname"	"clob"	0	0	8245	NULL	false	0	NULL
-8235	"flag"	"smallint"	16	0	8245	NULL	false	1	NULL
-8236	"rname"	"clob"	0	0	8245	NULL	false	2	NULL
-8237	"pos"	"int"	32	0	8245	NULL	false	3	NULL
-8238	"mapq"	"smallint"	16	0	8245	NULL	false	4	NULL
-8239	"cigar"	"clob"	0	0	8245	NULL	false	5	NULL
-8240	"rnext"	"clob"	0	0	8245	NULL	false	6	NULL
-8241	"pnext"	"int"	32	0	8245	NULL	false	7	NULL
-8242	"tlen"	"int"	32	0	8245	NULL	false	8	NULL
-8243	"seq"	"clob"	0	0	8245	NULL	false	9	NULL
-8244	"qual"	"clob"	0	0	8245	NULL	false	10	NULL
-8326	"function_id"	"int"	32	0	8327	NULL	true	0	NULL
-=======
-5688	"id"	"int"	32	0	5687	NULL	true	0	NULL
-5689	"name"	"varchar"	1024	0	5687	NULL	true	1	NULL
-5690	"schema_id"	"int"	32	0	5687	NULL	true	2	NULL
-5691	"query"	"varchar"	2048	0	5687	NULL	true	3	NULL
-5692	"type"	"smallint"	16	0	5687	NULL	true	4	NULL
-5693	"system"	"boolean"	1	0	5687	NULL	true	5	NULL
-5694	"commit_action"	"smallint"	16	0	5687	NULL	true	6	NULL
-5695	"access"	"smallint"	16	0	5687	NULL	true	7	NULL
-5696	"temporary"	"smallint"	16	0	5687	NULL	true	8	NULL
-5698	"id"	"int"	32	0	5697	NULL	true	0	NULL
-5699	"name"	"varchar"	1024	0	5697	NULL	true	1	NULL
-5700	"type"	"varchar"	1024	0	5697	NULL	true	2	NULL
-5701	"type_digits"	"int"	32	0	5697	NULL	true	3	NULL
-5702	"type_scale"	"int"	32	0	5697	NULL	true	4	NULL
-5703	"table_id"	"int"	32	0	5697	NULL	true	5	NULL
-5704	"default"	"varchar"	2048	0	5697	NULL	true	6	NULL
-5705	"null"	"boolean"	1	0	5697	NULL	true	7	NULL
-5706	"number"	"int"	32	0	5697	NULL	true	8	NULL
-5707	"storage"	"varchar"	2048	0	5697	NULL	true	9	NULL
-5714	"name"	"varchar"	1024	0	5713	NULL	true	0	NULL
-5715	"fullname"	"varchar"	2048	0	5713	NULL	true	1	NULL
-5716	"default_schema"	"int"	9	0	5713	NULL	true	2	NULL
-5720	"name"	"varchar"	1024	0	5719	NULL	true	0	NULL
-5721	"fullname"	"varchar"	2024	0	5719	NULL	true	1	NULL
-5722	"default_schema"	"int"	9	0	5719	NULL	true	2	NULL
-5724	"login_id"	"int"	32	0	5723	NULL	true	0	NULL
-5725	"role_id"	"int"	32	0	5723	NULL	true	1	NULL
-5727	"id"	"int"	32	0	5726	NULL	true	0	NULL
-5728	"name"	"varchar"	1024	0	5726	NULL	true	1	NULL
-5729	"grantor"	"int"	32	0	5726	NULL	true	2	NULL
-5731	"obj_id"	"int"	32	0	5730	NULL	true	0	NULL
-5732	"auth_id"	"int"	32	0	5730	NULL	true	1	NULL
-5733	"privileges"	"int"	32	0	5730	NULL	true	2	NULL
-5734	"grantor"	"int"	32	0	5730	NULL	true	3	NULL
-5735	"grantable"	"int"	32	0	5730	NULL	true	4	NULL
-5944	"id"	"oid"	63	0	5952	NULL	true	0	NULL
-5945	"owner"	"clob"	0	0	5952	NULL	true	1	NULL
-5946	"defined"	"timestamp"	7	0	5952	NULL	true	2	NULL
-5947	"query"	"clob"	0	0	5952	NULL	true	3	NULL
-5948	"pipe"	"clob"	0	0	5952	NULL	true	4	NULL
-5949	"plan"	"clob"	0	0	5952	NULL	true	5	NULL
-5950	"mal"	"int"	32	0	5952	NULL	true	6	NULL
-5951	"optimize"	"bigint"	64	0	5952	NULL	true	7	NULL
-5954	"id"	"oid"	63	0	5963	NULL	true	0	NULL
-5955	"start"	"timestamp"	7	0	5963	NULL	true	1	NULL
-5956	"stop"	"timestamp"	7	0	5963	NULL	true	2	NULL
-5957	"arguments"	"clob"	0	0	5963	NULL	true	3	NULL
-5958	"tuples"	"wrd"	64	0	5963	NULL	true	4	NULL
-5959	"run"	"bigint"	64	0	5963	NULL	true	5	NULL
-5960	"ship"	"bigint"	64	0	5963	NULL	true	6	NULL
-5961	"cpu"	"int"	32	0	5963	NULL	true	7	NULL
-5962	"io"	"int"	32	0	5963	NULL	true	8	NULL
-5965	"id"	"oid"	63	0	5981	NULL	true	0	NULL
-5966	"owner"	"clob"	0	0	5981	NULL	true	1	NULL
-5967	"defined"	"timestamp"	7	0	5981	NULL	true	2	NULL
-5968	"query"	"clob"	0	0	5981	NULL	true	3	NULL
-5969	"pipe"	"clob"	0	0	5981	NULL	true	4	NULL
-5970	"plan"	"clob"	0	0	5981	NULL	true	5	NULL
-5971	"mal"	"int"	32	0	5981	NULL	true	6	NULL
-5972	"optimize"	"bigint"	64	0	5981	NULL	true	7	NULL
-5973	"start"	"timestamp"	7	0	5981	NULL	true	8	NULL
-5974	"stop"	"timestamp"	7	0	5981	NULL	true	9	NULL
-5975	"arguments"	"clob"	0	0	5981	NULL	true	10	NULL
-5976	"tuples"	"wrd"	64	0	5981	NULL	true	11	NULL
-5977	"run"	"bigint"	64	0	5981	NULL	true	12	NULL
-5978	"ship"	"bigint"	64	0	5981	NULL	true	13	NULL
-5979	"cpu"	"int"	32	0	5981	NULL	true	14	NULL
-5980	"io"	"int"	32	0	5981	NULL	true	15	NULL
-6007	"event"	"int"	32	0	6020	NULL	true	0	NULL
-6008	"clk"	"varchar"	20	0	6020	NULL	true	1	NULL
-6009	"pc"	"varchar"	50	0	6020	NULL	true	2	NULL
-6010	"thread"	"int"	32	0	6020	NULL	true	3	NULL
-6011	"ticks"	"bigint"	64	0	6020	NULL	true	4	NULL
-6012	"rrsmb"	"bigint"	64	0	6020	NULL	true	5	NULL
-6013	"vmmb"	"bigint"	64	0	6020	NULL	true	6	NULL
-6014	"reads"	"bigint"	64	0	6020	NULL	true	7	NULL
-6015	"writes"	"bigint"	64	0	6020	NULL	true	8	NULL
-6016	"minflt"	"bigint"	64	0	6020	NULL	true	9	NULL
-6017	"majflt"	"bigint"	64	0	6020	NULL	true	10	NULL
-6018	"nvcsw"	"bigint"	64	0	6020	NULL	true	11	NULL
-6019	"stmt"	"clob"	0	0	6020	NULL	true	12	NULL
-6147	"user"	"clob"	0	0	6153	NULL	true	0	NULL
-6148	"login"	"timestamp"	7	0	6153	NULL	true	1	NULL
-6149	"sessiontimeout"	"bigint"	64	0	6153	NULL	true	2	NULL
-6150	"lastcommand"	"timestamp"	7	0	6153	NULL	true	3	NULL
-6151	"querytimeout"	"bigint"	64	0	6153	NULL	true	4	NULL
-6152	"active"	"boolean"	1	0	6153	NULL	true	5	NULL
-6230	"name"	"clob"	0	0	6233	NULL	true	0	NULL
-6231	"def"	"clob"	0	0	6233	NULL	true	1	NULL
-6232	"status"	"clob"	0	0	6233	NULL	true	2	NULL
-6239	"name"	"clob"	0	0	6241	NULL	true	0	NULL
-6240	"value"	"clob"	0	0	6241	NULL	true	1	NULL
-6281	"qtag"	"bigint"	64	0	6289	NULL	true	0	NULL
-6282	"user"	"clob"	0	0	6289	NULL	true	1	NULL
-6283	"started"	"timestamp"	7	0	6289	NULL	true	2	NULL
-6284	"estimate"	"timestamp"	7	0	6289	NULL	true	3	NULL
-6285	"progress"	"int"	32	0	6289	NULL	true	4	NULL
-6286	"status"	"clob"	0	0	6289	NULL	true	5	NULL
-6287	"tag"	"oid"	63	0	6289	NULL	true	6	NULL
-6288	"query"	"clob"	0	0	6289	NULL	true	7	NULL
-6315	"rowid"	"bigint"	64	0	6319	NULL	true	0	NULL
-6316	"fldid"	"int"	32	0	6319	NULL	true	1	NULL
-6317	"message"	"clob"	0	0	6319	NULL	true	2	NULL
-6318	"input"	"clob"	0	0	6319	NULL	true	3	NULL
-6989	"keyword"	"varchar"	40	0	6992	NULL	false	0	NULL
-6994	"table_type_id"	"smallint"	16	0	7000	NULL	false	0	NULL
-6997	"table_type_name"	"varchar"	25	0	7000	NULL	false	1	NULL
-7002	"dependency_type_id"	"smallint"	16	0	7008	NULL	false	0	NULL
-7005	"dependency_type_name"	"varchar"	15	0	7008	NULL	false	1	NULL
-7023	"file_id"	"int"	32	0	7025	NULL	true	0	NULL
-7024	"location"	"char"	256	0	7025	NULL	true	1	NULL
-7027	"dim_id"	"int"	32	0	7031	NULL	true	0	NULL
-7028	"file_id"	"int"	32	0	7031	NULL	true	1	NULL
-7029	"name"	"varchar"	64	0	7031	NULL	true	2	NULL
-7030	"length"	"int"	32	0	7031	NULL	true	3	NULL
-7033	"var_id"	"int"	32	0	7039	NULL	true	0	NULL
-7034	"file_id"	"int"	32	0	7039	NULL	true	1	NULL
-7035	"name"	"varchar"	64	0	7039	NULL	true	2	NULL
-7036	"vartype"	"varchar"	64	0	7039	NULL	true	3	NULL
-7037	"ndim"	"int"	32	0	7039	NULL	true	4	NULL
-7038	"coord_dim_id"	"int"	32	0	7039	NULL	true	5	NULL
-7041	"var_id"	"int"	32	0	7045	NULL	true	0	NULL
-7042	"dim_id"	"int"	32	0	7045	NULL	true	1	NULL
-7043	"file_id"	"int"	32	0	7045	NULL	true	2	NULL
-7044	"dimpos"	"int"	32	0	7045	NULL	true	3	NULL
-7047	"obj_name"	"varchar"	256	0	7053	NULL	true	0	NULL
-7048	"att_name"	"varchar"	256	0	7053	NULL	true	1	NULL
-7049	"att_type"	"varchar"	64	0	7053	NULL	true	2	NULL
-7050	"value"	"clob"	0	0	7053	NULL	true	3	NULL
-7051	"file_id"	"int"	32	0	7053	NULL	true	4	NULL
-7052	"gr_name"	"varchar"	256	0	7053	NULL	true	5	NULL
-7078	"schema"	"clob"	0	0	7092	NULL	true	0	NULL
-7079	"table"	"clob"	0	0	7092	NULL	true	1	NULL
-7080	"column"	"clob"	0	0	7092	NULL	true	2	NULL
-7081	"type"	"clob"	0	0	7092	NULL	true	3	NULL
-7082	"mode"	"clob"	0	0	7092	NULL	true	4	NULL
-7083	"location"	"clob"	0	0	7092	NULL	true	5	NULL
-7084	"count"	"bigint"	64	0	7092	NULL	true	6	NULL
-7085	"typewidth"	"int"	32	0	7092	NULL	true	7	NULL
-7086	"columnsize"	"bigint"	64	0	7092	NULL	true	8	NULL
-7087	"heapsize"	"bigint"	64	0	7092	NULL	true	9	NULL
-7088	"hashes"	"bigint"	64	0	7092	NULL	true	10	NULL
-7089	"phash"	"boolean"	1	0	7092	NULL	true	11	NULL
-7090	"imprints"	"bigint"	64	0	7092	NULL	true	12	NULL
-7091	"sorted"	"boolean"	1	0	7092	NULL	true	13	NULL
-7148	"schema"	"clob"	0	0	7158	NULL	true	0	NULL
-7149	"table"	"clob"	0	0	7158	NULL	true	1	NULL
-7150	"column"	"clob"	0	0	7158	NULL	true	2	NULL
-7151	"type"	"clob"	0	0	7158	NULL	true	3	NULL
-7152	"typewidth"	"int"	32	0	7158	NULL	true	4	NULL
-7153	"count"	"bigint"	64	0	7158	NULL	true	5	NULL
-7154	"distinct"	"bigint"	64	0	7158	NULL	true	6	NULL
-7155	"atomwidth"	"int"	32	0	7158	NULL	true	7	NULL
-7156	"reference"	"boolean"	1	0	7158	NULL	true	8	NULL
-7157	"sorted"	"boolean"	1	0	7158	NULL	true	9	NULL
-7196	"schema"	"clob"	0	0	7206	NULL	true	0	NULL
-7197	"table"	"clob"	0	0	7206	NULL	true	1	NULL
-7198	"column"	"clob"	0	0	7206	NULL	true	2	NULL
-7199	"type"	"clob"	0	0	7206	NULL	true	3	NULL
-7200	"count"	"bigint"	64	0	7206	NULL	true	4	NULL
-7201	"columnsize"	"bigint"	64	0	7206	NULL	true	5	NULL
-7202	"heapsize"	"bigint"	64	0	7206	NULL	true	6	NULL
-7203	"hashes"	"bigint"	64	0	7206	NULL	true	7	NULL
-7204	"imprints"	"bigint"	64	0	7206	NULL	true	8	NULL
-7205	"sorted"	"boolean"	1	0	7206	NULL	true	9	NULL
-7208	"schema"	"clob"	0	0	7216	NULL	true	0	NULL
-7209	"table"	"clob"	0	0	7216	NULL	true	1	NULL
-7210	"count"	"bigint"	64	0	7216	NULL	true	2	NULL
-7211	"columnsize"	"hugeint"	128	0	7216	NULL	true	3	NULL
-7212	"heapsize"	"hugeint"	128	0	7216	NULL	true	4	NULL
-7213	"hashes"	"hugeint"	128	0	7216	NULL	true	5	NULL
-7214	"imprints"	"hugeint"	128	0	7216	NULL	true	6	NULL
-7215	"auxiliary"	"hugeint"	128	0	7216	NULL	true	7	NULL
-7218	"column_id"	"int"	32	0	7229	NULL	true	0	NULL
-7219	"type"	"clob"	0	0	7229	NULL	true	1	NULL
-7220	"width"	"int"	32	0	7229	NULL	true	2	NULL
-7221	"stamp"	"timestamp"	7	0	7229	NULL	true	3	NULL
-7222	"sample"	"bigint"	64	0	7229	NULL	true	4	NULL
-7223	"count"	"bigint"	64	0	7229	NULL	true	5	NULL
-7224	"unique"	"bigint"	64	0	7229	NULL	true	6	NULL
-7225	"nils"	"bigint"	64	0	7229	NULL	true	7	NULL
-7226	"minval"	"clob"	0	0	7229	NULL	true	8	NULL
-7227	"maxval"	"clob"	0	0	7229	NULL	true	9	NULL
-7228	"sorted"	"boolean"	1	0	7229	NULL	true	10	NULL
-7324	"file_id"	"bigint"	64	0	7332	NULL	false	0	NULL
-7325	"file_location"	"clob"	0	0	7332	NULL	false	1	NULL
-7326	"dbschema"	"smallint"	16	0	7332	NULL	false	2	NULL
-7327	"format_version"	"varchar"	7	0	7332	NULL	true	3	NULL
-7328	"sorting_order"	"varchar"	10	0	7332	NULL	true	4	NULL
-7329	"comments"	"clob"	0	0	7332	NULL	true	5	NULL
-7334	"sn"	"clob"	0	0	7345	NULL	false	0	NULL
-7335	"file_id"	"bigint"	64	0	7345	NULL	false	1	NULL
-7336	"ln"	"int"	32	0	7345	NULL	true	2	NULL
-7337	"as"	"int"	32	0	7345	NULL	true	3	NULL
-7338	"m5"	"clob"	0	0	7345	NULL	true	4	NULL
-7339	"sp"	"clob"	0	0	7345	NULL	true	5	NULL
-7340	"ur"	"clob"	0	0	7345	NULL	true	6	NULL
-7347	"id"	"clob"	0	0	7364	NULL	false	0	NULL
-7348	"file_id"	"bigint"	64	0	7364	NULL	false	1	NULL
-7349	"cn"	"clob"	0	0	7364	NULL	true	2	NULL
-7350	"ds"	"clob"	0	0	7364	NULL	true	3	NULL
-7351	"dt"	"timestamp"	7	0	7364	NULL	true	4	NULL
-7352	"fo"	"clob"	0	0	7364	NULL	true	5	NULL
-7353	"ks"	"clob"	0	0	7364	NULL	true	6	NULL
-7354	"lb"	"clob"	0	0	7364	NULL	true	7	NULL
-7355	"pg"	"clob"	0	0	7364	NULL	true	8	NULL
-7356	"pi"	"int"	32	0	7364	NULL	true	9	NULL
-7357	"pl"	"clob"	0	0	7364	NULL	true	10	NULL
-7358	"pu"	"clob"	0	0	7364	NULL	true	11	NULL
-7359	"sm"	"clob"	0	0	7364	NULL	true	12	NULL
-7366	"id"	"clob"	0	0	7376	NULL	false	0	NULL
-7367	"file_id"	"bigint"	64	0	7376	NULL	false	1	NULL
-7368	"pn"	"clob"	0	0	7376	NULL	true	2	NULL
-7369	"cl"	"clob"	0	0	7376	NULL	true	3	NULL
-7370	"pp"	"clob"	0	0	7376	NULL	true	4	NULL
-7371	"vn"	"clob"	0	0	7376	NULL	true	5	NULL
-7378	"qname"	"clob"	0	0	7389	NULL	false	0	NULL
-7379	"flag"	"smallint"	16	0	7389	NULL	false	1	NULL
-7380	"rname"	"clob"	0	0	7389	NULL	false	2	NULL
-7381	"pos"	"int"	32	0	7389	NULL	false	3	NULL
-7382	"mapq"	"smallint"	16	0	7389	NULL	false	4	NULL
-7383	"cigar"	"clob"	0	0	7389	NULL	false	5	NULL
-7384	"rnext"	"clob"	0	0	7389	NULL	false	6	NULL
-7385	"pnext"	"int"	32	0	7389	NULL	false	7	NULL
-7386	"tlen"	"int"	32	0	7389	NULL	false	8	NULL
-7387	"seq"	"clob"	0	0	7389	NULL	false	9	NULL
-7388	"qual"	"clob"	0	0	7389	NULL	false	10	NULL
-7470	"function_id"	"int"	32	0	7471	NULL	true	0	NULL
->>>>>>> b1bc2812
+7892	"keyword"	"varchar"	40	0	7895	NULL	false	0	NULL
+7897	"table_type_id"	"smallint"	16	0	7903	NULL	false	0	NULL
+7900	"table_type_name"	"varchar"	25	0	7903	NULL	false	1	NULL
+7905	"dependency_type_id"	"smallint"	16	0	7911	NULL	false	0	NULL
+7908	"dependency_type_name"	"varchar"	15	0	7911	NULL	false	1	NULL
+7926	"file_id"	"int"	32	0	7928	NULL	true	0	NULL
+7927	"location"	"char"	256	0	7928	NULL	true	1	NULL
+7930	"dim_id"	"int"	32	0	7934	NULL	true	0	NULL
+7931	"file_id"	"int"	32	0	7934	NULL	true	1	NULL
+7932	"name"	"varchar"	64	0	7934	NULL	true	2	NULL
+7933	"length"	"int"	32	0	7934	NULL	true	3	NULL
+7936	"var_id"	"int"	32	0	7942	NULL	true	0	NULL
+7937	"file_id"	"int"	32	0	7942	NULL	true	1	NULL
+7938	"name"	"varchar"	64	0	7942	NULL	true	2	NULL
+7939	"vartype"	"varchar"	64	0	7942	NULL	true	3	NULL
+7940	"ndim"	"int"	32	0	7942	NULL	true	4	NULL
+7941	"coord_dim_id"	"int"	32	0	7942	NULL	true	5	NULL
+7944	"var_id"	"int"	32	0	7948	NULL	true	0	NULL
+7945	"dim_id"	"int"	32	0	7948	NULL	true	1	NULL
+7946	"file_id"	"int"	32	0	7948	NULL	true	2	NULL
+7947	"dimpos"	"int"	32	0	7948	NULL	true	3	NULL
+7950	"obj_name"	"varchar"	256	0	7956	NULL	true	0	NULL
+7951	"att_name"	"varchar"	256	0	7956	NULL	true	1	NULL
+7952	"att_type"	"varchar"	64	0	7956	NULL	true	2	NULL
+7953	"value"	"clob"	0	0	7956	NULL	true	3	NULL
+7954	"file_id"	"int"	32	0	7956	NULL	true	4	NULL
+7955	"gr_name"	"varchar"	256	0	7956	NULL	true	5	NULL
+7981	"schema"	"clob"	0	0	7995	NULL	true	0	NULL
+7982	"table"	"clob"	0	0	7995	NULL	true	1	NULL
+7983	"column"	"clob"	0	0	7995	NULL	true	2	NULL
+7984	"type"	"clob"	0	0	7995	NULL	true	3	NULL
+7985	"mode"	"clob"	0	0	7995	NULL	true	4	NULL
+7986	"location"	"clob"	0	0	7995	NULL	true	5	NULL
+7987	"count"	"bigint"	64	0	7995	NULL	true	6	NULL
+7988	"typewidth"	"int"	32	0	7995	NULL	true	7	NULL
+7989	"columnsize"	"bigint"	64	0	7995	NULL	true	8	NULL
+7990	"heapsize"	"bigint"	64	0	7995	NULL	true	9	NULL
+7991	"hashes"	"bigint"	64	0	7995	NULL	true	10	NULL
+7992	"phash"	"boolean"	1	0	7995	NULL	true	11	NULL
+7993	"imprints"	"bigint"	64	0	7995	NULL	true	12	NULL
+7994	"sorted"	"boolean"	1	0	7995	NULL	true	13	NULL
+8051	"schema"	"clob"	0	0	8061	NULL	true	0	NULL
+8052	"table"	"clob"	0	0	8061	NULL	true	1	NULL
+8053	"column"	"clob"	0	0	8061	NULL	true	2	NULL
+8054	"type"	"clob"	0	0	8061	NULL	true	3	NULL
+8055	"typewidth"	"int"	32	0	8061	NULL	true	4	NULL
+8056	"count"	"bigint"	64	0	8061	NULL	true	5	NULL
+8057	"distinct"	"bigint"	64	0	8061	NULL	true	6	NULL
+8058	"atomwidth"	"int"	32	0	8061	NULL	true	7	NULL
+8059	"reference"	"boolean"	1	0	8061	NULL	true	8	NULL
+8060	"sorted"	"boolean"	1	0	8061	NULL	true	9	NULL
+8099	"schema"	"clob"	0	0	8109	NULL	true	0	NULL
+8100	"table"	"clob"	0	0	8109	NULL	true	1	NULL
+8101	"column"	"clob"	0	0	8109	NULL	true	2	NULL
+8102	"type"	"clob"	0	0	8109	NULL	true	3	NULL
+8103	"count"	"bigint"	64	0	8109	NULL	true	4	NULL
+8104	"columnsize"	"bigint"	64	0	8109	NULL	true	5	NULL
+8105	"heapsize"	"bigint"	64	0	8109	NULL	true	6	NULL
+8106	"hashes"	"bigint"	64	0	8109	NULL	true	7	NULL
+8107	"imprints"	"bigint"	64	0	8109	NULL	true	8	NULL
+8108	"sorted"	"boolean"	1	0	8109	NULL	true	9	NULL
+8111	"schema"	"clob"	0	0	8119	NULL	true	0	NULL
+8112	"table"	"clob"	0	0	8119	NULL	true	1	NULL
+8113	"count"	"bigint"	64	0	8119	NULL	true	2	NULL
+8114	"columnsize"	"hugeint"	128	0	8119	NULL	true	3	NULL
+8115	"heapsize"	"hugeint"	128	0	8119	NULL	true	4	NULL
+8116	"hashes"	"hugeint"	128	0	8119	NULL	true	5	NULL
+8117	"imprints"	"hugeint"	128	0	8119	NULL	true	6	NULL
+8118	"auxiliary"	"hugeint"	128	0	8119	NULL	true	7	NULL
+8121	"column_id"	"int"	32	0	8132	NULL	true	0	NULL
+8122	"type"	"clob"	0	0	8132	NULL	true	1	NULL
+8123	"width"	"int"	32	0	8132	NULL	true	2	NULL
+8124	"stamp"	"timestamp"	7	0	8132	NULL	true	3	NULL
+8125	"sample"	"bigint"	64	0	8132	NULL	true	4	NULL
+8126	"count"	"bigint"	64	0	8132	NULL	true	5	NULL
+8127	"unique"	"bigint"	64	0	8132	NULL	true	6	NULL
+8128	"nils"	"bigint"	64	0	8132	NULL	true	7	NULL
+8129	"minval"	"clob"	0	0	8132	NULL	true	8	NULL
+8130	"maxval"	"clob"	0	0	8132	NULL	true	9	NULL
+8131	"sorted"	"boolean"	1	0	8132	NULL	true	10	NULL
+8227	"file_id"	"bigint"	64	0	8235	NULL	false	0	NULL
+8228	"file_location"	"clob"	0	0	8235	NULL	false	1	NULL
+8229	"dbschema"	"smallint"	16	0	8235	NULL	false	2	NULL
+8230	"format_version"	"varchar"	7	0	8235	NULL	true	3	NULL
+8231	"sorting_order"	"varchar"	10	0	8235	NULL	true	4	NULL
+8232	"comments"	"clob"	0	0	8235	NULL	true	5	NULL
+8237	"sn"	"clob"	0	0	8248	NULL	false	0	NULL
+8238	"file_id"	"bigint"	64	0	8248	NULL	false	1	NULL
+8239	"ln"	"int"	32	0	8248	NULL	true	2	NULL
+8240	"as"	"int"	32	0	8248	NULL	true	3	NULL
+8241	"m5"	"clob"	0	0	8248	NULL	true	4	NULL
+8242	"sp"	"clob"	0	0	8248	NULL	true	5	NULL
+8243	"ur"	"clob"	0	0	8248	NULL	true	6	NULL
+8250	"id"	"clob"	0	0	8267	NULL	false	0	NULL
+8251	"file_id"	"bigint"	64	0	8267	NULL	false	1	NULL
+8252	"cn"	"clob"	0	0	8267	NULL	true	2	NULL
+8253	"ds"	"clob"	0	0	8267	NULL	true	3	NULL
+8254	"dt"	"timestamp"	7	0	8267	NULL	true	4	NULL
+8255	"fo"	"clob"	0	0	8267	NULL	true	5	NULL
+8256	"ks"	"clob"	0	0	8267	NULL	true	6	NULL
+8257	"lb"	"clob"	0	0	8267	NULL	true	7	NULL
+8258	"pg"	"clob"	0	0	8267	NULL	true	8	NULL
+8259	"pi"	"int"	32	0	8267	NULL	true	9	NULL
+8260	"pl"	"clob"	0	0	8267	NULL	true	10	NULL
+8261	"pu"	"clob"	0	0	8267	NULL	true	11	NULL
+8262	"sm"	"clob"	0	0	8267	NULL	true	12	NULL
+8269	"id"	"clob"	0	0	8279	NULL	false	0	NULL
+8270	"file_id"	"bigint"	64	0	8279	NULL	false	1	NULL
+8271	"pn"	"clob"	0	0	8279	NULL	true	2	NULL
+8272	"cl"	"clob"	0	0	8279	NULL	true	3	NULL
+8273	"pp"	"clob"	0	0	8279	NULL	true	4	NULL
+8274	"vn"	"clob"	0	0	8279	NULL	true	5	NULL
+8281	"qname"	"clob"	0	0	8292	NULL	false	0	NULL
+8282	"flag"	"smallint"	16	0	8292	NULL	false	1	NULL
+8283	"rname"	"clob"	0	0	8292	NULL	false	2	NULL
+8284	"pos"	"int"	32	0	8292	NULL	false	3	NULL
+8285	"mapq"	"smallint"	16	0	8292	NULL	false	4	NULL
+8286	"cigar"	"clob"	0	0	8292	NULL	false	5	NULL
+8287	"rnext"	"clob"	0	0	8292	NULL	false	6	NULL
+8288	"pnext"	"int"	32	0	8292	NULL	false	7	NULL
+8289	"tlen"	"int"	32	0	8292	NULL	false	8	NULL
+8290	"seq"	"clob"	0	0	8292	NULL	false	9	NULL
+8291	"qual"	"clob"	0	0	8292	NULL	false	10	NULL
+8373	"function_id"	"int"	32	0	8374	NULL	true	0	NULL
 COMMIT;
 START TRANSACTION;
 CREATE TABLE "sys"."_tables" (
@@ -2049,7 +1671,6 @@
 2134	"idxs"	2106	NULL	0	true	2	0
 2139	"triggers"	2106	NULL	0	true	2	0
 2150	"objects"	2106	NULL	0	true	2	0
-<<<<<<< HEAD
 6200	"tables"	2000	"SELECT ""id"", ""name"", ""schema_id"", ""query"", CAST(CASE WHEN ""system"" THEN ""type"" + 10 /* system table/view */ ELSE (CASE WHEN ""commit_action"" = 0 THEN ""type"" /* table/view */ ELSE ""type"" + 20 /* global temp table */ END) END AS SMALLINT) AS ""type"", ""system"", ""commit_action"", ""access"", CASE WHEN (NOT ""system"" AND ""commit_action"" > 0) THEN 1 ELSE 0 END AS ""temporary"" FROM ""sys"".""_tables"" WHERE ""type"" <> 2 UNION ALL SELECT ""id"", ""name"", ""schema_id"", ""query"", CAST(""type"" + 30 /* local temp table */ AS SMALLINT) AS ""type"", ""system"", ""commit_action"", ""access"", 1 AS ""temporary"" FROM ""tmp"".""_tables"";"	1	true	0	0
 6210	"columns"	2000	"SELECT * FROM (SELECT p.* FROM ""sys"".""_columns"" AS p UNION ALL SELECT t.* FROM ""tmp"".""_columns"" AS t) AS columns;"	1	true	0	0
 6226	"db_user_info"	2000	NULL	0	true	0	0
@@ -2057,7 +1678,7 @@
 6236	"user_role"	2000	NULL	0	true	0	0
 6239	"auths"	2000	NULL	0	true	0	0
 6243	"privileges"	2000	NULL	0	true	0	0
-6465	"querylog_catalog"	2000	"-- create table views for convenience\ncreate view sys.querylog_catalog as select * from sys.querylog_catalog();"	1	true	0	0
+6465	"querylog_catalog"	2000	"create view sys.querylog_catalog as select * from sys.querylog_catalog();"	1	true	0	0
 6476	"querylog_calls"	2000	"create view sys.querylog_calls as select * from sys.querylog_calls();"	1	true	0	0
 6494	"querylog_history"	2000	"create view sys.querylog_history as\nselect qd.*, ql.""start"",ql.""stop"", ql.arguments, ql.tuples, ql.run, ql.ship, ql.cpu, ql.io\nfrom sys.querylog_catalog() qd, sys.querylog_calls() ql\nwhere qd.id = ql.id and qd.owner = user;"	1	true	0	0
 6533	"tracelog"	2000	"create view sys.tracelog as select * from sys.tracelog();"	1	true	0	0
@@ -2067,63 +1688,26 @@
 6802	"queue"	2000	"create view sys.queue as select * from sys.queue();"	1	true	0	0
 6832	"rejects"	2000	"create view sys.rejects as select * from sys.rejects();"	1	true	0	0
 7180	"spatial_ref_sys"	2000	NULL	0	true	0	0
-7189	"geometry_columns"	2000	"-- create geometry_columns metadata view\ncreate view geometry_columns as\n\tselect e.value as f_table_catalog,\n\t\ts.name as f_table_schema,\n\t\ty.f_table_name, y.f_geometry_column, y.coord_dimension, y.srid, y.type\n\tfrom schemas s, environment e, (\n\t\tselect t.schema_id,\n\t\t\tt.name as f_table_name,\n\t\t\tx.name as f_geometry_column,\n\t\t\thas_z(info)+has_m(info)+2 as coord_dimension,\n\t\t\tsrid, get_type(info, 0) as type\n\t\tfrom tables t, (\n\t\t\tselect name, table_id, type_digits as info, type_scale as srid\n\t\t\tfrom columns\n\t\t\twhere type in ( select distinct sqlname from types where systemname='wkb')\n\t\t\t) as x\n\t\twhere t.id=x.table_id\n\t\t) y\n\twhere y.schema_id=s.id and e.name='gdk_dbname';"	1	true	0	0
-7896	"keywords"	2000	NULL	0	true	0	0
-7904	"table_types"	2000	NULL	0	true	0	0
-7912	"dependency_types"	2000	NULL	0	true	0	0
-7929	"netcdf_files"	2000	NULL	0	true	0	0
-7935	"netcdf_dims"	2000	NULL	0	true	0	0
-7943	"netcdf_vars"	2000	NULL	0	true	0	0
-7949	"netcdf_vardim"	2000	NULL	0	true	0	0
-7957	"netcdf_attrs"	2000	NULL	0	true	0	0
-8002	"storage"	2000	"create view sys.""storage"" as select * from sys.""storage""();"	1	true	0	0
-8014	"storagemodelinput"	2000	NULL	0	true	0	0
-8062	"storagemodel"	2000	"create view sys.storagemodel as select * from sys.storagemodel();"	1	true	0	0
-8072	"tablestoragemodel"	2000	"-- A summary of the table storage requirement is is available as a table view.\n-- The auxiliary column denotes the maximum space if all non-sorted columns\n-- would be augmented with a hash (rare situation)\ncreate view sys.tablestoragemodel\nas select ""schema"",""table"",max(count) as ""count"",\n\tsum(columnsize) as columnsize,\n\tsum(heapsize) as heapsize,\n\tsum(hashes) as hashes,\n\tsum(imprints) as imprints,\n\tsum(case when sorted = false then 8 * count else 0 end) as auxiliary\nfrom sys.storagemodel() group by ""schema"",""table"";"	1	true	0	0
-8085	"statistics"	2000	NULL	0	true	0	0
-8188	"files"	8132	NULL	0	true	0	0
-8201	"sq"	8132	NULL	0	true	0	0
-8220	"rg"	8132	NULL	0	true	0	0
-8232	"pg"	8132	NULL	0	true	0	0
-8245	"export"	8132	NULL	0	true	0	0
-8327	"systemfunctions"	2000	NULL	0	true	0	0
-=======
-5687	"tables"	2000	"SELECT ""id"", ""name"", ""schema_id"", ""query"", CAST(CASE WHEN ""system"" THEN ""type"" + 10 /* system table/view */ ELSE (CASE WHEN ""commit_action"" = 0 THEN ""type"" /* table/view */ ELSE ""type"" + 20 /* global temp table */ END) END AS SMALLINT) AS ""type"", ""system"", ""commit_action"", ""access"", CASE WHEN (NOT ""system"" AND ""commit_action"" > 0) THEN 1 ELSE 0 END AS ""temporary"" FROM ""sys"".""_tables"" WHERE ""type"" <> 2 UNION ALL SELECT ""id"", ""name"", ""schema_id"", ""query"", CAST(""type"" + 30 /* local temp table */ AS SMALLINT) AS ""type"", ""system"", ""commit_action"", ""access"", 1 AS ""temporary"" FROM ""tmp"".""_tables"";"	1	true	0	0
-5697	"columns"	2000	"SELECT * FROM (SELECT p.* FROM ""sys"".""_columns"" AS p UNION ALL SELECT t.* FROM ""tmp"".""_columns"" AS t) AS columns;"	1	true	0	0
-5713	"db_user_info"	2000	NULL	0	true	0	0
-5719	"users"	2000	"SELECT u.""name"" AS ""name"", ui.""fullname"", ui.""default_schema"" FROM db_users() AS u LEFT JOIN ""sys"".""db_user_info"" AS ui ON u.""name"" = ui.""name"" ;"	1	true	0	0
-5723	"user_role"	2000	NULL	0	true	0	0
-5726	"auths"	2000	NULL	0	true	0	0
-5730	"privileges"	2000	NULL	0	true	0	0
-5952	"querylog_catalog"	2000	"create view sys.querylog_catalog as select * from sys.querylog_catalog();"	1	true	0	0
-5963	"querylog_calls"	2000	"create view sys.querylog_calls as select * from sys.querylog_calls();"	1	true	0	0
-5981	"querylog_history"	2000	"create view sys.querylog_history as\nselect qd.*, ql.""start"",ql.""stop"", ql.arguments, ql.tuples, ql.run, ql.ship, ql.cpu, ql.io\nfrom sys.querylog_catalog() qd, sys.querylog_calls() ql\nwhere qd.id = ql.id and qd.owner = user;"	1	true	0	0
-6020	"tracelog"	2000	"create view sys.tracelog as select * from sys.tracelog();"	1	true	0	0
-6153	"sessions"	2000	"create view sys.sessions as select * from sys.sessions();"	1	true	0	0
-6233	"optimizers"	2000	"create view sys.optimizers as select * from sys.optimizers();"	1	true	0	0
-6241	"environment"	2000	"create view sys.environment as select * from sys.environment();"	1	true	0	0
-6289	"queue"	2000	"create view sys.queue as select * from sys.queue();"	1	true	0	0
-6319	"rejects"	2000	"create view sys.rejects as select * from sys.rejects();"	1	true	0	0
-6992	"keywords"	2000	NULL	0	true	0	0
-7000	"table_types"	2000	NULL	0	true	0	0
-7008	"dependency_types"	2000	NULL	0	true	0	0
-7025	"netcdf_files"	2000	NULL	0	true	0	0
-7031	"netcdf_dims"	2000	NULL	0	true	0	0
-7039	"netcdf_vars"	2000	NULL	0	true	0	0
-7045	"netcdf_vardim"	2000	NULL	0	true	0	0
-7053	"netcdf_attrs"	2000	NULL	0	true	0	0
-7092	"storage"	2000	"create view sys.""storage"" as select * from sys.""storage""();"	1	true	0	0
-7158	"storagemodelinput"	2000	NULL	0	true	0	0
-7206	"storagemodel"	2000	"create view sys.storagemodel as select * from sys.storagemodel();"	1	true	0	0
-7216	"tablestoragemodel"	2000	"create view sys.tablestoragemodel\nas select ""schema"",""table"",max(count) as ""count"",\n sum(columnsize) as columnsize,\n sum(heapsize) as heapsize,\n sum(hashes) as hashes,\n sum(imprints) as imprints,\n sum(case when sorted = false then 8 * count else 0 end) as auxiliary\nfrom sys.storagemodel() group by ""schema"",""table"";"	1	true	0	0
-7229	"statistics"	2000	NULL	0	true	0	0
-7332	"files"	7276	NULL	0	true	0	0
-7345	"sq"	7276	NULL	0	true	0	0
-7364	"rg"	7276	NULL	0	true	0	0
-7376	"pg"	7276	NULL	0	true	0	0
-7389	"export"	7276	NULL	0	true	0	0
-7471	"systemfunctions"	2000	NULL	0	true	0	0
->>>>>>> b1bc2812
+7189	"geometry_columns"	2000	"create view geometry_columns as\n select e.value as f_table_catalog,\n s.name as f_table_schema,\n y.f_table_name, y.f_geometry_column, y.coord_dimension, y.srid, y.type\n from schemas s, environment e, (\n select t.schema_id,\n t.name as f_table_name,\n x.name as f_geometry_column,\n has_z(info)+has_m(info)+2 as coord_dimension,\n srid, get_type(info, 0) as type\n from tables t, (\n select name, table_id, type_digits as info, type_scale as srid\n from columns\n where type in ( select distinct sqlname from types where systemname='wkb')\n ) as x\n where t.id=x.table_id\n ) y\n where y.schema_id=s.id and e.name='gdk_dbname';"	1	true	0	0
+7895	"keywords"	2000	NULL	0	true	0	0
+7903	"table_types"	2000	NULL	0	true	0	0
+7911	"dependency_types"	2000	NULL	0	true	0	0
+7928	"netcdf_files"	2000	NULL	0	true	0	0
+7934	"netcdf_dims"	2000	NULL	0	true	0	0
+7942	"netcdf_vars"	2000	NULL	0	true	0	0
+7948	"netcdf_vardim"	2000	NULL	0	true	0	0
+7956	"netcdf_attrs"	2000	NULL	0	true	0	0
+7995	"storage"	2000	"create view sys.""storage"" as select * from sys.""storage""();"	1	true	0	0
+8061	"storagemodelinput"	2000	NULL	0	true	0	0
+8109	"storagemodel"	2000	"create view sys.storagemodel as select * from sys.storagemodel();"	1	true	0	0
+8119	"tablestoragemodel"	2000	"create view sys.tablestoragemodel\nas select ""schema"",""table"",max(count) as ""count"",\n sum(columnsize) as columnsize,\n sum(heapsize) as heapsize,\n sum(hashes) as hashes,\n sum(imprints) as imprints,\n sum(case when sorted = false then 8 * count else 0 end) as auxiliary\nfrom sys.storagemodel() group by ""schema"",""table"";"	1	true	0	0
+8132	"statistics"	2000	NULL	0	true	0	0
+8235	"files"	8179	NULL	0	true	0	0
+8248	"sq"	8179	NULL	0	true	0	0
+8267	"rg"	8179	NULL	0	true	0	0
+8279	"pg"	8179	NULL	0	true	0	0
+8292	"export"	8179	NULL	0	true	0	0
+8374	"systemfunctions"	2000	NULL	0	true	0	0
 COMMIT;
 START TRANSACTION;
 CREATE TABLE "sys"."args" (
@@ -2136,8 +1720,7 @@
 	"inout"       TINYINT,
 	"number"      INTEGER
 );
-<<<<<<< HEAD
-COPY 5049 RECORDS INTO "sys"."args" FROM stdin USING DELIMITERS '\t','\n','"';
+COPY 5095 RECORDS INTO "sys"."args" FROM stdin USING DELIMITERS '\t','\n','"';
 2155	32	"res_0"	"boolean"	1	0	0	0
 2156	32	"arg_1"	"geometry"	0	0	1	1
 2157	32	"arg_2"	"geometry"	0	0	1	2
@@ -4903,2774 +4486,6 @@
 4917	1009	"arg_1"	"decimal"	39	0	1	1
 4918	1009	"arg_2"	"date"	0	0	1	2
 4919	1010	"res_0"	"date"	0	0	0	0
-=======
-COPY 4365 RECORDS INTO "sys"."args" FROM stdin USING DELIMITERS '\t','\n','"';
-2155	30	"res_0"	"oid"	63	0	0	0
-2156	30	"arg_1"	"wrd"	64	0	1	1
-2157	31	"res_0"	"oid"	63	0	0	0
-2158	31	"arg_1"	"oid"	63	0	1	1
-2159	32	"res_0"	"wrd"	64	0	0	0
-2160	32	"arg_1"	"any"	0	0	1	1
-2161	33	"res_0"	"wrd"	64	0	0	0
-2162	33	"arg_1"	"wrd"	64	0	1	1
-2163	33	"arg_2"	"int"	32	0	1	2
-2164	33	"arg_3"	"any"	0	0	1	3
-2165	34	"res_0"	"boolean"	1	0	0	0
-2166	34	"arg_1"	"any"	0	0	1	1
-2167	34	"arg_2"	"any"	0	0	1	2
-2168	35	"res_0"	"boolean"	1	0	0	0
-2169	35	"arg_1"	"any"	0	0	1	1
-2170	35	"arg_2"	"any"	0	0	1	2
-2171	36	"res_0"	"boolean"	1	0	0	0
-2172	36	"arg_1"	"any"	0	0	1	1
-2173	37	"res_0"	"boolean"	1	0	0	0
-2174	37	"arg_1"	"any"	0	0	1	1
-2175	37	"arg_2"	"any"	0	0	1	2
-2176	38	"res_0"	"boolean"	1	0	0	0
-2177	38	"arg_1"	"any"	0	0	1	1
-2178	38	"arg_2"	"any"	0	0	1	2
-2179	39	"res_0"	"boolean"	1	0	0	0
-2180	39	"arg_1"	"any"	0	0	1	1
-2181	39	"arg_2"	"any"	0	0	1	2
-2182	40	"res_0"	"boolean"	1	0	0	0
-2183	40	"arg_1"	"any"	0	0	1	1
-2184	40	"arg_2"	"any"	0	0	1	2
-2185	44	"res_0"	"boolean"	1	0	0	0
-2186	44	"arg_1"	"any"	0	0	1	1
-2187	44	"arg_2"	"any"	0	0	1	2
-2188	45	"res_0"	"oid"	63	0	0	0
-2189	45	"arg_1"	"any"	0	0	1	1
-2190	46	"res_0"	"int"	32	0	0	0
-2191	46	"arg_1"	"any"	0	0	1	1
-2192	47	"res_0"	"oid"	63	0	0	0
-2193	47	"arg_1"	"any"	0	0	1	1
-2194	47	"arg_2"	"varchar"	0	0	1	2
-2195	47	"arg_3"	"varchar"	0	0	1	3
-2196	50	"res_0"	"any"	0	0	0	0
-2197	50	"arg_1"	"any"	0	0	1	1
-2198	50	"arg_2"	"any"	0	0	1	2
-2199	51	"res_0"	"any"	0	0	0	0
-2200	51	"arg_1"	"any"	0	0	1	1
-2201	51	"arg_2"	"any"	0	0	1	2
-2202	52	"res_0"	"any"	0	0	0	0
-2203	52	"arg_1"	"boolean"	1	0	1	1
-2204	52	"arg_2"	"any"	0	0	1	2
-2205	52	"arg_3"	"any"	0	0	1	3
-2206	74	"res_0"	"oid"	63	0	0	0
-2207	74	"arg_1"	"oid"	63	0	1	1
-2208	74	"arg_2"	"oid"	63	0	1	2
-2209	75	"res_0"	"tinyint"	8	0	0	0
-2210	75	"arg_1"	"tinyint"	8	0	1	1
-2211	75	"arg_2"	"tinyint"	8	0	1	2
-2212	76	"res_0"	"smallint"	16	0	0	0
-2213	76	"arg_1"	"smallint"	16	0	1	1
-2214	76	"arg_2"	"smallint"	16	0	1	2
-2215	77	"res_0"	"int"	32	0	0	0
-2216	77	"arg_1"	"int"	32	0	1	1
-2217	77	"arg_2"	"int"	32	0	1	2
-2218	78	"res_0"	"bigint"	64	0	0	0
-2219	78	"arg_1"	"bigint"	64	0	1	1
-2220	78	"arg_2"	"bigint"	64	0	1	2
-2221	79	"res_0"	"wrd"	64	0	0	0
-2222	79	"arg_1"	"wrd"	64	0	1	1
-2223	79	"arg_2"	"wrd"	64	0	1	2
-2224	80	"res_0"	"hugeint"	128	0	0	0
-2225	80	"arg_1"	"hugeint"	128	0	1	1
-2226	80	"arg_2"	"hugeint"	128	0	1	2
-2227	81	"res_0"	"decimal"	2	0	0	0
-2228	81	"arg_1"	"decimal"	2	0	1	1
-2229	81	"arg_2"	"decimal"	2	0	1	2
-2230	82	"res_0"	"decimal"	4	0	0	0
-2231	82	"arg_1"	"decimal"	4	0	1	1
-2232	82	"arg_2"	"decimal"	4	0	1	2
-2233	83	"res_0"	"decimal"	9	0	0	0
-2234	83	"arg_1"	"decimal"	9	0	1	1
-2235	83	"arg_2"	"decimal"	9	0	1	2
-2236	84	"res_0"	"decimal"	18	0	0	0
-2237	84	"arg_1"	"decimal"	18	0	1	1
-2238	84	"arg_2"	"decimal"	18	0	1	2
-2239	85	"res_0"	"decimal"	39	0	0	0
-2240	85	"arg_1"	"decimal"	39	0	1	1
-2241	85	"arg_2"	"decimal"	39	0	1	2
-2242	86	"res_0"	"real"	24	0	0	0
-2243	86	"arg_1"	"real"	24	0	1	1
-2244	86	"arg_2"	"real"	24	0	1	2
-2245	87	"res_0"	"double"	53	0	0	0
-2246	87	"arg_1"	"double"	53	0	1	1
-2247	87	"arg_2"	"double"	53	0	1	2
-2248	97	"res_0"	"boolean"	1	0	0	0
-2249	97	"arg_1"	"any"	0	0	1	1
-2250	98	"res_0"	"boolean"	1	0	0	0
-2251	98	"arg_1"	"boolean"	1	0	1	1
-2252	98	"arg_2"	"any"	0	0	1	2
-2253	99	"res_0"	"int"	32	0	0	0
-2254	99	"arg_1"	"any"	0	0	1	1
-2255	99	"arg_2"	"boolean"	1	0	1	2
-2256	99	"arg_3"	"boolean"	1	0	1	3
-2257	100	"res_0"	"int"	32	0	0	0
-2258	100	"arg_1"	"any"	0	0	1	1
-2259	100	"arg_2"	"boolean"	1	0	1	2
-2260	100	"arg_3"	"boolean"	1	0	1	3
-2261	101	"res_0"	"int"	32	0	0	0
-2262	101	"arg_1"	"any"	0	0	1	1
-2263	101	"arg_2"	"boolean"	1	0	1	2
-2264	101	"arg_3"	"boolean"	1	0	1	3
-2265	102	"res_0"	"boolean"	1	0	0	0
-2266	102	"arg_1"	"boolean"	1	0	1	1
-2267	102	"arg_2"	"boolean"	1	0	1	2
-2268	103	"res_0"	"boolean"	1	0	0	0
-2269	103	"arg_1"	"boolean"	1	0	1	1
-2270	103	"arg_2"	"boolean"	1	0	1	2
-2271	104	"res_0"	"boolean"	1	0	0	0
-2272	104	"arg_1"	"boolean"	1	0	1	1
-2273	104	"arg_2"	"boolean"	1	0	1	2
-2274	105	"res_0"	"boolean"	1	0	0	0
-2275	105	"arg_1"	"boolean"	1	0	1	1
-2276	106	"res_0"	"smallint"	16	0	0	0
-2277	106	"arg_1"	"smallint"	16	0	1	1
-2278	106	"arg_2"	"tinyint"	8	0	1	2
-2279	107	"res_0"	"smallint"	16	0	0	0
-2280	107	"arg_1"	"smallint"	16	0	1	1
-2281	107	"arg_2"	"tinyint"	8	0	1	2
-2282	108	"res_0"	"int"	32	0	0	0
-2283	108	"arg_1"	"int"	32	0	1	1
-2284	108	"arg_2"	"tinyint"	8	0	1	2
-2285	109	"res_0"	"int"	32	0	0	0
-2286	109	"arg_1"	"int"	32	0	1	1
-2287	109	"arg_2"	"tinyint"	8	0	1	2
-2288	110	"res_0"	"int"	32	0	0	0
-2289	110	"arg_1"	"int"	32	0	1	1
-2290	110	"arg_2"	"smallint"	16	0	1	2
-2291	111	"res_0"	"int"	32	0	0	0
-2292	111	"arg_1"	"int"	32	0	1	1
-2293	111	"arg_2"	"smallint"	16	0	1	2
-2294	112	"res_0"	"bigint"	64	0	0	0
-2295	112	"arg_1"	"bigint"	64	0	1	1
-2296	112	"arg_2"	"tinyint"	8	0	1	2
-2297	113	"res_0"	"bigint"	64	0	0	0
-2298	113	"arg_1"	"bigint"	64	0	1	1
-2299	113	"arg_2"	"tinyint"	8	0	1	2
-2300	114	"res_0"	"bigint"	64	0	0	0
-2301	114	"arg_1"	"bigint"	64	0	1	1
-2302	114	"arg_2"	"smallint"	16	0	1	2
-2303	115	"res_0"	"bigint"	64	0	0	0
-2304	115	"arg_1"	"bigint"	64	0	1	1
-2305	115	"arg_2"	"smallint"	16	0	1	2
-2306	116	"res_0"	"bigint"	64	0	0	0
-2307	116	"arg_1"	"bigint"	64	0	1	1
-2308	116	"arg_2"	"int"	32	0	1	2
-2309	117	"res_0"	"bigint"	64	0	0	0
-2310	117	"arg_1"	"bigint"	64	0	1	1
-2311	117	"arg_2"	"int"	32	0	1	2
-2312	118	"res_0"	"bigint"	64	0	0	0
-2313	118	"arg_1"	"bigint"	64	0	1	1
-2314	118	"arg_2"	"wrd"	64	0	1	2
-2315	119	"res_0"	"bigint"	64	0	0	0
-2316	119	"arg_1"	"bigint"	64	0	1	1
-2317	119	"arg_2"	"wrd"	64	0	1	2
-2318	120	"res_0"	"wrd"	64	0	0	0
-2319	120	"arg_1"	"wrd"	64	0	1	1
-2320	120	"arg_2"	"tinyint"	8	0	1	2
-2321	121	"res_0"	"wrd"	64	0	0	0
-2322	121	"arg_1"	"wrd"	64	0	1	1
-2323	121	"arg_2"	"tinyint"	8	0	1	2
-2324	122	"res_0"	"wrd"	64	0	0	0
-2325	122	"arg_1"	"wrd"	64	0	1	1
-2326	122	"arg_2"	"smallint"	16	0	1	2
-2327	123	"res_0"	"wrd"	64	0	0	0
-2328	123	"arg_1"	"wrd"	64	0	1	1
-2329	123	"arg_2"	"smallint"	16	0	1	2
-2330	124	"res_0"	"wrd"	64	0	0	0
-2331	124	"arg_1"	"wrd"	64	0	1	1
-2332	124	"arg_2"	"int"	32	0	1	2
-2333	125	"res_0"	"wrd"	64	0	0	0
-2334	125	"arg_1"	"wrd"	64	0	1	1
-2335	125	"arg_2"	"int"	32	0	1	2
-2336	126	"res_0"	"hugeint"	128	0	0	0
-2337	126	"arg_1"	"hugeint"	128	0	1	1
-2338	126	"arg_2"	"tinyint"	8	0	1	2
-2339	127	"res_0"	"hugeint"	128	0	0	0
-2340	127	"arg_1"	"hugeint"	128	0	1	1
-2341	127	"arg_2"	"tinyint"	8	0	1	2
-2342	128	"res_0"	"hugeint"	128	0	0	0
-2343	128	"arg_1"	"hugeint"	128	0	1	1
-2344	128	"arg_2"	"smallint"	16	0	1	2
-2345	129	"res_0"	"hugeint"	128	0	0	0
-2346	129	"arg_1"	"hugeint"	128	0	1	1
-2347	129	"arg_2"	"smallint"	16	0	1	2
-2348	130	"res_0"	"hugeint"	128	0	0	0
-2349	130	"arg_1"	"hugeint"	128	0	1	1
-2350	130	"arg_2"	"int"	32	0	1	2
-2351	131	"res_0"	"hugeint"	128	0	0	0
-2352	131	"arg_1"	"hugeint"	128	0	1	1
-2353	131	"arg_2"	"int"	32	0	1	2
-2354	132	"res_0"	"hugeint"	128	0	0	0
-2355	132	"arg_1"	"hugeint"	128	0	1	1
-2356	132	"arg_2"	"bigint"	64	0	1	2
-2357	133	"res_0"	"hugeint"	128	0	0	0
-2358	133	"arg_1"	"hugeint"	128	0	1	1
-2359	133	"arg_2"	"bigint"	64	0	1	2
-2360	134	"res_0"	"hugeint"	128	0	0	0
-2361	134	"arg_1"	"hugeint"	128	0	1	1
-2362	134	"arg_2"	"wrd"	64	0	1	2
-2363	135	"res_0"	"hugeint"	128	0	0	0
-2364	135	"arg_1"	"hugeint"	128	0	1	1
-2365	135	"arg_2"	"wrd"	64	0	1	2
-2366	136	"res_0"	"oid"	63	0	0	0
-2367	136	"arg_1"	"oid"	63	0	1	1
-2368	136	"arg_2"	"oid"	63	0	1	2
-2369	137	"res_0"	"oid"	63	0	0	0
-2370	137	"arg_1"	"oid"	63	0	1	1
-2371	137	"arg_2"	"oid"	63	0	1	2
-2372	138	"res_0"	"oid"	63	0	0	0
-2373	138	"arg_1"	"oid"	63	0	1	1
-2374	138	"arg_2"	"oid"	63	0	1	2
-2375	139	"res_0"	"oid"	63	0	0	0
-2376	139	"arg_1"	"oid"	63	0	1	1
-2377	139	"arg_2"	"oid"	63	0	1	2
-2378	140	"res_0"	"oid"	63	0	0	0
-2379	140	"arg_1"	"oid"	63	0	1	1
-2380	140	"arg_2"	"oid"	63	0	1	2
-2381	141	"res_0"	"oid"	63	0	0	0
-2382	141	"arg_1"	"oid"	63	0	1	1
-2383	141	"arg_2"	"oid"	63	0	1	2
-2384	142	"res_0"	"oid"	63	0	0	0
-2385	142	"arg_1"	"oid"	63	0	1	1
-2386	142	"arg_2"	"oid"	63	0	1	2
-2387	143	"res_0"	"oid"	63	0	0	0
-2388	143	"arg_1"	"oid"	63	0	1	1
-2389	144	"res_0"	"oid"	63	0	0	0
-2390	144	"arg_1"	"oid"	63	0	1	1
-2391	144	"arg_2"	"int"	32	0	1	2
-2392	145	"res_0"	"oid"	63	0	0	0
-2393	145	"arg_1"	"oid"	63	0	1	1
-2394	145	"arg_2"	"int"	32	0	1	2
-2395	146	"res_0"	"oid"	63	0	0	0
-2396	146	"arg_1"	"oid"	63	0	1	1
-2397	147	"res_0"	"oid"	63	0	0	0
-2398	147	"arg_1"	"oid"	63	0	1	1
-2399	148	"res_0"	"tinyint"	8	0	0	0
-2400	148	"arg_1"	"oid"	63	0	1	1
-2401	149	"res_0"	"oid"	63	0	0	0
-2402	149	"arg_1"	"oid"	63	0	1	1
-2403	149	"arg_2"	"oid"	63	0	1	2
-2404	150	"res_0"	"oid"	63	0	0	0
-2405	150	"arg_1"	"oid"	63	0	1	1
-2406	150	"arg_2"	"oid"	63	0	1	2
-2407	151	"res_0"	"month_interval"	32	0	0	0
-2408	151	"arg_1"	"month_interval"	32	0	1	1
-2409	151	"arg_2"	"oid"	63	0	1	2
-2410	152	"res_0"	"month_interval"	32	0	0	0
-2411	152	"arg_1"	"month_interval"	32	0	1	1
-2412	152	"arg_2"	"oid"	63	0	1	2
-2413	153	"res_0"	"month_interval"	32	0	0	0
-2414	153	"arg_1"	"month_interval"	32	0	1	1
-2415	153	"arg_2"	"oid"	63	0	1	2
-2416	154	"res_0"	"month_interval"	32	0	0	0
-2417	154	"arg_1"	"month_interval"	32	0	1	1
-2418	154	"arg_2"	"oid"	63	0	1	2
-2419	155	"res_0"	"sec_interval"	13	0	0	0
-2420	155	"arg_1"	"sec_interval"	13	0	1	1
-2421	155	"arg_2"	"oid"	63	0	1	2
-2422	156	"res_0"	"sec_interval"	13	0	0	0
-2423	156	"arg_1"	"sec_interval"	13	0	1	1
-2424	156	"arg_2"	"oid"	63	0	1	2
-2425	157	"res_0"	"sec_interval"	13	0	0	0
-2426	157	"arg_1"	"sec_interval"	13	0	1	1
-2427	157	"arg_2"	"oid"	63	0	1	2
-2428	158	"res_0"	"sec_interval"	13	0	0	0
-2429	158	"arg_1"	"sec_interval"	13	0	1	1
-2430	158	"arg_2"	"oid"	63	0	1	2
-2431	159	"res_0"	"tinyint"	8	0	0	0
-2432	159	"arg_1"	"tinyint"	8	0	1	1
-2433	159	"arg_2"	"tinyint"	8	0	1	2
-2434	160	"res_0"	"tinyint"	8	0	0	0
-2435	160	"arg_1"	"tinyint"	8	0	1	1
-2436	160	"arg_2"	"tinyint"	8	0	1	2
-2437	161	"res_0"	"tinyint"	8	0	0	0
-2438	161	"arg_1"	"tinyint"	8	0	1	1
-2439	161	"arg_2"	"tinyint"	8	0	1	2
-2440	162	"res_0"	"tinyint"	8	0	0	0
-2441	162	"arg_1"	"tinyint"	8	0	1	1
-2442	162	"arg_2"	"tinyint"	8	0	1	2
-2443	163	"res_0"	"tinyint"	8	0	0	0
-2444	163	"arg_1"	"tinyint"	8	0	1	1
-2445	163	"arg_2"	"tinyint"	8	0	1	2
-2446	164	"res_0"	"tinyint"	8	0	0	0
-2447	164	"arg_1"	"tinyint"	8	0	1	1
-2448	164	"arg_2"	"tinyint"	8	0	1	2
-2449	165	"res_0"	"tinyint"	8	0	0	0
-2450	165	"arg_1"	"tinyint"	8	0	1	1
-2451	165	"arg_2"	"tinyint"	8	0	1	2
-2452	166	"res_0"	"tinyint"	8	0	0	0
-2453	166	"arg_1"	"tinyint"	8	0	1	1
-2454	167	"res_0"	"tinyint"	8	0	0	0
-2455	167	"arg_1"	"tinyint"	8	0	1	1
-2456	167	"arg_2"	"int"	32	0	1	2
-2457	168	"res_0"	"tinyint"	8	0	0	0
-2458	168	"arg_1"	"tinyint"	8	0	1	1
-2459	168	"arg_2"	"int"	32	0	1	2
-2460	169	"res_0"	"tinyint"	8	0	0	0
-2461	169	"arg_1"	"tinyint"	8	0	1	1
-2462	170	"res_0"	"tinyint"	8	0	0	0
-2463	170	"arg_1"	"tinyint"	8	0	1	1
-2464	171	"res_0"	"tinyint"	8	0	0	0
-2465	171	"arg_1"	"tinyint"	8	0	1	1
-2466	172	"res_0"	"tinyint"	8	0	0	0
-2467	172	"arg_1"	"tinyint"	8	0	1	1
-2468	172	"arg_2"	"tinyint"	8	0	1	2
-2469	173	"res_0"	"tinyint"	8	0	0	0
-2470	173	"arg_1"	"tinyint"	8	0	1	1
-2471	173	"arg_2"	"tinyint"	8	0	1	2
-2472	174	"res_0"	"month_interval"	32	0	0	0
-2473	174	"arg_1"	"month_interval"	32	0	1	1
-2474	174	"arg_2"	"tinyint"	8	0	1	2
-2475	175	"res_0"	"month_interval"	32	0	0	0
-2476	175	"arg_1"	"month_interval"	32	0	1	1
-2477	175	"arg_2"	"tinyint"	8	0	1	2
-2478	176	"res_0"	"month_interval"	32	0	0	0
-2479	176	"arg_1"	"month_interval"	32	0	1	1
-2480	176	"arg_2"	"tinyint"	8	0	1	2
-2481	177	"res_0"	"month_interval"	32	0	0	0
-2482	177	"arg_1"	"month_interval"	32	0	1	1
-2483	177	"arg_2"	"tinyint"	8	0	1	2
-2484	178	"res_0"	"sec_interval"	13	0	0	0
-2485	178	"arg_1"	"sec_interval"	13	0	1	1
-2486	178	"arg_2"	"tinyint"	8	0	1	2
-2487	179	"res_0"	"sec_interval"	13	0	0	0
-2488	179	"arg_1"	"sec_interval"	13	0	1	1
-2489	179	"arg_2"	"tinyint"	8	0	1	2
-2490	180	"res_0"	"sec_interval"	13	0	0	0
-2491	180	"arg_1"	"sec_interval"	13	0	1	1
-2492	180	"arg_2"	"tinyint"	8	0	1	2
-2493	181	"res_0"	"sec_interval"	13	0	0	0
-2494	181	"arg_1"	"sec_interval"	13	0	1	1
-2495	181	"arg_2"	"tinyint"	8	0	1	2
-2496	182	"res_0"	"smallint"	16	0	0	0
-2497	182	"arg_1"	"smallint"	16	0	1	1
-2498	182	"arg_2"	"smallint"	16	0	1	2
-2499	183	"res_0"	"smallint"	16	0	0	0
-2500	183	"arg_1"	"smallint"	16	0	1	1
-2501	183	"arg_2"	"smallint"	16	0	1	2
-2502	184	"res_0"	"smallint"	16	0	0	0
-2503	184	"arg_1"	"smallint"	16	0	1	1
-2504	184	"arg_2"	"smallint"	16	0	1	2
-2505	185	"res_0"	"smallint"	16	0	0	0
-2506	185	"arg_1"	"smallint"	16	0	1	1
-2507	185	"arg_2"	"smallint"	16	0	1	2
-2508	186	"res_0"	"smallint"	16	0	0	0
-2509	186	"arg_1"	"smallint"	16	0	1	1
-2510	186	"arg_2"	"smallint"	16	0	1	2
-2511	187	"res_0"	"smallint"	16	0	0	0
-2512	187	"arg_1"	"smallint"	16	0	1	1
-2513	187	"arg_2"	"smallint"	16	0	1	2
-2514	188	"res_0"	"smallint"	16	0	0	0
-2515	188	"arg_1"	"smallint"	16	0	1	1
-2516	188	"arg_2"	"smallint"	16	0	1	2
-2517	189	"res_0"	"smallint"	16	0	0	0
-2518	189	"arg_1"	"smallint"	16	0	1	1
-2519	190	"res_0"	"smallint"	16	0	0	0
-2520	190	"arg_1"	"smallint"	16	0	1	1
-2521	190	"arg_2"	"int"	32	0	1	2
-2522	191	"res_0"	"smallint"	16	0	0	0
-2523	191	"arg_1"	"smallint"	16	0	1	1
-2524	191	"arg_2"	"int"	32	0	1	2
-2525	192	"res_0"	"smallint"	16	0	0	0
-2526	192	"arg_1"	"smallint"	16	0	1	1
-2527	193	"res_0"	"smallint"	16	0	0	0
-2528	193	"arg_1"	"smallint"	16	0	1	1
-2529	194	"res_0"	"tinyint"	8	0	0	0
-2530	194	"arg_1"	"smallint"	16	0	1	1
-2531	195	"res_0"	"smallint"	16	0	0	0
-2532	195	"arg_1"	"smallint"	16	0	1	1
-2533	195	"arg_2"	"smallint"	16	0	1	2
-2534	196	"res_0"	"smallint"	16	0	0	0
-2535	196	"arg_1"	"smallint"	16	0	1	1
-2536	196	"arg_2"	"smallint"	16	0	1	2
-2537	197	"res_0"	"month_interval"	32	0	0	0
-2538	197	"arg_1"	"month_interval"	32	0	1	1
-2539	197	"arg_2"	"smallint"	16	0	1	2
-2540	198	"res_0"	"month_interval"	32	0	0	0
-2541	198	"arg_1"	"month_interval"	32	0	1	1
-2542	198	"arg_2"	"smallint"	16	0	1	2
-2543	199	"res_0"	"month_interval"	32	0	0	0
-2544	199	"arg_1"	"month_interval"	32	0	1	1
-2545	199	"arg_2"	"smallint"	16	0	1	2
-2546	200	"res_0"	"month_interval"	32	0	0	0
-2547	200	"arg_1"	"month_interval"	32	0	1	1
-2548	200	"arg_2"	"smallint"	16	0	1	2
-2549	201	"res_0"	"sec_interval"	13	0	0	0
-2550	201	"arg_1"	"sec_interval"	13	0	1	1
-2551	201	"arg_2"	"smallint"	16	0	1	2
-2552	202	"res_0"	"sec_interval"	13	0	0	0
-2553	202	"arg_1"	"sec_interval"	13	0	1	1
-2554	202	"arg_2"	"smallint"	16	0	1	2
-2555	203	"res_0"	"sec_interval"	13	0	0	0
-2556	203	"arg_1"	"sec_interval"	13	0	1	1
-2557	203	"arg_2"	"smallint"	16	0	1	2
-2558	204	"res_0"	"sec_interval"	13	0	0	0
-2559	204	"arg_1"	"sec_interval"	13	0	1	1
-2560	204	"arg_2"	"smallint"	16	0	1	2
-2561	205	"res_0"	"int"	32	0	0	0
-2562	205	"arg_1"	"int"	32	0	1	1
-2563	205	"arg_2"	"int"	32	0	1	2
-2564	206	"res_0"	"int"	32	0	0	0
-2565	206	"arg_1"	"int"	32	0	1	1
-2566	206	"arg_2"	"int"	32	0	1	2
-2567	207	"res_0"	"int"	32	0	0	0
-2568	207	"arg_1"	"int"	32	0	1	1
-2569	207	"arg_2"	"int"	32	0	1	2
-2570	208	"res_0"	"int"	32	0	0	0
-2571	208	"arg_1"	"int"	32	0	1	1
-2572	208	"arg_2"	"int"	32	0	1	2
-2573	209	"res_0"	"int"	32	0	0	0
-2574	209	"arg_1"	"int"	32	0	1	1
-2575	209	"arg_2"	"int"	32	0	1	2
-2576	210	"res_0"	"int"	32	0	0	0
-2577	210	"arg_1"	"int"	32	0	1	1
-2578	210	"arg_2"	"int"	32	0	1	2
-2579	211	"res_0"	"int"	32	0	0	0
-2580	211	"arg_1"	"int"	32	0	1	1
-2581	211	"arg_2"	"int"	32	0	1	2
-2582	212	"res_0"	"int"	32	0	0	0
-2583	212	"arg_1"	"int"	32	0	1	1
-2584	213	"res_0"	"int"	32	0	0	0
-2585	213	"arg_1"	"int"	32	0	1	1
-2586	213	"arg_2"	"int"	32	0	1	2
-2587	214	"res_0"	"int"	32	0	0	0
-2588	214	"arg_1"	"int"	32	0	1	1
-2589	214	"arg_2"	"int"	32	0	1	2
-2590	215	"res_0"	"int"	32	0	0	0
-2591	215	"arg_1"	"int"	32	0	1	1
-2592	216	"res_0"	"int"	32	0	0	0
-2593	216	"arg_1"	"int"	32	0	1	1
-2594	217	"res_0"	"tinyint"	8	0	0	0
-2595	217	"arg_1"	"int"	32	0	1	1
-2596	218	"res_0"	"int"	32	0	0	0
-2597	218	"arg_1"	"int"	32	0	1	1
-2598	218	"arg_2"	"int"	32	0	1	2
-2599	219	"res_0"	"int"	32	0	0	0
-2600	219	"arg_1"	"int"	32	0	1	1
-2601	219	"arg_2"	"int"	32	0	1	2
-2602	220	"res_0"	"month_interval"	32	0	0	0
-2603	220	"arg_1"	"month_interval"	32	0	1	1
-2604	220	"arg_2"	"int"	32	0	1	2
-2605	221	"res_0"	"month_interval"	32	0	0	0
-2606	221	"arg_1"	"month_interval"	32	0	1	1
-2607	221	"arg_2"	"int"	32	0	1	2
-2608	222	"res_0"	"month_interval"	32	0	0	0
-2609	222	"arg_1"	"month_interval"	32	0	1	1
-2610	222	"arg_2"	"int"	32	0	1	2
-2611	223	"res_0"	"month_interval"	32	0	0	0
-2612	223	"arg_1"	"month_interval"	32	0	1	1
-2613	223	"arg_2"	"int"	32	0	1	2
-2614	224	"res_0"	"sec_interval"	13	0	0	0
-2615	224	"arg_1"	"sec_interval"	13	0	1	1
-2616	224	"arg_2"	"int"	32	0	1	2
-2617	225	"res_0"	"sec_interval"	13	0	0	0
-2618	225	"arg_1"	"sec_interval"	13	0	1	1
-2619	225	"arg_2"	"int"	32	0	1	2
-2620	226	"res_0"	"sec_interval"	13	0	0	0
-2621	226	"arg_1"	"sec_interval"	13	0	1	1
-2622	226	"arg_2"	"int"	32	0	1	2
-2623	227	"res_0"	"sec_interval"	13	0	0	0
-2624	227	"arg_1"	"sec_interval"	13	0	1	1
-2625	227	"arg_2"	"int"	32	0	1	2
-2626	228	"res_0"	"bigint"	64	0	0	0
-2627	228	"arg_1"	"bigint"	64	0	1	1
-2628	228	"arg_2"	"bigint"	64	0	1	2
-2629	229	"res_0"	"bigint"	64	0	0	0
-2630	229	"arg_1"	"bigint"	64	0	1	1
-2631	229	"arg_2"	"bigint"	64	0	1	2
-2632	230	"res_0"	"bigint"	64	0	0	0
-2633	230	"arg_1"	"bigint"	64	0	1	1
-2634	230	"arg_2"	"bigint"	64	0	1	2
-2635	231	"res_0"	"bigint"	64	0	0	0
-2636	231	"arg_1"	"bigint"	64	0	1	1
-2637	231	"arg_2"	"bigint"	64	0	1	2
-2638	232	"res_0"	"bigint"	64	0	0	0
-2639	232	"arg_1"	"bigint"	64	0	1	1
-2640	232	"arg_2"	"bigint"	64	0	1	2
-2641	233	"res_0"	"bigint"	64	0	0	0
-2642	233	"arg_1"	"bigint"	64	0	1	1
-2643	233	"arg_2"	"bigint"	64	0	1	2
-2644	234	"res_0"	"bigint"	64	0	0	0
-2645	234	"arg_1"	"bigint"	64	0	1	1
-2646	234	"arg_2"	"bigint"	64	0	1	2
-2647	235	"res_0"	"bigint"	64	0	0	0
-2648	235	"arg_1"	"bigint"	64	0	1	1
-2649	236	"res_0"	"bigint"	64	0	0	0
-2650	236	"arg_1"	"bigint"	64	0	1	1
-2651	236	"arg_2"	"int"	32	0	1	2
-2652	237	"res_0"	"bigint"	64	0	0	0
-2653	237	"arg_1"	"bigint"	64	0	1	1
-2654	237	"arg_2"	"int"	32	0	1	2
-2655	238	"res_0"	"bigint"	64	0	0	0
-2656	238	"arg_1"	"bigint"	64	0	1	1
-2657	239	"res_0"	"bigint"	64	0	0	0
-2658	239	"arg_1"	"bigint"	64	0	1	1
-2659	240	"res_0"	"tinyint"	8	0	0	0
-2660	240	"arg_1"	"bigint"	64	0	1	1
-2661	241	"res_0"	"bigint"	64	0	0	0
-2662	241	"arg_1"	"bigint"	64	0	1	1
-2663	241	"arg_2"	"bigint"	64	0	1	2
-2664	242	"res_0"	"bigint"	64	0	0	0
-2665	242	"arg_1"	"bigint"	64	0	1	1
-2666	242	"arg_2"	"bigint"	64	0	1	2
-2667	243	"res_0"	"month_interval"	32	0	0	0
-2668	243	"arg_1"	"month_interval"	32	0	1	1
-2669	243	"arg_2"	"bigint"	64	0	1	2
-2670	244	"res_0"	"month_interval"	32	0	0	0
-2671	244	"arg_1"	"month_interval"	32	0	1	1
-2672	244	"arg_2"	"bigint"	64	0	1	2
-2673	245	"res_0"	"month_interval"	32	0	0	0
-2674	245	"arg_1"	"month_interval"	32	0	1	1
-2675	245	"arg_2"	"bigint"	64	0	1	2
-2676	246	"res_0"	"month_interval"	32	0	0	0
-2677	246	"arg_1"	"month_interval"	32	0	1	1
-2678	246	"arg_2"	"bigint"	64	0	1	2
-2679	247	"res_0"	"sec_interval"	13	0	0	0
-2680	247	"arg_1"	"sec_interval"	13	0	1	1
-2681	247	"arg_2"	"bigint"	64	0	1	2
-2682	248	"res_0"	"sec_interval"	13	0	0	0
-2683	248	"arg_1"	"sec_interval"	13	0	1	1
-2684	248	"arg_2"	"bigint"	64	0	1	2
-2685	249	"res_0"	"sec_interval"	13	0	0	0
-2686	249	"arg_1"	"sec_interval"	13	0	1	1
-2687	249	"arg_2"	"bigint"	64	0	1	2
-2688	250	"res_0"	"sec_interval"	13	0	0	0
-2689	250	"arg_1"	"sec_interval"	13	0	1	1
-2690	250	"arg_2"	"bigint"	64	0	1	2
-2691	251	"res_0"	"wrd"	64	0	0	0
-2692	251	"arg_1"	"wrd"	64	0	1	1
-2693	251	"arg_2"	"wrd"	64	0	1	2
-2694	252	"res_0"	"wrd"	64	0	0	0
-2695	252	"arg_1"	"wrd"	64	0	1	1
-2696	252	"arg_2"	"wrd"	64	0	1	2
-2697	253	"res_0"	"wrd"	64	0	0	0
-2698	253	"arg_1"	"wrd"	64	0	1	1
-2699	253	"arg_2"	"wrd"	64	0	1	2
-2700	254	"res_0"	"wrd"	64	0	0	0
-2701	254	"arg_1"	"wrd"	64	0	1	1
-2702	254	"arg_2"	"wrd"	64	0	1	2
-2703	255	"res_0"	"wrd"	64	0	0	0
-2704	255	"arg_1"	"wrd"	64	0	1	1
-2705	255	"arg_2"	"wrd"	64	0	1	2
-2706	256	"res_0"	"wrd"	64	0	0	0
-2707	256	"arg_1"	"wrd"	64	0	1	1
-2708	256	"arg_2"	"wrd"	64	0	1	2
-2709	257	"res_0"	"wrd"	64	0	0	0
-2710	257	"arg_1"	"wrd"	64	0	1	1
-2711	257	"arg_2"	"wrd"	64	0	1	2
-2712	258	"res_0"	"wrd"	64	0	0	0
-2713	258	"arg_1"	"wrd"	64	0	1	1
-2714	259	"res_0"	"wrd"	64	0	0	0
-2715	259	"arg_1"	"wrd"	64	0	1	1
-2716	259	"arg_2"	"int"	32	0	1	2
-2717	260	"res_0"	"wrd"	64	0	0	0
-2718	260	"arg_1"	"wrd"	64	0	1	1
-2719	260	"arg_2"	"int"	32	0	1	2
-2720	261	"res_0"	"wrd"	64	0	0	0
-2721	261	"arg_1"	"wrd"	64	0	1	1
-2722	262	"res_0"	"wrd"	64	0	0	0
-2723	262	"arg_1"	"wrd"	64	0	1	1
-2724	263	"res_0"	"tinyint"	8	0	0	0
-2725	263	"arg_1"	"wrd"	64	0	1	1
-2726	264	"res_0"	"wrd"	64	0	0	0
-2727	264	"arg_1"	"wrd"	64	0	1	1
-2728	264	"arg_2"	"wrd"	64	0	1	2
-2729	265	"res_0"	"wrd"	64	0	0	0
-2730	265	"arg_1"	"wrd"	64	0	1	1
-2731	265	"arg_2"	"wrd"	64	0	1	2
-2732	266	"res_0"	"month_interval"	32	0	0	0
-2733	266	"arg_1"	"month_interval"	32	0	1	1
-2734	266	"arg_2"	"wrd"	64	0	1	2
-2735	267	"res_0"	"month_interval"	32	0	0	0
-2736	267	"arg_1"	"month_interval"	32	0	1	1
-2737	267	"arg_2"	"wrd"	64	0	1	2
-2738	268	"res_0"	"month_interval"	32	0	0	0
-2739	268	"arg_1"	"month_interval"	32	0	1	1
-2740	268	"arg_2"	"wrd"	64	0	1	2
-2741	269	"res_0"	"month_interval"	32	0	0	0
-2742	269	"arg_1"	"month_interval"	32	0	1	1
-2743	269	"arg_2"	"wrd"	64	0	1	2
-2744	270	"res_0"	"sec_interval"	13	0	0	0
-2745	270	"arg_1"	"sec_interval"	13	0	1	1
-2746	270	"arg_2"	"wrd"	64	0	1	2
-2747	271	"res_0"	"sec_interval"	13	0	0	0
-2748	271	"arg_1"	"sec_interval"	13	0	1	1
-2749	271	"arg_2"	"wrd"	64	0	1	2
-2750	272	"res_0"	"sec_interval"	13	0	0	0
-2751	272	"arg_1"	"sec_interval"	13	0	1	1
-2752	272	"arg_2"	"wrd"	64	0	1	2
-2753	273	"res_0"	"sec_interval"	13	0	0	0
-2754	273	"arg_1"	"sec_interval"	13	0	1	1
-2755	273	"arg_2"	"wrd"	64	0	1	2
-2756	274	"res_0"	"hugeint"	128	0	0	0
-2757	274	"arg_1"	"hugeint"	128	0	1	1
-2758	274	"arg_2"	"hugeint"	128	0	1	2
-2759	275	"res_0"	"hugeint"	128	0	0	0
-2760	275	"arg_1"	"hugeint"	128	0	1	1
-2761	275	"arg_2"	"hugeint"	128	0	1	2
-2762	276	"res_0"	"hugeint"	128	0	0	0
-2763	276	"arg_1"	"hugeint"	128	0	1	1
-2764	276	"arg_2"	"hugeint"	128	0	1	2
-2765	277	"res_0"	"hugeint"	128	0	0	0
-2766	277	"arg_1"	"hugeint"	128	0	1	1
-2767	277	"arg_2"	"hugeint"	128	0	1	2
-2768	278	"res_0"	"hugeint"	128	0	0	0
-2769	278	"arg_1"	"hugeint"	128	0	1	1
-2770	278	"arg_2"	"hugeint"	128	0	1	2
-2771	279	"res_0"	"hugeint"	128	0	0	0
-2772	279	"arg_1"	"hugeint"	128	0	1	1
-2773	279	"arg_2"	"hugeint"	128	0	1	2
-2774	280	"res_0"	"hugeint"	128	0	0	0
-2775	280	"arg_1"	"hugeint"	128	0	1	1
-2776	280	"arg_2"	"hugeint"	128	0	1	2
-2777	281	"res_0"	"hugeint"	128	0	0	0
-2778	281	"arg_1"	"hugeint"	128	0	1	1
-2779	282	"res_0"	"hugeint"	128	0	0	0
-2780	282	"arg_1"	"hugeint"	128	0	1	1
-2781	282	"arg_2"	"int"	32	0	1	2
-2782	283	"res_0"	"hugeint"	128	0	0	0
-2783	283	"arg_1"	"hugeint"	128	0	1	1
-2784	283	"arg_2"	"int"	32	0	1	2
-2785	284	"res_0"	"hugeint"	128	0	0	0
-2786	284	"arg_1"	"hugeint"	128	0	1	1
-2787	285	"res_0"	"hugeint"	128	0	0	0
-2788	285	"arg_1"	"hugeint"	128	0	1	1
-2789	286	"res_0"	"tinyint"	8	0	0	0
-2790	286	"arg_1"	"hugeint"	128	0	1	1
-2791	287	"res_0"	"hugeint"	128	0	0	0
-2792	287	"arg_1"	"hugeint"	128	0	1	1
-2793	287	"arg_2"	"hugeint"	128	0	1	2
-2794	288	"res_0"	"hugeint"	128	0	0	0
-2795	288	"arg_1"	"hugeint"	128	0	1	1
-2796	288	"arg_2"	"hugeint"	128	0	1	2
-2797	289	"res_0"	"month_interval"	32	0	0	0
-2798	289	"arg_1"	"month_interval"	32	0	1	1
-2799	289	"arg_2"	"hugeint"	128	0	1	2
-2800	290	"res_0"	"month_interval"	32	0	0	0
-2801	290	"arg_1"	"month_interval"	32	0	1	1
-2802	290	"arg_2"	"hugeint"	128	0	1	2
-2803	291	"res_0"	"month_interval"	32	0	0	0
-2804	291	"arg_1"	"month_interval"	32	0	1	1
-2805	291	"arg_2"	"hugeint"	128	0	1	2
-2806	292	"res_0"	"month_interval"	32	0	0	0
-2807	292	"arg_1"	"month_interval"	32	0	1	1
-2808	292	"arg_2"	"hugeint"	128	0	1	2
-2809	293	"res_0"	"sec_interval"	13	0	0	0
-2810	293	"arg_1"	"sec_interval"	13	0	1	1
-2811	293	"arg_2"	"hugeint"	128	0	1	2
-2812	294	"res_0"	"sec_interval"	13	0	0	0
-2813	294	"arg_1"	"sec_interval"	13	0	1	1
-2814	294	"arg_2"	"hugeint"	128	0	1	2
-2815	295	"res_0"	"sec_interval"	13	0	0	0
-2816	295	"arg_1"	"sec_interval"	13	0	1	1
-2817	295	"arg_2"	"hugeint"	128	0	1	2
-2818	296	"res_0"	"sec_interval"	13	0	0	0
-2819	296	"arg_1"	"sec_interval"	13	0	1	1
-2820	296	"arg_2"	"hugeint"	128	0	1	2
-2821	297	"res_0"	"decimal"	2	0	0	0
-2822	297	"arg_1"	"decimal"	2	0	1	1
-2823	297	"arg_2"	"decimal"	2	0	1	2
-2824	298	"res_0"	"decimal"	2	0	0	0
-2825	298	"arg_1"	"decimal"	2	0	1	1
-2826	298	"arg_2"	"decimal"	2	0	1	2
-2827	299	"res_0"	"decimal"	2	0	0	0
-2828	299	"arg_1"	"decimal"	2	0	1	1
-2829	299	"arg_2"	"decimal"	2	0	1	2
-2830	300	"res_0"	"decimal"	2	0	0	0
-2831	300	"arg_1"	"decimal"	2	0	1	1
-2832	300	"arg_2"	"decimal"	2	0	1	2
-2833	301	"res_0"	"decimal"	2	0	0	0
-2834	301	"arg_1"	"decimal"	2	0	1	1
-2835	301	"arg_2"	"decimal"	2	0	1	2
-2836	302	"res_0"	"decimal"	2	0	0	0
-2837	302	"arg_1"	"decimal"	2	0	1	1
-2838	302	"arg_2"	"decimal"	2	0	1	2
-2839	303	"res_0"	"decimal"	2	0	0	0
-2840	303	"arg_1"	"decimal"	2	0	1	1
-2841	303	"arg_2"	"decimal"	2	0	1	2
-2842	304	"res_0"	"decimal"	2	0	0	0
-2843	304	"arg_1"	"decimal"	2	0	1	1
-2844	305	"res_0"	"decimal"	2	0	0	0
-2845	305	"arg_1"	"decimal"	2	0	1	1
-2846	305	"arg_2"	"int"	32	0	1	2
-2847	306	"res_0"	"decimal"	2	0	0	0
-2848	306	"arg_1"	"decimal"	2	0	1	1
-2849	306	"arg_2"	"int"	32	0	1	2
-2850	307	"res_0"	"decimal"	2	0	0	0
-2851	307	"arg_1"	"decimal"	2	0	1	1
-2852	308	"res_0"	"decimal"	2	0	0	0
-2853	308	"arg_1"	"decimal"	2	0	1	1
-2854	309	"res_0"	"tinyint"	8	0	0	0
-2855	309	"arg_1"	"decimal"	2	0	1	1
-2856	310	"res_0"	"decimal"	2	0	0	0
-2857	310	"arg_1"	"decimal"	2	0	1	1
-2858	310	"arg_2"	"tinyint"	8	0	1	2
-2859	311	"res_0"	"decimal"	2	0	0	0
-2860	311	"arg_1"	"decimal"	2	0	1	1
-2861	311	"arg_2"	"tinyint"	8	0	1	2
-2862	312	"res_0"	"month_interval"	32	0	0	0
-2863	312	"arg_1"	"month_interval"	32	0	1	1
-2864	312	"arg_2"	"decimal"	2	0	1	2
-2865	313	"res_0"	"month_interval"	32	0	0	0
-2866	313	"arg_1"	"month_interval"	32	0	1	1
-2867	313	"arg_2"	"decimal"	2	0	1	2
-2868	314	"res_0"	"month_interval"	32	0	0	0
-2869	314	"arg_1"	"month_interval"	32	0	1	1
-2870	314	"arg_2"	"decimal"	2	0	1	2
-2871	315	"res_0"	"month_interval"	32	0	0	0
-2872	315	"arg_1"	"month_interval"	32	0	1	1
-2873	315	"arg_2"	"decimal"	2	0	1	2
-2874	316	"res_0"	"sec_interval"	13	0	0	0
-2875	316	"arg_1"	"sec_interval"	13	0	1	1
-2876	316	"arg_2"	"decimal"	2	0	1	2
-2877	317	"res_0"	"sec_interval"	13	0	0	0
-2878	317	"arg_1"	"sec_interval"	13	0	1	1
-2879	317	"arg_2"	"decimal"	2	0	1	2
-2880	318	"res_0"	"sec_interval"	13	0	0	0
-2881	318	"arg_1"	"sec_interval"	13	0	1	1
-2882	318	"arg_2"	"decimal"	2	0	1	2
-2883	319	"res_0"	"sec_interval"	13	0	0	0
-2884	319	"arg_1"	"sec_interval"	13	0	1	1
-2885	319	"arg_2"	"decimal"	2	0	1	2
-2886	320	"res_0"	"decimal"	4	0	0	0
-2887	320	"arg_1"	"decimal"	4	0	1	1
-2888	320	"arg_2"	"decimal"	4	0	1	2
-2889	321	"res_0"	"decimal"	4	0	0	0
-2890	321	"arg_1"	"decimal"	4	0	1	1
-2891	321	"arg_2"	"decimal"	4	0	1	2
-2892	322	"res_0"	"decimal"	4	0	0	0
-2893	322	"arg_1"	"decimal"	4	0	1	1
-2894	322	"arg_2"	"decimal"	4	0	1	2
-2895	323	"res_0"	"decimal"	4	0	0	0
-2896	323	"arg_1"	"decimal"	4	0	1	1
-2897	323	"arg_2"	"decimal"	4	0	1	2
-2898	324	"res_0"	"decimal"	4	0	0	0
-2899	324	"arg_1"	"decimal"	4	0	1	1
-2900	324	"arg_2"	"decimal"	4	0	1	2
-2901	325	"res_0"	"decimal"	4	0	0	0
-2902	325	"arg_1"	"decimal"	4	0	1	1
-2903	325	"arg_2"	"decimal"	4	0	1	2
-2904	326	"res_0"	"decimal"	4	0	0	0
-2905	326	"arg_1"	"decimal"	4	0	1	1
-2906	326	"arg_2"	"decimal"	4	0	1	2
-2907	327	"res_0"	"decimal"	4	0	0	0
-2908	327	"arg_1"	"decimal"	4	0	1	1
-2909	328	"res_0"	"decimal"	4	0	0	0
-2910	328	"arg_1"	"decimal"	4	0	1	1
-2911	328	"arg_2"	"int"	32	0	1	2
-2912	329	"res_0"	"decimal"	4	0	0	0
-2913	329	"arg_1"	"decimal"	4	0	1	1
-2914	329	"arg_2"	"int"	32	0	1	2
-2915	330	"res_0"	"decimal"	4	0	0	0
-2916	330	"arg_1"	"decimal"	4	0	1	1
-2917	331	"res_0"	"decimal"	4	0	0	0
-2918	331	"arg_1"	"decimal"	4	0	1	1
-2919	332	"res_0"	"tinyint"	8	0	0	0
-2920	332	"arg_1"	"decimal"	4	0	1	1
-2921	333	"res_0"	"decimal"	4	0	0	0
-2922	333	"arg_1"	"decimal"	4	0	1	1
-2923	333	"arg_2"	"smallint"	16	0	1	2
-2924	334	"res_0"	"decimal"	4	0	0	0
-2925	334	"arg_1"	"decimal"	4	0	1	1
-2926	334	"arg_2"	"smallint"	16	0	1	2
-2927	335	"res_0"	"month_interval"	32	0	0	0
-2928	335	"arg_1"	"month_interval"	32	0	1	1
-2929	335	"arg_2"	"decimal"	4	0	1	2
-2930	336	"res_0"	"month_interval"	32	0	0	0
-2931	336	"arg_1"	"month_interval"	32	0	1	1
-2932	336	"arg_2"	"decimal"	4	0	1	2
-2933	337	"res_0"	"month_interval"	32	0	0	0
-2934	337	"arg_1"	"month_interval"	32	0	1	1
-2935	337	"arg_2"	"decimal"	4	0	1	2
-2936	338	"res_0"	"month_interval"	32	0	0	0
-2937	338	"arg_1"	"month_interval"	32	0	1	1
-2938	338	"arg_2"	"decimal"	4	0	1	2
-2939	339	"res_0"	"sec_interval"	13	0	0	0
-2940	339	"arg_1"	"sec_interval"	13	0	1	1
-2941	339	"arg_2"	"decimal"	4	0	1	2
-2942	340	"res_0"	"sec_interval"	13	0	0	0
-2943	340	"arg_1"	"sec_interval"	13	0	1	1
-2944	340	"arg_2"	"decimal"	4	0	1	2
-2945	341	"res_0"	"sec_interval"	13	0	0	0
-2946	341	"arg_1"	"sec_interval"	13	0	1	1
-2947	341	"arg_2"	"decimal"	4	0	1	2
-2948	342	"res_0"	"sec_interval"	13	0	0	0
-2949	342	"arg_1"	"sec_interval"	13	0	1	1
-2950	342	"arg_2"	"decimal"	4	0	1	2
-2951	343	"res_0"	"decimal"	9	0	0	0
-2952	343	"arg_1"	"decimal"	9	0	1	1
-2953	343	"arg_2"	"decimal"	9	0	1	2
-2954	344	"res_0"	"decimal"	9	0	0	0
-2955	344	"arg_1"	"decimal"	9	0	1	1
-2956	344	"arg_2"	"decimal"	9	0	1	2
-2957	345	"res_0"	"decimal"	9	0	0	0
-2958	345	"arg_1"	"decimal"	9	0	1	1
-2959	345	"arg_2"	"decimal"	9	0	1	2
-2960	346	"res_0"	"decimal"	9	0	0	0
-2961	346	"arg_1"	"decimal"	9	0	1	1
-2962	346	"arg_2"	"decimal"	9	0	1	2
-2963	347	"res_0"	"decimal"	9	0	0	0
-2964	347	"arg_1"	"decimal"	9	0	1	1
-2965	347	"arg_2"	"decimal"	9	0	1	2
-2966	348	"res_0"	"decimal"	9	0	0	0
-2967	348	"arg_1"	"decimal"	9	0	1	1
-2968	348	"arg_2"	"decimal"	9	0	1	2
-2969	349	"res_0"	"decimal"	9	0	0	0
-2970	349	"arg_1"	"decimal"	9	0	1	1
-2971	349	"arg_2"	"decimal"	9	0	1	2
-2972	350	"res_0"	"decimal"	9	0	0	0
-2973	350	"arg_1"	"decimal"	9	0	1	1
-2974	351	"res_0"	"decimal"	9	0	0	0
-2975	351	"arg_1"	"decimal"	9	0	1	1
-2976	351	"arg_2"	"int"	32	0	1	2
-2977	352	"res_0"	"decimal"	9	0	0	0
-2978	352	"arg_1"	"decimal"	9	0	1	1
-2979	352	"arg_2"	"int"	32	0	1	2
-2980	353	"res_0"	"decimal"	9	0	0	0
-2981	353	"arg_1"	"decimal"	9	0	1	1
-2982	354	"res_0"	"decimal"	9	0	0	0
-2983	354	"arg_1"	"decimal"	9	0	1	1
-2984	355	"res_0"	"tinyint"	8	0	0	0
-2985	355	"arg_1"	"decimal"	9	0	1	1
-2986	356	"res_0"	"decimal"	9	0	0	0
-2987	356	"arg_1"	"decimal"	9	0	1	1
-2988	356	"arg_2"	"int"	32	0	1	2
-2989	357	"res_0"	"decimal"	9	0	0	0
-2990	357	"arg_1"	"decimal"	9	0	1	1
-2991	357	"arg_2"	"int"	32	0	1	2
-2992	358	"res_0"	"month_interval"	32	0	0	0
-2993	358	"arg_1"	"month_interval"	32	0	1	1
-2994	358	"arg_2"	"decimal"	9	0	1	2
-2995	359	"res_0"	"month_interval"	32	0	0	0
-2996	359	"arg_1"	"month_interval"	32	0	1	1
-2997	359	"arg_2"	"decimal"	9	0	1	2
-2998	360	"res_0"	"month_interval"	32	0	0	0
-2999	360	"arg_1"	"month_interval"	32	0	1	1
-3000	360	"arg_2"	"decimal"	9	0	1	2
-3001	361	"res_0"	"month_interval"	32	0	0	0
-3002	361	"arg_1"	"month_interval"	32	0	1	1
-3003	361	"arg_2"	"decimal"	9	0	1	2
-3004	362	"res_0"	"sec_interval"	13	0	0	0
-3005	362	"arg_1"	"sec_interval"	13	0	1	1
-3006	362	"arg_2"	"decimal"	9	0	1	2
-3007	363	"res_0"	"sec_interval"	13	0	0	0
-3008	363	"arg_1"	"sec_interval"	13	0	1	1
-3009	363	"arg_2"	"decimal"	9	0	1	2
-3010	364	"res_0"	"sec_interval"	13	0	0	0
-3011	364	"arg_1"	"sec_interval"	13	0	1	1
-3012	364	"arg_2"	"decimal"	9	0	1	2
-3013	365	"res_0"	"sec_interval"	13	0	0	0
-3014	365	"arg_1"	"sec_interval"	13	0	1	1
-3015	365	"arg_2"	"decimal"	9	0	1	2
-3016	366	"res_0"	"decimal"	18	0	0	0
-3017	366	"arg_1"	"decimal"	18	0	1	1
-3018	366	"arg_2"	"decimal"	18	0	1	2
-3019	367	"res_0"	"decimal"	18	0	0	0
-3020	367	"arg_1"	"decimal"	18	0	1	1
-3021	367	"arg_2"	"decimal"	18	0	1	2
-3022	368	"res_0"	"decimal"	18	0	0	0
-3023	368	"arg_1"	"decimal"	18	0	1	1
-3024	368	"arg_2"	"decimal"	18	0	1	2
-3025	369	"res_0"	"decimal"	18	0	0	0
-3026	369	"arg_1"	"decimal"	18	0	1	1
-3027	369	"arg_2"	"decimal"	18	0	1	2
-3028	370	"res_0"	"decimal"	18	0	0	0
-3029	370	"arg_1"	"decimal"	18	0	1	1
-3030	370	"arg_2"	"decimal"	18	0	1	2
-3031	371	"res_0"	"decimal"	18	0	0	0
-3032	371	"arg_1"	"decimal"	18	0	1	1
-3033	371	"arg_2"	"decimal"	18	0	1	2
-3034	372	"res_0"	"decimal"	18	0	0	0
-3035	372	"arg_1"	"decimal"	18	0	1	1
-3036	372	"arg_2"	"decimal"	18	0	1	2
-3037	373	"res_0"	"decimal"	18	0	0	0
-3038	373	"arg_1"	"decimal"	18	0	1	1
-3039	374	"res_0"	"decimal"	18	0	0	0
-3040	374	"arg_1"	"decimal"	18	0	1	1
-3041	374	"arg_2"	"int"	32	0	1	2
-3042	375	"res_0"	"decimal"	18	0	0	0
-3043	375	"arg_1"	"decimal"	18	0	1	1
-3044	375	"arg_2"	"int"	32	0	1	2
-3045	376	"res_0"	"decimal"	18	0	0	0
-3046	376	"arg_1"	"decimal"	18	0	1	1
-3047	377	"res_0"	"decimal"	18	0	0	0
-3048	377	"arg_1"	"decimal"	18	0	1	1
-3049	378	"res_0"	"tinyint"	8	0	0	0
-3050	378	"arg_1"	"decimal"	18	0	1	1
-3051	379	"res_0"	"decimal"	18	0	0	0
-3052	379	"arg_1"	"decimal"	18	0	1	1
-3053	379	"arg_2"	"bigint"	64	0	1	2
-3054	380	"res_0"	"decimal"	18	0	0	0
-3055	380	"arg_1"	"decimal"	18	0	1	1
-3056	380	"arg_2"	"bigint"	64	0	1	2
-3057	381	"res_0"	"month_interval"	32	0	0	0
-3058	381	"arg_1"	"month_interval"	32	0	1	1
-3059	381	"arg_2"	"decimal"	18	0	1	2
-3060	382	"res_0"	"month_interval"	32	0	0	0
-3061	382	"arg_1"	"month_interval"	32	0	1	1
-3062	382	"arg_2"	"decimal"	18	0	1	2
-3063	383	"res_0"	"month_interval"	32	0	0	0
-3064	383	"arg_1"	"month_interval"	32	0	1	1
-3065	383	"arg_2"	"decimal"	18	0	1	2
-3066	384	"res_0"	"month_interval"	32	0	0	0
-3067	384	"arg_1"	"month_interval"	32	0	1	1
-3068	384	"arg_2"	"decimal"	18	0	1	2
-3069	385	"res_0"	"sec_interval"	13	0	0	0
-3070	385	"arg_1"	"sec_interval"	13	0	1	1
-3071	385	"arg_2"	"decimal"	18	0	1	2
-3072	386	"res_0"	"sec_interval"	13	0	0	0
-3073	386	"arg_1"	"sec_interval"	13	0	1	1
-3074	386	"arg_2"	"decimal"	18	0	1	2
-3075	387	"res_0"	"sec_interval"	13	0	0	0
-3076	387	"arg_1"	"sec_interval"	13	0	1	1
-3077	387	"arg_2"	"decimal"	18	0	1	2
-3078	388	"res_0"	"sec_interval"	13	0	0	0
-3079	388	"arg_1"	"sec_interval"	13	0	1	1
-3080	388	"arg_2"	"decimal"	18	0	1	2
-3081	389	"res_0"	"decimal"	39	0	0	0
-3082	389	"arg_1"	"decimal"	39	0	1	1
-3083	389	"arg_2"	"decimal"	39	0	1	2
-3084	390	"res_0"	"decimal"	39	0	0	0
-3085	390	"arg_1"	"decimal"	39	0	1	1
-3086	390	"arg_2"	"decimal"	39	0	1	2
-3087	391	"res_0"	"decimal"	39	0	0	0
-3088	391	"arg_1"	"decimal"	39	0	1	1
-3089	391	"arg_2"	"decimal"	39	0	1	2
-3090	392	"res_0"	"decimal"	39	0	0	0
-3091	392	"arg_1"	"decimal"	39	0	1	1
-3092	392	"arg_2"	"decimal"	39	0	1	2
-3093	393	"res_0"	"decimal"	39	0	0	0
-3094	393	"arg_1"	"decimal"	39	0	1	1
-3095	393	"arg_2"	"decimal"	39	0	1	2
-3096	394	"res_0"	"decimal"	39	0	0	0
-3097	394	"arg_1"	"decimal"	39	0	1	1
-3098	394	"arg_2"	"decimal"	39	0	1	2
-3099	395	"res_0"	"decimal"	39	0	0	0
-3100	395	"arg_1"	"decimal"	39	0	1	1
-3101	395	"arg_2"	"decimal"	39	0	1	2
-3102	396	"res_0"	"decimal"	39	0	0	0
-3103	396	"arg_1"	"decimal"	39	0	1	1
-3104	397	"res_0"	"decimal"	39	0	0	0
-3105	397	"arg_1"	"decimal"	39	0	1	1
-3106	397	"arg_2"	"int"	32	0	1	2
-3107	398	"res_0"	"decimal"	39	0	0	0
-3108	398	"arg_1"	"decimal"	39	0	1	1
-3109	398	"arg_2"	"int"	32	0	1	2
-3110	399	"res_0"	"decimal"	39	0	0	0
-3111	399	"arg_1"	"decimal"	39	0	1	1
-3112	400	"res_0"	"decimal"	39	0	0	0
-3113	400	"arg_1"	"decimal"	39	0	1	1
-3114	401	"res_0"	"tinyint"	8	0	0	0
-3115	401	"arg_1"	"decimal"	39	0	1	1
-3116	402	"res_0"	"decimal"	39	0	0	0
-3117	402	"arg_1"	"decimal"	39	0	1	1
-3118	402	"arg_2"	"hugeint"	128	0	1	2
-3119	403	"res_0"	"decimal"	39	0	0	0
-3120	403	"arg_1"	"decimal"	39	0	1	1
-3121	403	"arg_2"	"hugeint"	128	0	1	2
-3122	404	"res_0"	"month_interval"	32	0	0	0
-3123	404	"arg_1"	"month_interval"	32	0	1	1
-3124	404	"arg_2"	"decimal"	39	0	1	2
-3125	405	"res_0"	"month_interval"	32	0	0	0
-3126	405	"arg_1"	"month_interval"	32	0	1	1
-3127	405	"arg_2"	"decimal"	39	0	1	2
-3128	406	"res_0"	"month_interval"	32	0	0	0
-3129	406	"arg_1"	"month_interval"	32	0	1	1
-3130	406	"arg_2"	"decimal"	39	0	1	2
-3131	407	"res_0"	"month_interval"	32	0	0	0
-3132	407	"arg_1"	"month_interval"	32	0	1	1
-3133	407	"arg_2"	"decimal"	39	0	1	2
-3134	408	"res_0"	"sec_interval"	13	0	0	0
-3135	408	"arg_1"	"sec_interval"	13	0	1	1
-3136	408	"arg_2"	"decimal"	39	0	1	2
-3137	409	"res_0"	"sec_interval"	13	0	0	0
-3138	409	"arg_1"	"sec_interval"	13	0	1	1
-3139	409	"arg_2"	"decimal"	39	0	1	2
-3140	410	"res_0"	"sec_interval"	13	0	0	0
-3141	410	"arg_1"	"sec_interval"	13	0	1	1
-3142	410	"arg_2"	"decimal"	39	0	1	2
-3143	411	"res_0"	"sec_interval"	13	0	0	0
-3144	411	"arg_1"	"sec_interval"	13	0	1	1
-3145	411	"arg_2"	"decimal"	39	0	1	2
-3146	412	"res_0"	"real"	24	0	0	0
-3147	412	"arg_1"	"real"	24	0	1	1
-3148	412	"arg_2"	"real"	24	0	1	2
-3149	413	"res_0"	"real"	24	0	0	0
-3150	413	"arg_1"	"real"	24	0	1	1
-3151	413	"arg_2"	"real"	24	0	1	2
-3152	414	"res_0"	"real"	24	0	0	0
-3153	414	"arg_1"	"real"	24	0	1	1
-3154	414	"arg_2"	"real"	24	0	1	2
-3155	415	"res_0"	"real"	24	0	0	0
-3156	415	"arg_1"	"real"	24	0	1	1
-3157	415	"arg_2"	"real"	24	0	1	2
-3158	416	"res_0"	"real"	24	0	0	0
-3159	416	"arg_1"	"real"	24	0	1	1
-3160	417	"res_0"	"real"	24	0	0	0
-3161	417	"arg_1"	"real"	24	0	1	1
-3162	418	"res_0"	"tinyint"	8	0	0	0
-3163	418	"arg_1"	"real"	24	0	1	1
-3164	419	"res_0"	"real"	24	0	0	0
-3165	419	"arg_1"	"real"	24	0	1	1
-3166	419	"arg_2"	"real"	24	0	1	2
-3167	420	"res_0"	"real"	24	0	0	0
-3168	420	"arg_1"	"real"	24	0	1	1
-3169	420	"arg_2"	"real"	24	0	1	2
-3170	421	"res_0"	"month_interval"	32	0	0	0
-3171	421	"arg_1"	"month_interval"	32	0	1	1
-3172	421	"arg_2"	"real"	24	0	1	2
-3173	422	"res_0"	"month_interval"	32	0	0	0
-3174	422	"arg_1"	"month_interval"	32	0	1	1
-3175	422	"arg_2"	"real"	24	0	1	2
-3176	423	"res_0"	"month_interval"	32	0	0	0
-3177	423	"arg_1"	"month_interval"	32	0	1	1
-3178	423	"arg_2"	"real"	24	0	1	2
-3179	424	"res_0"	"month_interval"	32	0	0	0
-3180	424	"arg_1"	"month_interval"	32	0	1	1
-3181	424	"arg_2"	"real"	24	0	1	2
-3182	425	"res_0"	"sec_interval"	13	0	0	0
-3183	425	"arg_1"	"sec_interval"	13	0	1	1
-3184	425	"arg_2"	"real"	24	0	1	2
-3185	426	"res_0"	"sec_interval"	13	0	0	0
-3186	426	"arg_1"	"sec_interval"	13	0	1	1
-3187	426	"arg_2"	"real"	24	0	1	2
-3188	427	"res_0"	"sec_interval"	13	0	0	0
-3189	427	"arg_1"	"sec_interval"	13	0	1	1
-3190	427	"arg_2"	"real"	24	0	1	2
-3191	428	"res_0"	"sec_interval"	13	0	0	0
-3192	428	"arg_1"	"sec_interval"	13	0	1	1
-3193	428	"arg_2"	"real"	24	0	1	2
-3194	429	"res_0"	"double"	53	0	0	0
-3195	429	"arg_1"	"double"	53	0	1	1
-3196	429	"arg_2"	"double"	53	0	1	2
-3197	430	"res_0"	"double"	53	0	0	0
-3198	430	"arg_1"	"double"	53	0	1	1
-3199	430	"arg_2"	"double"	53	0	1	2
-3200	431	"res_0"	"double"	53	0	0	0
-3201	431	"arg_1"	"double"	53	0	1	1
-3202	431	"arg_2"	"double"	53	0	1	2
-3203	432	"res_0"	"double"	53	0	0	0
-3204	432	"arg_1"	"double"	53	0	1	1
-3205	432	"arg_2"	"double"	53	0	1	2
-3206	433	"res_0"	"double"	53	0	0	0
-3207	433	"arg_1"	"double"	53	0	1	1
-3208	434	"res_0"	"double"	53	0	0	0
-3209	434	"arg_1"	"double"	53	0	1	1
-3210	435	"res_0"	"tinyint"	8	0	0	0
-3211	435	"arg_1"	"double"	53	0	1	1
-3212	436	"res_0"	"double"	53	0	0	0
-3213	436	"arg_1"	"double"	53	0	1	1
-3214	436	"arg_2"	"double"	53	0	1	2
-3215	437	"res_0"	"double"	53	0	0	0
-3216	437	"arg_1"	"double"	53	0	1	1
-3217	437	"arg_2"	"double"	53	0	1	2
-3218	438	"res_0"	"month_interval"	32	0	0	0
-3219	438	"arg_1"	"month_interval"	32	0	1	1
-3220	438	"arg_2"	"double"	53	0	1	2
-3221	439	"res_0"	"month_interval"	32	0	0	0
-3222	439	"arg_1"	"month_interval"	32	0	1	1
-3223	439	"arg_2"	"double"	53	0	1	2
-3224	440	"res_0"	"month_interval"	32	0	0	0
-3225	440	"arg_1"	"month_interval"	32	0	1	1
-3226	440	"arg_2"	"double"	53	0	1	2
-3227	441	"res_0"	"month_interval"	32	0	0	0
-3228	441	"arg_1"	"month_interval"	32	0	1	1
-3229	441	"arg_2"	"double"	53	0	1	2
-3230	442	"res_0"	"sec_interval"	13	0	0	0
-3231	442	"arg_1"	"sec_interval"	13	0	1	1
-3232	442	"arg_2"	"double"	53	0	1	2
-3233	443	"res_0"	"sec_interval"	13	0	0	0
-3234	443	"arg_1"	"sec_interval"	13	0	1	1
-3235	443	"arg_2"	"double"	53	0	1	2
-3236	444	"res_0"	"sec_interval"	13	0	0	0
-3237	444	"arg_1"	"sec_interval"	13	0	1	1
-3238	444	"arg_2"	"double"	53	0	1	2
-3239	445	"res_0"	"sec_interval"	13	0	0	0
-3240	445	"arg_1"	"sec_interval"	13	0	1	1
-3241	445	"arg_2"	"double"	53	0	1	2
-3242	446	"res_0"	"month_interval"	32	0	0	0
-3243	446	"arg_1"	"month_interval"	32	0	1	1
-3244	446	"arg_2"	"month_interval"	32	0	1	2
-3245	447	"res_0"	"month_interval"	32	0	0	0
-3246	447	"arg_1"	"month_interval"	32	0	1	1
-3247	447	"arg_2"	"month_interval"	32	0	1	2
-3248	448	"res_0"	"month_interval"	32	0	0	0
-3249	448	"arg_1"	"month_interval"	32	0	1	1
-3250	448	"arg_2"	"month_interval"	32	0	1	2
-3251	449	"res_0"	"month_interval"	32	0	0	0
-3252	449	"arg_1"	"month_interval"	32	0	1	1
-3253	449	"arg_2"	"month_interval"	32	0	1	2
-3254	450	"res_0"	"month_interval"	32	0	0	0
-3255	450	"arg_1"	"month_interval"	32	0	1	1
-3256	451	"res_0"	"month_interval"	32	0	0	0
-3257	451	"arg_1"	"month_interval"	32	0	1	1
-3258	452	"res_0"	"tinyint"	8	0	0	0
-3259	452	"arg_1"	"month_interval"	32	0	1	1
-3260	453	"res_0"	"month_interval"	32	0	0	0
-3261	453	"arg_1"	"month_interval"	32	0	1	1
-3262	453	"arg_2"	"int"	32	0	1	2
-3263	454	"res_0"	"month_interval"	32	0	0	0
-3264	454	"arg_1"	"month_interval"	32	0	1	1
-3265	454	"arg_2"	"int"	32	0	1	2
-3266	455	"res_0"	"sec_interval"	13	0	0	0
-3267	455	"arg_1"	"sec_interval"	13	0	1	1
-3268	455	"arg_2"	"sec_interval"	13	0	1	2
-3269	456	"res_0"	"sec_interval"	13	0	0	0
-3270	456	"arg_1"	"sec_interval"	13	0	1	1
-3271	456	"arg_2"	"sec_interval"	13	0	1	2
-3272	457	"res_0"	"sec_interval"	13	0	0	0
-3273	457	"arg_1"	"sec_interval"	13	0	1	1
-3274	457	"arg_2"	"sec_interval"	13	0	1	2
-3275	458	"res_0"	"sec_interval"	13	0	0	0
-3276	458	"arg_1"	"sec_interval"	13	0	1	1
-3277	458	"arg_2"	"sec_interval"	13	0	1	2
-3278	459	"res_0"	"sec_interval"	13	0	0	0
-3279	459	"arg_1"	"sec_interval"	13	0	1	1
-3280	460	"res_0"	"sec_interval"	13	0	0	0
-3281	460	"arg_1"	"sec_interval"	13	0	1	1
-3282	461	"res_0"	"tinyint"	8	0	0	0
-3283	461	"arg_1"	"sec_interval"	13	0	1	1
-3284	462	"res_0"	"sec_interval"	13	0	0	0
-3285	462	"arg_1"	"sec_interval"	13	0	1	1
-3286	462	"arg_2"	"bigint"	64	0	1	2
-3287	463	"res_0"	"sec_interval"	13	0	0	0
-3288	463	"arg_1"	"sec_interval"	13	0	1	1
-3289	463	"arg_2"	"bigint"	64	0	1	2
-3290	464	"res_0"	"decimal"	4	0	0	0
-3291	464	"arg_1"	"decimal"	4	0	1	1
-3292	464	"arg_2"	"tinyint"	8	0	1	2
-3293	465	"res_0"	"decimal"	4	0	0	0
-3294	465	"arg_1"	"tinyint"	8	0	1	1
-3295	465	"arg_2"	"decimal"	4	0	1	2
-3296	466	"res_0"	"decimal"	4	0	0	0
-3297	466	"arg_1"	"decimal"	4	0	1	1
-3298	466	"arg_2"	"decimal"	2	0	1	2
-3299	467	"res_0"	"decimal"	4	0	0	0
-3300	467	"arg_1"	"decimal"	2	0	1	1
-3301	467	"arg_2"	"decimal"	4	0	1	2
-3302	468	"res_0"	"decimal"	9	0	0	0
-3303	468	"arg_1"	"decimal"	9	0	1	1
-3304	468	"arg_2"	"tinyint"	8	0	1	2
-3305	469	"res_0"	"decimal"	9	0	0	0
-3306	469	"arg_1"	"tinyint"	8	0	1	1
-3307	469	"arg_2"	"decimal"	9	0	1	2
-3308	470	"res_0"	"decimal"	9	0	0	0
-3309	470	"arg_1"	"decimal"	9	0	1	1
-3310	470	"arg_2"	"smallint"	16	0	1	2
-3311	471	"res_0"	"decimal"	9	0	0	0
-3312	471	"arg_1"	"smallint"	16	0	1	1
-3313	471	"arg_2"	"decimal"	9	0	1	2
-3314	472	"res_0"	"decimal"	9	0	0	0
-3315	472	"arg_1"	"decimal"	9	0	1	1
-3316	472	"arg_2"	"decimal"	2	0	1	2
-3317	473	"res_0"	"decimal"	9	0	0	0
-3318	473	"arg_1"	"decimal"	2	0	1	1
-3319	473	"arg_2"	"decimal"	9	0	1	2
-3320	474	"res_0"	"decimal"	9	0	0	0
-3321	474	"arg_1"	"decimal"	9	0	1	1
-3322	474	"arg_2"	"decimal"	4	0	1	2
-3323	475	"res_0"	"decimal"	9	0	0	0
-3324	475	"arg_1"	"decimal"	4	0	1	1
-3325	475	"arg_2"	"decimal"	9	0	1	2
-3326	476	"res_0"	"decimal"	18	0	0	0
-3327	476	"arg_1"	"decimal"	18	0	1	1
-3328	476	"arg_2"	"tinyint"	8	0	1	2
-3329	477	"res_0"	"decimal"	18	0	0	0
-3330	477	"arg_1"	"tinyint"	8	0	1	1
-3331	477	"arg_2"	"decimal"	18	0	1	2
-3332	478	"res_0"	"decimal"	18	0	0	0
-3333	478	"arg_1"	"decimal"	18	0	1	1
-3334	478	"arg_2"	"smallint"	16	0	1	2
-3335	479	"res_0"	"decimal"	18	0	0	0
-3336	479	"arg_1"	"smallint"	16	0	1	1
-3337	479	"arg_2"	"decimal"	18	0	1	2
-3338	480	"res_0"	"decimal"	18	0	0	0
-3339	480	"arg_1"	"decimal"	18	0	1	1
-3340	480	"arg_2"	"int"	32	0	1	2
-3341	481	"res_0"	"decimal"	18	0	0	0
-3342	481	"arg_1"	"int"	32	0	1	1
-3343	481	"arg_2"	"decimal"	18	0	1	2
-3344	482	"res_0"	"decimal"	18	0	0	0
-3345	482	"arg_1"	"decimal"	18	0	1	1
-3346	482	"arg_2"	"wrd"	64	0	1	2
-3347	483	"res_0"	"decimal"	18	0	0	0
-3348	483	"arg_1"	"wrd"	64	0	1	1
-3349	483	"arg_2"	"decimal"	18	0	1	2
-3350	484	"res_0"	"decimal"	18	0	0	0
-3351	484	"arg_1"	"decimal"	18	0	1	1
-3352	484	"arg_2"	"decimal"	2	0	1	2
-3353	485	"res_0"	"decimal"	18	0	0	0
-3354	485	"arg_1"	"decimal"	2	0	1	1
-3355	485	"arg_2"	"decimal"	18	0	1	2
-3356	486	"res_0"	"decimal"	18	0	0	0
-3357	486	"arg_1"	"decimal"	18	0	1	1
-3358	486	"arg_2"	"decimal"	4	0	1	2
-3359	487	"res_0"	"decimal"	18	0	0	0
-3360	487	"arg_1"	"decimal"	4	0	1	1
-3361	487	"arg_2"	"decimal"	18	0	1	2
-3362	488	"res_0"	"decimal"	18	0	0	0
-3363	488	"arg_1"	"decimal"	18	0	1	1
-3364	488	"arg_2"	"decimal"	9	0	1	2
-3365	489	"res_0"	"decimal"	18	0	0	0
-3366	489	"arg_1"	"decimal"	9	0	1	1
-3367	489	"arg_2"	"decimal"	18	0	1	2
-3368	490	"res_0"	"decimal"	39	0	0	0
-3369	490	"arg_1"	"decimal"	39	0	1	1
-3370	490	"arg_2"	"tinyint"	8	0	1	2
-3371	491	"res_0"	"decimal"	39	0	0	0
-3372	491	"arg_1"	"tinyint"	8	0	1	1
-3373	491	"arg_2"	"decimal"	39	0	1	2
-3374	492	"res_0"	"decimal"	39	0	0	0
-3375	492	"arg_1"	"decimal"	39	0	1	1
-3376	492	"arg_2"	"smallint"	16	0	1	2
-3377	493	"res_0"	"decimal"	39	0	0	0
-3378	493	"arg_1"	"smallint"	16	0	1	1
-3379	493	"arg_2"	"decimal"	39	0	1	2
-3380	494	"res_0"	"decimal"	39	0	0	0
-3381	494	"arg_1"	"decimal"	39	0	1	1
-3382	494	"arg_2"	"int"	32	0	1	2
-3383	495	"res_0"	"decimal"	39	0	0	0
-3384	495	"arg_1"	"int"	32	0	1	1
-3385	495	"arg_2"	"decimal"	39	0	1	2
-3386	496	"res_0"	"decimal"	39	0	0	0
-3387	496	"arg_1"	"decimal"	39	0	1	1
-3388	496	"arg_2"	"bigint"	64	0	1	2
-3389	497	"res_0"	"decimal"	39	0	0	0
-3390	497	"arg_1"	"bigint"	64	0	1	1
-3391	497	"arg_2"	"decimal"	39	0	1	2
-3392	498	"res_0"	"decimal"	39	0	0	0
-3393	498	"arg_1"	"decimal"	39	0	1	1
-3394	498	"arg_2"	"wrd"	64	0	1	2
-3395	499	"res_0"	"decimal"	39	0	0	0
-3396	499	"arg_1"	"wrd"	64	0	1	1
-3397	499	"arg_2"	"decimal"	39	0	1	2
-3398	500	"res_0"	"decimal"	39	0	0	0
-3399	500	"arg_1"	"decimal"	39	0	1	1
-3400	500	"arg_2"	"decimal"	2	0	1	2
-3401	501	"res_0"	"decimal"	39	0	0	0
-3402	501	"arg_1"	"decimal"	2	0	1	1
-3403	501	"arg_2"	"decimal"	39	0	1	2
-3404	502	"res_0"	"decimal"	39	0	0	0
-3405	502	"arg_1"	"decimal"	39	0	1	1
-3406	502	"arg_2"	"decimal"	4	0	1	2
-3407	503	"res_0"	"decimal"	39	0	0	0
-3408	503	"arg_1"	"decimal"	4	0	1	1
-3409	503	"arg_2"	"decimal"	39	0	1	2
-3410	504	"res_0"	"decimal"	39	0	0	0
-3411	504	"arg_1"	"decimal"	39	0	1	1
-3412	504	"arg_2"	"decimal"	9	0	1	2
-3413	505	"res_0"	"decimal"	39	0	0	0
-3414	505	"arg_1"	"decimal"	9	0	1	1
-3415	505	"arg_2"	"decimal"	39	0	1	2
-3416	506	"res_0"	"decimal"	39	0	0	0
-3417	506	"arg_1"	"decimal"	39	0	1	1
-3418	506	"arg_2"	"decimal"	18	0	1	2
-3419	507	"res_0"	"decimal"	39	0	0	0
-3420	507	"arg_1"	"decimal"	18	0	1	1
-3421	507	"arg_2"	"decimal"	39	0	1	2
-3422	508	"res_0"	"decimal"	2	0	0	0
-3423	508	"arg_1"	"decimal"	2	0	1	1
-3424	508	"arg_2"	"tinyint"	8	0	1	2
-3425	509	"res_0"	"decimal"	4	0	0	0
-3426	509	"arg_1"	"decimal"	4	0	1	1
-3427	509	"arg_2"	"tinyint"	8	0	1	2
-3428	510	"res_0"	"decimal"	9	0	0	0
-3429	510	"arg_1"	"decimal"	9	0	1	1
-3430	510	"arg_2"	"tinyint"	8	0	1	2
-3431	511	"res_0"	"decimal"	18	0	0	0
-3432	511	"arg_1"	"decimal"	18	0	1	1
-3433	511	"arg_2"	"tinyint"	8	0	1	2
-3434	512	"res_0"	"decimal"	39	0	0	0
-3435	512	"arg_1"	"decimal"	39	0	1	1
-3436	512	"arg_2"	"tinyint"	8	0	1	2
-3437	513	"res_0"	"real"	24	0	0	0
-3438	513	"arg_1"	"real"	24	0	1	1
-3439	513	"arg_2"	"tinyint"	8	0	1	2
-3440	514	"res_0"	"double"	53	0	0	0
-3441	514	"arg_1"	"double"	53	0	1	1
-3442	514	"arg_2"	"tinyint"	8	0	1	2
-3443	515	"res_0"	"oid"	63	0	0	0
-3444	515	"arg_1"	"oid"	63	0	1	1
-3445	515	"arg_2"	"oid"	63	0	1	2
-3446	516	"res_0"	"oid"	63	0	0	0
-3447	516	"arg_1"	"tinyint"	8	0	1	1
-3448	516	"arg_2"	"oid"	63	0	1	2
-3449	517	"res_0"	"oid"	63	0	0	0
-3450	517	"arg_1"	"smallint"	16	0	1	1
-3451	517	"arg_2"	"oid"	63	0	1	2
-3452	518	"res_0"	"oid"	63	0	0	0
-3453	518	"arg_1"	"int"	32	0	1	1
-3454	518	"arg_2"	"oid"	63	0	1	2
-3455	519	"res_0"	"oid"	63	0	0	0
-3456	519	"arg_1"	"bigint"	64	0	1	1
-3457	519	"arg_2"	"oid"	63	0	1	2
-3458	520	"res_0"	"oid"	63	0	0	0
-3459	520	"arg_1"	"wrd"	64	0	1	1
-3460	520	"arg_2"	"oid"	63	0	1	2
-3461	521	"res_0"	"oid"	63	0	0	0
-3462	521	"arg_1"	"hugeint"	128	0	1	1
-3463	521	"arg_2"	"oid"	63	0	1	2
-3464	522	"res_0"	"oid"	63	0	0	0
-3465	522	"arg_1"	"decimal"	2	0	1	1
-3466	522	"arg_2"	"oid"	63	0	1	2
-3467	523	"res_0"	"oid"	63	0	0	0
-3468	523	"arg_1"	"decimal"	4	0	1	1
-3469	523	"arg_2"	"oid"	63	0	1	2
-3470	524	"res_0"	"oid"	63	0	0	0
-3471	524	"arg_1"	"decimal"	9	0	1	1
-3472	524	"arg_2"	"oid"	63	0	1	2
-3473	525	"res_0"	"oid"	63	0	0	0
-3474	525	"arg_1"	"decimal"	18	0	1	1
-3475	525	"arg_2"	"oid"	63	0	1	2
-3476	526	"res_0"	"oid"	63	0	0	0
-3477	526	"arg_1"	"decimal"	39	0	1	1
-3478	526	"arg_2"	"oid"	63	0	1	2
-3479	527	"res_0"	"oid"	63	0	0	0
-3480	527	"arg_1"	"real"	24	0	1	1
-3481	527	"arg_2"	"oid"	63	0	1	2
-3482	528	"res_0"	"oid"	63	0	0	0
-3483	528	"arg_1"	"double"	53	0	1	1
-3484	528	"arg_2"	"oid"	63	0	1	2
-3485	529	"res_0"	"oid"	63	0	0	0
-3486	529	"arg_1"	"month_interval"	32	0	1	1
-3487	529	"arg_2"	"oid"	63	0	1	2
-3488	530	"res_0"	"oid"	63	0	0	0
-3489	530	"arg_1"	"sec_interval"	13	0	1	1
-3490	530	"arg_2"	"oid"	63	0	1	2
-3491	531	"res_0"	"oid"	63	0	0	0
-3492	531	"arg_1"	"time"	7	0	1	1
-3493	531	"arg_2"	"oid"	63	0	1	2
-3494	532	"res_0"	"oid"	63	0	0	0
-3495	532	"arg_1"	"timetz"	7	0	1	1
-3496	532	"arg_2"	"oid"	63	0	1	2
-3497	533	"res_0"	"oid"	63	0	0	0
-3498	533	"arg_1"	"date"	0	0	1	1
-3499	533	"arg_2"	"oid"	63	0	1	2
-3500	534	"res_0"	"oid"	63	0	0	0
-3501	534	"arg_1"	"timestamp"	7	0	1	1
-3502	534	"arg_2"	"oid"	63	0	1	2
-3503	535	"res_0"	"oid"	63	0	0	0
-3504	535	"arg_1"	"timestamptz"	7	0	1	1
-3505	535	"arg_2"	"oid"	63	0	1	2
-3506	536	"res_0"	"oid"	63	0	0	0
-3507	536	"arg_1"	"blob"	0	0	1	1
-3508	536	"arg_2"	"oid"	63	0	1	2
-3509	537	"res_0"	"tinyint"	8	0	0	0
-3510	537	"arg_1"	"oid"	63	0	1	1
-3511	537	"arg_2"	"tinyint"	8	0	1	2
-3512	538	"res_0"	"tinyint"	8	0	0	0
-3513	538	"arg_1"	"tinyint"	8	0	1	1
-3514	538	"arg_2"	"tinyint"	8	0	1	2
-3515	539	"res_0"	"tinyint"	8	0	0	0
-3516	539	"arg_1"	"smallint"	16	0	1	1
-3517	539	"arg_2"	"tinyint"	8	0	1	2
-3518	540	"res_0"	"tinyint"	8	0	0	0
-3519	540	"arg_1"	"int"	32	0	1	1
-3520	540	"arg_2"	"tinyint"	8	0	1	2
-3521	541	"res_0"	"tinyint"	8	0	0	0
-3522	541	"arg_1"	"bigint"	64	0	1	1
-3523	541	"arg_2"	"tinyint"	8	0	1	2
-3524	542	"res_0"	"tinyint"	8	0	0	0
-3525	542	"arg_1"	"wrd"	64	0	1	1
-3526	542	"arg_2"	"tinyint"	8	0	1	2
-3527	543	"res_0"	"tinyint"	8	0	0	0
-3528	543	"arg_1"	"hugeint"	128	0	1	1
-3529	543	"arg_2"	"tinyint"	8	0	1	2
-3530	544	"res_0"	"tinyint"	8	0	0	0
-3531	544	"arg_1"	"decimal"	2	0	1	1
-3532	544	"arg_2"	"tinyint"	8	0	1	2
-3533	545	"res_0"	"tinyint"	8	0	0	0
-3534	545	"arg_1"	"decimal"	4	0	1	1
-3535	545	"arg_2"	"tinyint"	8	0	1	2
-3536	546	"res_0"	"tinyint"	8	0	0	0
-3537	546	"arg_1"	"decimal"	9	0	1	1
-3538	546	"arg_2"	"tinyint"	8	0	1	2
-3539	547	"res_0"	"tinyint"	8	0	0	0
-3540	547	"arg_1"	"decimal"	18	0	1	1
-3541	547	"arg_2"	"tinyint"	8	0	1	2
-3542	548	"res_0"	"tinyint"	8	0	0	0
-3543	548	"arg_1"	"decimal"	39	0	1	1
-3544	548	"arg_2"	"tinyint"	8	0	1	2
-3545	549	"res_0"	"tinyint"	8	0	0	0
-3546	549	"arg_1"	"real"	24	0	1	1
-3547	549	"arg_2"	"tinyint"	8	0	1	2
-3548	550	"res_0"	"tinyint"	8	0	0	0
-3549	550	"arg_1"	"double"	53	0	1	1
-3550	550	"arg_2"	"tinyint"	8	0	1	2
-3551	551	"res_0"	"tinyint"	8	0	0	0
-3552	551	"arg_1"	"month_interval"	32	0	1	1
-3553	551	"arg_2"	"tinyint"	8	0	1	2
-3554	552	"res_0"	"tinyint"	8	0	0	0
-3555	552	"arg_1"	"sec_interval"	13	0	1	1
-3556	552	"arg_2"	"tinyint"	8	0	1	2
-3557	553	"res_0"	"tinyint"	8	0	0	0
-3558	553	"arg_1"	"time"	7	0	1	1
-3559	553	"arg_2"	"tinyint"	8	0	1	2
-3560	554	"res_0"	"tinyint"	8	0	0	0
-3561	554	"arg_1"	"timetz"	7	0	1	1
-3562	554	"arg_2"	"tinyint"	8	0	1	2
-3563	555	"res_0"	"tinyint"	8	0	0	0
-3564	555	"arg_1"	"date"	0	0	1	1
-3565	555	"arg_2"	"tinyint"	8	0	1	2
-3566	556	"res_0"	"tinyint"	8	0	0	0
-3567	556	"arg_1"	"timestamp"	7	0	1	1
-3568	556	"arg_2"	"tinyint"	8	0	1	2
-3569	557	"res_0"	"tinyint"	8	0	0	0
-3570	557	"arg_1"	"timestamptz"	7	0	1	1
-3571	557	"arg_2"	"tinyint"	8	0	1	2
-3572	558	"res_0"	"tinyint"	8	0	0	0
-3573	558	"arg_1"	"blob"	0	0	1	1
-3574	558	"arg_2"	"tinyint"	8	0	1	2
-3575	559	"res_0"	"smallint"	16	0	0	0
-3576	559	"arg_1"	"oid"	63	0	1	1
-3577	559	"arg_2"	"smallint"	16	0	1	2
-3578	560	"res_0"	"smallint"	16	0	0	0
-3579	560	"arg_1"	"tinyint"	8	0	1	1
-3580	560	"arg_2"	"smallint"	16	0	1	2
-3581	561	"res_0"	"smallint"	16	0	0	0
-3582	561	"arg_1"	"smallint"	16	0	1	1
-3583	561	"arg_2"	"smallint"	16	0	1	2
-3584	562	"res_0"	"smallint"	16	0	0	0
-3585	562	"arg_1"	"int"	32	0	1	1
-3586	562	"arg_2"	"smallint"	16	0	1	2
-3587	563	"res_0"	"smallint"	16	0	0	0
-3588	563	"arg_1"	"bigint"	64	0	1	1
-3589	563	"arg_2"	"smallint"	16	0	1	2
-3590	564	"res_0"	"smallint"	16	0	0	0
-3591	564	"arg_1"	"wrd"	64	0	1	1
-3592	564	"arg_2"	"smallint"	16	0	1	2
-3593	565	"res_0"	"smallint"	16	0	0	0
-3594	565	"arg_1"	"hugeint"	128	0	1	1
-3595	565	"arg_2"	"smallint"	16	0	1	2
-3596	566	"res_0"	"smallint"	16	0	0	0
-3597	566	"arg_1"	"decimal"	2	0	1	1
-3598	566	"arg_2"	"smallint"	16	0	1	2
-3599	567	"res_0"	"smallint"	16	0	0	0
-3600	567	"arg_1"	"decimal"	4	0	1	1
-3601	567	"arg_2"	"smallint"	16	0	1	2
-3602	568	"res_0"	"smallint"	16	0	0	0
-3603	568	"arg_1"	"decimal"	9	0	1	1
-3604	568	"arg_2"	"smallint"	16	0	1	2
-3605	569	"res_0"	"smallint"	16	0	0	0
-3606	569	"arg_1"	"decimal"	18	0	1	1
-3607	569	"arg_2"	"smallint"	16	0	1	2
-3608	570	"res_0"	"smallint"	16	0	0	0
-3609	570	"arg_1"	"decimal"	39	0	1	1
-3610	570	"arg_2"	"smallint"	16	0	1	2
-3611	571	"res_0"	"smallint"	16	0	0	0
-3612	571	"arg_1"	"real"	24	0	1	1
-3613	571	"arg_2"	"smallint"	16	0	1	2
-3614	572	"res_0"	"smallint"	16	0	0	0
-3615	572	"arg_1"	"double"	53	0	1	1
-3616	572	"arg_2"	"smallint"	16	0	1	2
-3617	573	"res_0"	"smallint"	16	0	0	0
-3618	573	"arg_1"	"month_interval"	32	0	1	1
-3619	573	"arg_2"	"smallint"	16	0	1	2
-3620	574	"res_0"	"smallint"	16	0	0	0
-3621	574	"arg_1"	"sec_interval"	13	0	1	1
-3622	574	"arg_2"	"smallint"	16	0	1	2
-3623	575	"res_0"	"smallint"	16	0	0	0
-3624	575	"arg_1"	"time"	7	0	1	1
-3625	575	"arg_2"	"smallint"	16	0	1	2
-3626	576	"res_0"	"smallint"	16	0	0	0
-3627	576	"arg_1"	"timetz"	7	0	1	1
-3628	576	"arg_2"	"smallint"	16	0	1	2
-3629	577	"res_0"	"smallint"	16	0	0	0
-3630	577	"arg_1"	"date"	0	0	1	1
-3631	577	"arg_2"	"smallint"	16	0	1	2
-3632	578	"res_0"	"smallint"	16	0	0	0
-3633	578	"arg_1"	"timestamp"	7	0	1	1
-3634	578	"arg_2"	"smallint"	16	0	1	2
-3635	579	"res_0"	"smallint"	16	0	0	0
-3636	579	"arg_1"	"timestamptz"	7	0	1	1
-3637	579	"arg_2"	"smallint"	16	0	1	2
-3638	580	"res_0"	"smallint"	16	0	0	0
-3639	580	"arg_1"	"blob"	0	0	1	1
-3640	580	"arg_2"	"smallint"	16	0	1	2
-3641	581	"res_0"	"int"	32	0	0	0
-3642	581	"arg_1"	"oid"	63	0	1	1
-3643	581	"arg_2"	"int"	32	0	1	2
-3644	582	"res_0"	"int"	32	0	0	0
-3645	582	"arg_1"	"tinyint"	8	0	1	1
-3646	582	"arg_2"	"int"	32	0	1	2
-3647	583	"res_0"	"int"	32	0	0	0
-3648	583	"arg_1"	"smallint"	16	0	1	1
-3649	583	"arg_2"	"int"	32	0	1	2
-3650	584	"res_0"	"int"	32	0	0	0
-3651	584	"arg_1"	"int"	32	0	1	1
-3652	584	"arg_2"	"int"	32	0	1	2
-3653	585	"res_0"	"int"	32	0	0	0
-3654	585	"arg_1"	"bigint"	64	0	1	1
-3655	585	"arg_2"	"int"	32	0	1	2
-3656	586	"res_0"	"int"	32	0	0	0
-3657	586	"arg_1"	"wrd"	64	0	1	1
-3658	586	"arg_2"	"int"	32	0	1	2
-3659	587	"res_0"	"int"	32	0	0	0
-3660	587	"arg_1"	"hugeint"	128	0	1	1
-3661	587	"arg_2"	"int"	32	0	1	2
-3662	588	"res_0"	"int"	32	0	0	0
-3663	588	"arg_1"	"decimal"	2	0	1	1
-3664	588	"arg_2"	"int"	32	0	1	2
-3665	589	"res_0"	"int"	32	0	0	0
-3666	589	"arg_1"	"decimal"	4	0	1	1
-3667	589	"arg_2"	"int"	32	0	1	2
-3668	590	"res_0"	"int"	32	0	0	0
-3669	590	"arg_1"	"decimal"	9	0	1	1
-3670	590	"arg_2"	"int"	32	0	1	2
-3671	591	"res_0"	"int"	32	0	0	0
-3672	591	"arg_1"	"decimal"	18	0	1	1
-3673	591	"arg_2"	"int"	32	0	1	2
-3674	592	"res_0"	"int"	32	0	0	0
-3675	592	"arg_1"	"decimal"	39	0	1	1
-3676	592	"arg_2"	"int"	32	0	1	2
-3677	593	"res_0"	"int"	32	0	0	0
-3678	593	"arg_1"	"real"	24	0	1	1
-3679	593	"arg_2"	"int"	32	0	1	2
-3680	594	"res_0"	"int"	32	0	0	0
-3681	594	"arg_1"	"double"	53	0	1	1
-3682	594	"arg_2"	"int"	32	0	1	2
-3683	595	"res_0"	"int"	32	0	0	0
-3684	595	"arg_1"	"month_interval"	32	0	1	1
-3685	595	"arg_2"	"int"	32	0	1	2
-3686	596	"res_0"	"int"	32	0	0	0
-3687	596	"arg_1"	"sec_interval"	13	0	1	1
-3688	596	"arg_2"	"int"	32	0	1	2
-3689	597	"res_0"	"int"	32	0	0	0
-3690	597	"arg_1"	"time"	7	0	1	1
-3691	597	"arg_2"	"int"	32	0	1	2
-3692	598	"res_0"	"int"	32	0	0	0
-3693	598	"arg_1"	"timetz"	7	0	1	1
-3694	598	"arg_2"	"int"	32	0	1	2
-3695	599	"res_0"	"int"	32	0	0	0
-3696	599	"arg_1"	"date"	0	0	1	1
-3697	599	"arg_2"	"int"	32	0	1	2
-3698	600	"res_0"	"int"	32	0	0	0
-3699	600	"arg_1"	"timestamp"	7	0	1	1
-3700	600	"arg_2"	"int"	32	0	1	2
-3701	601	"res_0"	"int"	32	0	0	0
-3702	601	"arg_1"	"timestamptz"	7	0	1	1
-3703	601	"arg_2"	"int"	32	0	1	2
-3704	602	"res_0"	"int"	32	0	0	0
-3705	602	"arg_1"	"blob"	0	0	1	1
-3706	602	"arg_2"	"int"	32	0	1	2
-3707	603	"res_0"	"bigint"	64	0	0	0
-3708	603	"arg_1"	"oid"	63	0	1	1
-3709	603	"arg_2"	"bigint"	64	0	1	2
-3710	604	"res_0"	"bigint"	64	0	0	0
-3711	604	"arg_1"	"tinyint"	8	0	1	1
-3712	604	"arg_2"	"bigint"	64	0	1	2
-3713	605	"res_0"	"bigint"	64	0	0	0
-3714	605	"arg_1"	"smallint"	16	0	1	1
-3715	605	"arg_2"	"bigint"	64	0	1	2
-3716	606	"res_0"	"bigint"	64	0	0	0
-3717	606	"arg_1"	"int"	32	0	1	1
-3718	606	"arg_2"	"bigint"	64	0	1	2
-3719	607	"res_0"	"bigint"	64	0	0	0
-3720	607	"arg_1"	"bigint"	64	0	1	1
-3721	607	"arg_2"	"bigint"	64	0	1	2
-3722	608	"res_0"	"bigint"	64	0	0	0
-3723	608	"arg_1"	"wrd"	64	0	1	1
-3724	608	"arg_2"	"bigint"	64	0	1	2
-3725	609	"res_0"	"bigint"	64	0	0	0
-3726	609	"arg_1"	"hugeint"	128	0	1	1
-3727	609	"arg_2"	"bigint"	64	0	1	2
-3728	610	"res_0"	"bigint"	64	0	0	0
-3729	610	"arg_1"	"decimal"	2	0	1	1
-3730	610	"arg_2"	"bigint"	64	0	1	2
-3731	611	"res_0"	"bigint"	64	0	0	0
-3732	611	"arg_1"	"decimal"	4	0	1	1
-3733	611	"arg_2"	"bigint"	64	0	1	2
-3734	612	"res_0"	"bigint"	64	0	0	0
-3735	612	"arg_1"	"decimal"	9	0	1	1
-3736	612	"arg_2"	"bigint"	64	0	1	2
-3737	613	"res_0"	"bigint"	64	0	0	0
-3738	613	"arg_1"	"decimal"	18	0	1	1
-3739	613	"arg_2"	"bigint"	64	0	1	2
-3740	614	"res_0"	"bigint"	64	0	0	0
-3741	614	"arg_1"	"decimal"	39	0	1	1
-3742	614	"arg_2"	"bigint"	64	0	1	2
-3743	615	"res_0"	"bigint"	64	0	0	0
-3744	615	"arg_1"	"real"	24	0	1	1
-3745	615	"arg_2"	"bigint"	64	0	1	2
-3746	616	"res_0"	"bigint"	64	0	0	0
-3747	616	"arg_1"	"double"	53	0	1	1
-3748	616	"arg_2"	"bigint"	64	0	1	2
-3749	617	"res_0"	"bigint"	64	0	0	0
-3750	617	"arg_1"	"month_interval"	32	0	1	1
-3751	617	"arg_2"	"bigint"	64	0	1	2
-3752	618	"res_0"	"bigint"	64	0	0	0
-3753	618	"arg_1"	"sec_interval"	13	0	1	1
-3754	618	"arg_2"	"bigint"	64	0	1	2
-3755	619	"res_0"	"bigint"	64	0	0	0
-3756	619	"arg_1"	"time"	7	0	1	1
-3757	619	"arg_2"	"bigint"	64	0	1	2
-3758	620	"res_0"	"bigint"	64	0	0	0
-3759	620	"arg_1"	"timetz"	7	0	1	1
-3760	620	"arg_2"	"bigint"	64	0	1	2
-3761	621	"res_0"	"bigint"	64	0	0	0
-3762	621	"arg_1"	"date"	0	0	1	1
-3763	621	"arg_2"	"bigint"	64	0	1	2
-3764	622	"res_0"	"bigint"	64	0	0	0
-3765	622	"arg_1"	"timestamp"	7	0	1	1
-3766	622	"arg_2"	"bigint"	64	0	1	2
-3767	623	"res_0"	"bigint"	64	0	0	0
-3768	623	"arg_1"	"timestamptz"	7	0	1	1
-3769	623	"arg_2"	"bigint"	64	0	1	2
-3770	624	"res_0"	"bigint"	64	0	0	0
-3771	624	"arg_1"	"blob"	0	0	1	1
-3772	624	"arg_2"	"bigint"	64	0	1	2
-3773	625	"res_0"	"wrd"	64	0	0	0
-3774	625	"arg_1"	"oid"	63	0	1	1
-3775	625	"arg_2"	"wrd"	64	0	1	2
-3776	626	"res_0"	"wrd"	64	0	0	0
-3777	626	"arg_1"	"tinyint"	8	0	1	1
-3778	626	"arg_2"	"wrd"	64	0	1	2
-3779	627	"res_0"	"wrd"	64	0	0	0
-3780	627	"arg_1"	"smallint"	16	0	1	1
-3781	627	"arg_2"	"wrd"	64	0	1	2
-3782	628	"res_0"	"wrd"	64	0	0	0
-3783	628	"arg_1"	"int"	32	0	1	1
-3784	628	"arg_2"	"wrd"	64	0	1	2
-3785	629	"res_0"	"wrd"	64	0	0	0
-3786	629	"arg_1"	"bigint"	64	0	1	1
-3787	629	"arg_2"	"wrd"	64	0	1	2
-3788	630	"res_0"	"wrd"	64	0	0	0
-3789	630	"arg_1"	"wrd"	64	0	1	1
-3790	630	"arg_2"	"wrd"	64	0	1	2
-3791	631	"res_0"	"wrd"	64	0	0	0
-3792	631	"arg_1"	"hugeint"	128	0	1	1
-3793	631	"arg_2"	"wrd"	64	0	1	2
-3794	632	"res_0"	"wrd"	64	0	0	0
-3795	632	"arg_1"	"decimal"	2	0	1	1
-3796	632	"arg_2"	"wrd"	64	0	1	2
-3797	633	"res_0"	"wrd"	64	0	0	0
-3798	633	"arg_1"	"decimal"	4	0	1	1
-3799	633	"arg_2"	"wrd"	64	0	1	2
-3800	634	"res_0"	"wrd"	64	0	0	0
-3801	634	"arg_1"	"decimal"	9	0	1	1
-3802	634	"arg_2"	"wrd"	64	0	1	2
-3803	635	"res_0"	"wrd"	64	0	0	0
-3804	635	"arg_1"	"decimal"	18	0	1	1
-3805	635	"arg_2"	"wrd"	64	0	1	2
-3806	636	"res_0"	"wrd"	64	0	0	0
-3807	636	"arg_1"	"decimal"	39	0	1	1
-3808	636	"arg_2"	"wrd"	64	0	1	2
-3809	637	"res_0"	"wrd"	64	0	0	0
-3810	637	"arg_1"	"real"	24	0	1	1
-3811	637	"arg_2"	"wrd"	64	0	1	2
-3812	638	"res_0"	"wrd"	64	0	0	0
-3813	638	"arg_1"	"double"	53	0	1	1
-3814	638	"arg_2"	"wrd"	64	0	1	2
-3815	639	"res_0"	"wrd"	64	0	0	0
-3816	639	"arg_1"	"month_interval"	32	0	1	1
-3817	639	"arg_2"	"wrd"	64	0	1	2
-3818	640	"res_0"	"wrd"	64	0	0	0
-3819	640	"arg_1"	"sec_interval"	13	0	1	1
-3820	640	"arg_2"	"wrd"	64	0	1	2
-3821	641	"res_0"	"wrd"	64	0	0	0
-3822	641	"arg_1"	"time"	7	0	1	1
-3823	641	"arg_2"	"wrd"	64	0	1	2
-3824	642	"res_0"	"wrd"	64	0	0	0
-3825	642	"arg_1"	"timetz"	7	0	1	1
-3826	642	"arg_2"	"wrd"	64	0	1	2
-3827	643	"res_0"	"wrd"	64	0	0	0
-3828	643	"arg_1"	"date"	0	0	1	1
-3829	643	"arg_2"	"wrd"	64	0	1	2
-3830	644	"res_0"	"wrd"	64	0	0	0
-3831	644	"arg_1"	"timestamp"	7	0	1	1
-3832	644	"arg_2"	"wrd"	64	0	1	2
-3833	645	"res_0"	"wrd"	64	0	0	0
-3834	645	"arg_1"	"timestamptz"	7	0	1	1
-3835	645	"arg_2"	"wrd"	64	0	1	2
-3836	646	"res_0"	"wrd"	64	0	0	0
-3837	646	"arg_1"	"blob"	0	0	1	1
-3838	646	"arg_2"	"wrd"	64	0	1	2
-3839	647	"res_0"	"hugeint"	128	0	0	0
-3840	647	"arg_1"	"oid"	63	0	1	1
-3841	647	"arg_2"	"hugeint"	128	0	1	2
-3842	648	"res_0"	"hugeint"	128	0	0	0
-3843	648	"arg_1"	"tinyint"	8	0	1	1
-3844	648	"arg_2"	"hugeint"	128	0	1	2
-3845	649	"res_0"	"hugeint"	128	0	0	0
-3846	649	"arg_1"	"smallint"	16	0	1	1
-3847	649	"arg_2"	"hugeint"	128	0	1	2
-3848	650	"res_0"	"hugeint"	128	0	0	0
-3849	650	"arg_1"	"int"	32	0	1	1
-3850	650	"arg_2"	"hugeint"	128	0	1	2
-3851	651	"res_0"	"hugeint"	128	0	0	0
-3852	651	"arg_1"	"bigint"	64	0	1	1
-3853	651	"arg_2"	"hugeint"	128	0	1	2
-3854	652	"res_0"	"hugeint"	128	0	0	0
-3855	652	"arg_1"	"wrd"	64	0	1	1
-3856	652	"arg_2"	"hugeint"	128	0	1	2
-3857	653	"res_0"	"hugeint"	128	0	0	0
-3858	653	"arg_1"	"hugeint"	128	0	1	1
-3859	653	"arg_2"	"hugeint"	128	0	1	2
-3860	654	"res_0"	"hugeint"	128	0	0	0
-3861	654	"arg_1"	"decimal"	2	0	1	1
-3862	654	"arg_2"	"hugeint"	128	0	1	2
-3863	655	"res_0"	"hugeint"	128	0	0	0
-3864	655	"arg_1"	"decimal"	4	0	1	1
-3865	655	"arg_2"	"hugeint"	128	0	1	2
-3866	656	"res_0"	"hugeint"	128	0	0	0
-3867	656	"arg_1"	"decimal"	9	0	1	1
-3868	656	"arg_2"	"hugeint"	128	0	1	2
-3869	657	"res_0"	"hugeint"	128	0	0	0
-3870	657	"arg_1"	"decimal"	18	0	1	1
-3871	657	"arg_2"	"hugeint"	128	0	1	2
-3872	658	"res_0"	"hugeint"	128	0	0	0
-3873	658	"arg_1"	"decimal"	39	0	1	1
-3874	658	"arg_2"	"hugeint"	128	0	1	2
-3875	659	"res_0"	"hugeint"	128	0	0	0
-3876	659	"arg_1"	"real"	24	0	1	1
-3877	659	"arg_2"	"hugeint"	128	0	1	2
-3878	660	"res_0"	"hugeint"	128	0	0	0
-3879	660	"arg_1"	"double"	53	0	1	1
-3880	660	"arg_2"	"hugeint"	128	0	1	2
-3881	661	"res_0"	"hugeint"	128	0	0	0
-3882	661	"arg_1"	"month_interval"	32	0	1	1
-3883	661	"arg_2"	"hugeint"	128	0	1	2
-3884	662	"res_0"	"hugeint"	128	0	0	0
-3885	662	"arg_1"	"sec_interval"	13	0	1	1
-3886	662	"arg_2"	"hugeint"	128	0	1	2
-3887	663	"res_0"	"hugeint"	128	0	0	0
-3888	663	"arg_1"	"time"	7	0	1	1
-3889	663	"arg_2"	"hugeint"	128	0	1	2
-3890	664	"res_0"	"hugeint"	128	0	0	0
-3891	664	"arg_1"	"timetz"	7	0	1	1
-3892	664	"arg_2"	"hugeint"	128	0	1	2
-3893	665	"res_0"	"hugeint"	128	0	0	0
-3894	665	"arg_1"	"date"	0	0	1	1
-3895	665	"arg_2"	"hugeint"	128	0	1	2
-3896	666	"res_0"	"hugeint"	128	0	0	0
-3897	666	"arg_1"	"timestamp"	7	0	1	1
-3898	666	"arg_2"	"hugeint"	128	0	1	2
-3899	667	"res_0"	"hugeint"	128	0	0	0
-3900	667	"arg_1"	"timestamptz"	7	0	1	1
-3901	667	"arg_2"	"hugeint"	128	0	1	2
-3902	668	"res_0"	"hugeint"	128	0	0	0
-3903	668	"arg_1"	"blob"	0	0	1	1
-3904	668	"arg_2"	"hugeint"	128	0	1	2
-3905	669	"res_0"	"decimal"	2	0	0	0
-3906	669	"arg_1"	"oid"	63	0	1	1
-3907	669	"arg_2"	"decimal"	2	0	1	2
-3908	670	"res_0"	"decimal"	2	0	0	0
-3909	670	"arg_1"	"tinyint"	8	0	1	1
-3910	670	"arg_2"	"decimal"	2	0	1	2
-3911	671	"res_0"	"decimal"	2	0	0	0
-3912	671	"arg_1"	"smallint"	16	0	1	1
-3913	671	"arg_2"	"decimal"	2	0	1	2
-3914	672	"res_0"	"decimal"	2	0	0	0
-3915	672	"arg_1"	"int"	32	0	1	1
-3916	672	"arg_2"	"decimal"	2	0	1	2
-3917	673	"res_0"	"decimal"	2	0	0	0
-3918	673	"arg_1"	"bigint"	64	0	1	1
-3919	673	"arg_2"	"decimal"	2	0	1	2
-3920	674	"res_0"	"decimal"	2	0	0	0
-3921	674	"arg_1"	"wrd"	64	0	1	1
-3922	674	"arg_2"	"decimal"	2	0	1	2
-3923	675	"res_0"	"decimal"	2	0	0	0
-3924	675	"arg_1"	"hugeint"	128	0	1	1
-3925	675	"arg_2"	"decimal"	2	0	1	2
-3926	676	"res_0"	"decimal"	2	0	0	0
-3927	676	"arg_1"	"decimal"	2	0	1	1
-3928	676	"arg_2"	"decimal"	2	0	1	2
-3929	677	"res_0"	"decimal"	2	0	0	0
-3930	677	"arg_1"	"decimal"	4	0	1	1
-3931	677	"arg_2"	"decimal"	2	0	1	2
-3932	678	"res_0"	"decimal"	2	0	0	0
-3933	678	"arg_1"	"decimal"	9	0	1	1
-3934	678	"arg_2"	"decimal"	2	0	1	2
-3935	679	"res_0"	"decimal"	2	0	0	0
-3936	679	"arg_1"	"decimal"	18	0	1	1
-3937	679	"arg_2"	"decimal"	2	0	1	2
-3938	680	"res_0"	"decimal"	2	0	0	0
-3939	680	"arg_1"	"decimal"	39	0	1	1
-3940	680	"arg_2"	"decimal"	2	0	1	2
-3941	681	"res_0"	"decimal"	2	0	0	0
-3942	681	"arg_1"	"real"	24	0	1	1
-3943	681	"arg_2"	"decimal"	2	0	1	2
-3944	682	"res_0"	"decimal"	2	0	0	0
-3945	682	"arg_1"	"double"	53	0	1	1
-3946	682	"arg_2"	"decimal"	2	0	1	2
-3947	683	"res_0"	"decimal"	2	0	0	0
-3948	683	"arg_1"	"month_interval"	32	0	1	1
-3949	683	"arg_2"	"decimal"	2	0	1	2
-3950	684	"res_0"	"decimal"	2	0	0	0
-3951	684	"arg_1"	"sec_interval"	13	0	1	1
-3952	684	"arg_2"	"decimal"	2	0	1	2
-3953	685	"res_0"	"decimal"	2	0	0	0
-3954	685	"arg_1"	"time"	7	0	1	1
-3955	685	"arg_2"	"decimal"	2	0	1	2
-3956	686	"res_0"	"decimal"	2	0	0	0
-3957	686	"arg_1"	"timetz"	7	0	1	1
-3958	686	"arg_2"	"decimal"	2	0	1	2
-3959	687	"res_0"	"decimal"	2	0	0	0
-3960	687	"arg_1"	"date"	0	0	1	1
-3961	687	"arg_2"	"decimal"	2	0	1	2
-3962	688	"res_0"	"decimal"	2	0	0	0
-3963	688	"arg_1"	"timestamp"	7	0	1	1
-3964	688	"arg_2"	"decimal"	2	0	1	2
-3965	689	"res_0"	"decimal"	2	0	0	0
-3966	689	"arg_1"	"timestamptz"	7	0	1	1
-3967	689	"arg_2"	"decimal"	2	0	1	2
-3968	690	"res_0"	"decimal"	2	0	0	0
-3969	690	"arg_1"	"blob"	0	0	1	1
-3970	690	"arg_2"	"decimal"	2	0	1	2
-3971	691	"res_0"	"decimal"	4	0	0	0
-3972	691	"arg_1"	"oid"	63	0	1	1
-3973	691	"arg_2"	"decimal"	4	0	1	2
-3974	692	"res_0"	"decimal"	4	0	0	0
-3975	692	"arg_1"	"tinyint"	8	0	1	1
-3976	692	"arg_2"	"decimal"	4	0	1	2
-3977	693	"res_0"	"decimal"	4	0	0	0
-3978	693	"arg_1"	"smallint"	16	0	1	1
-3979	693	"arg_2"	"decimal"	4	0	1	2
-3980	694	"res_0"	"decimal"	4	0	0	0
-3981	694	"arg_1"	"int"	32	0	1	1
-3982	694	"arg_2"	"decimal"	4	0	1	2
-3983	695	"res_0"	"decimal"	4	0	0	0
-3984	695	"arg_1"	"bigint"	64	0	1	1
-3985	695	"arg_2"	"decimal"	4	0	1	2
-3986	696	"res_0"	"decimal"	4	0	0	0
-3987	696	"arg_1"	"wrd"	64	0	1	1
-3988	696	"arg_2"	"decimal"	4	0	1	2
-3989	697	"res_0"	"decimal"	4	0	0	0
-3990	697	"arg_1"	"hugeint"	128	0	1	1
-3991	697	"arg_2"	"decimal"	4	0	1	2
-3992	698	"res_0"	"decimal"	4	0	0	0
-3993	698	"arg_1"	"decimal"	2	0	1	1
-3994	698	"arg_2"	"decimal"	4	0	1	2
-3995	699	"res_0"	"decimal"	4	0	0	0
-3996	699	"arg_1"	"decimal"	4	0	1	1
-3997	699	"arg_2"	"decimal"	4	0	1	2
-3998	700	"res_0"	"decimal"	4	0	0	0
-3999	700	"arg_1"	"decimal"	9	0	1	1
-4000	700	"arg_2"	"decimal"	4	0	1	2
-4001	701	"res_0"	"decimal"	4	0	0	0
-4002	701	"arg_1"	"decimal"	18	0	1	1
-4003	701	"arg_2"	"decimal"	4	0	1	2
-4004	702	"res_0"	"decimal"	4	0	0	0
-4005	702	"arg_1"	"decimal"	39	0	1	1
-4006	702	"arg_2"	"decimal"	4	0	1	2
-4007	703	"res_0"	"decimal"	4	0	0	0
-4008	703	"arg_1"	"real"	24	0	1	1
-4009	703	"arg_2"	"decimal"	4	0	1	2
-4010	704	"res_0"	"decimal"	4	0	0	0
-4011	704	"arg_1"	"double"	53	0	1	1
-4012	704	"arg_2"	"decimal"	4	0	1	2
-4013	705	"res_0"	"decimal"	4	0	0	0
-4014	705	"arg_1"	"month_interval"	32	0	1	1
-4015	705	"arg_2"	"decimal"	4	0	1	2
-4016	706	"res_0"	"decimal"	4	0	0	0
-4017	706	"arg_1"	"sec_interval"	13	0	1	1
-4018	706	"arg_2"	"decimal"	4	0	1	2
-4019	707	"res_0"	"decimal"	4	0	0	0
-4020	707	"arg_1"	"time"	7	0	1	1
-4021	707	"arg_2"	"decimal"	4	0	1	2
-4022	708	"res_0"	"decimal"	4	0	0	0
-4023	708	"arg_1"	"timetz"	7	0	1	1
-4024	708	"arg_2"	"decimal"	4	0	1	2
-4025	709	"res_0"	"decimal"	4	0	0	0
-4026	709	"arg_1"	"date"	0	0	1	1
-4027	709	"arg_2"	"decimal"	4	0	1	2
-4028	710	"res_0"	"decimal"	4	0	0	0
-4029	710	"arg_1"	"timestamp"	7	0	1	1
-4030	710	"arg_2"	"decimal"	4	0	1	2
-4031	711	"res_0"	"decimal"	4	0	0	0
-4032	711	"arg_1"	"timestamptz"	7	0	1	1
-4033	711	"arg_2"	"decimal"	4	0	1	2
-4034	712	"res_0"	"decimal"	4	0	0	0
-4035	712	"arg_1"	"blob"	0	0	1	1
-4036	712	"arg_2"	"decimal"	4	0	1	2
-4037	713	"res_0"	"decimal"	9	0	0	0
-4038	713	"arg_1"	"oid"	63	0	1	1
-4039	713	"arg_2"	"decimal"	9	0	1	2
-4040	714	"res_0"	"decimal"	9	0	0	0
-4041	714	"arg_1"	"tinyint"	8	0	1	1
-4042	714	"arg_2"	"decimal"	9	0	1	2
-4043	715	"res_0"	"decimal"	9	0	0	0
-4044	715	"arg_1"	"smallint"	16	0	1	1
-4045	715	"arg_2"	"decimal"	9	0	1	2
-4046	716	"res_0"	"decimal"	9	0	0	0
-4047	716	"arg_1"	"int"	32	0	1	1
-4048	716	"arg_2"	"decimal"	9	0	1	2
-4049	717	"res_0"	"decimal"	9	0	0	0
-4050	717	"arg_1"	"bigint"	64	0	1	1
-4051	717	"arg_2"	"decimal"	9	0	1	2
-4052	718	"res_0"	"decimal"	9	0	0	0
-4053	718	"arg_1"	"wrd"	64	0	1	1
-4054	718	"arg_2"	"decimal"	9	0	1	2
-4055	719	"res_0"	"decimal"	9	0	0	0
-4056	719	"arg_1"	"hugeint"	128	0	1	1
-4057	719	"arg_2"	"decimal"	9	0	1	2
-4058	720	"res_0"	"decimal"	9	0	0	0
-4059	720	"arg_1"	"decimal"	2	0	1	1
-4060	720	"arg_2"	"decimal"	9	0	1	2
-4061	721	"res_0"	"decimal"	9	0	0	0
-4062	721	"arg_1"	"decimal"	4	0	1	1
-4063	721	"arg_2"	"decimal"	9	0	1	2
-4064	722	"res_0"	"decimal"	9	0	0	0
-4065	722	"arg_1"	"decimal"	9	0	1	1
-4066	722	"arg_2"	"decimal"	9	0	1	2
-4067	723	"res_0"	"decimal"	9	0	0	0
-4068	723	"arg_1"	"decimal"	18	0	1	1
-4069	723	"arg_2"	"decimal"	9	0	1	2
-4070	724	"res_0"	"decimal"	9	0	0	0
-4071	724	"arg_1"	"decimal"	39	0	1	1
-4072	724	"arg_2"	"decimal"	9	0	1	2
-4073	725	"res_0"	"decimal"	9	0	0	0
-4074	725	"arg_1"	"real"	24	0	1	1
-4075	725	"arg_2"	"decimal"	9	0	1	2
-4076	726	"res_0"	"decimal"	9	0	0	0
-4077	726	"arg_1"	"double"	53	0	1	1
-4078	726	"arg_2"	"decimal"	9	0	1	2
-4079	727	"res_0"	"decimal"	9	0	0	0
-4080	727	"arg_1"	"month_interval"	32	0	1	1
-4081	727	"arg_2"	"decimal"	9	0	1	2
-4082	728	"res_0"	"decimal"	9	0	0	0
-4083	728	"arg_1"	"sec_interval"	13	0	1	1
-4084	728	"arg_2"	"decimal"	9	0	1	2
-4085	729	"res_0"	"decimal"	9	0	0	0
-4086	729	"arg_1"	"time"	7	0	1	1
-4087	729	"arg_2"	"decimal"	9	0	1	2
-4088	730	"res_0"	"decimal"	9	0	0	0
-4089	730	"arg_1"	"timetz"	7	0	1	1
-4090	730	"arg_2"	"decimal"	9	0	1	2
-4091	731	"res_0"	"decimal"	9	0	0	0
-4092	731	"arg_1"	"date"	0	0	1	1
-4093	731	"arg_2"	"decimal"	9	0	1	2
-4094	732	"res_0"	"decimal"	9	0	0	0
-4095	732	"arg_1"	"timestamp"	7	0	1	1
-4096	732	"arg_2"	"decimal"	9	0	1	2
-4097	733	"res_0"	"decimal"	9	0	0	0
-4098	733	"arg_1"	"timestamptz"	7	0	1	1
-4099	733	"arg_2"	"decimal"	9	0	1	2
-4100	734	"res_0"	"decimal"	9	0	0	0
-4101	734	"arg_1"	"blob"	0	0	1	1
-4102	734	"arg_2"	"decimal"	9	0	1	2
-4103	735	"res_0"	"decimal"	18	0	0	0
-4104	735	"arg_1"	"oid"	63	0	1	1
-4105	735	"arg_2"	"decimal"	18	0	1	2
-4106	736	"res_0"	"decimal"	18	0	0	0
-4107	736	"arg_1"	"tinyint"	8	0	1	1
-4108	736	"arg_2"	"decimal"	18	0	1	2
-4109	737	"res_0"	"decimal"	18	0	0	0
-4110	737	"arg_1"	"smallint"	16	0	1	1
-4111	737	"arg_2"	"decimal"	18	0	1	2
-4112	738	"res_0"	"decimal"	18	0	0	0
-4113	738	"arg_1"	"int"	32	0	1	1
-4114	738	"arg_2"	"decimal"	18	0	1	2
-4115	739	"res_0"	"decimal"	18	0	0	0
-4116	739	"arg_1"	"bigint"	64	0	1	1
-4117	739	"arg_2"	"decimal"	18	0	1	2
-4118	740	"res_0"	"decimal"	18	0	0	0
-4119	740	"arg_1"	"wrd"	64	0	1	1
-4120	740	"arg_2"	"decimal"	18	0	1	2
-4121	741	"res_0"	"decimal"	18	0	0	0
-4122	741	"arg_1"	"hugeint"	128	0	1	1
-4123	741	"arg_2"	"decimal"	18	0	1	2
-4124	742	"res_0"	"decimal"	18	0	0	0
-4125	742	"arg_1"	"decimal"	2	0	1	1
-4126	742	"arg_2"	"decimal"	18	0	1	2
-4127	743	"res_0"	"decimal"	18	0	0	0
-4128	743	"arg_1"	"decimal"	4	0	1	1
-4129	743	"arg_2"	"decimal"	18	0	1	2
-4130	744	"res_0"	"decimal"	18	0	0	0
-4131	744	"arg_1"	"decimal"	9	0	1	1
-4132	744	"arg_2"	"decimal"	18	0	1	2
-4133	745	"res_0"	"decimal"	18	0	0	0
-4134	745	"arg_1"	"decimal"	18	0	1	1
-4135	745	"arg_2"	"decimal"	18	0	1	2
-4136	746	"res_0"	"decimal"	18	0	0	0
-4137	746	"arg_1"	"decimal"	39	0	1	1
-4138	746	"arg_2"	"decimal"	18	0	1	2
-4139	747	"res_0"	"decimal"	18	0	0	0
-4140	747	"arg_1"	"real"	24	0	1	1
-4141	747	"arg_2"	"decimal"	18	0	1	2
-4142	748	"res_0"	"decimal"	18	0	0	0
-4143	748	"arg_1"	"double"	53	0	1	1
-4144	748	"arg_2"	"decimal"	18	0	1	2
-4145	749	"res_0"	"decimal"	18	0	0	0
-4146	749	"arg_1"	"month_interval"	32	0	1	1
-4147	749	"arg_2"	"decimal"	18	0	1	2
-4148	750	"res_0"	"decimal"	18	0	0	0
-4149	750	"arg_1"	"sec_interval"	13	0	1	1
-4150	750	"arg_2"	"decimal"	18	0	1	2
-4151	751	"res_0"	"decimal"	18	0	0	0
-4152	751	"arg_1"	"time"	7	0	1	1
-4153	751	"arg_2"	"decimal"	18	0	1	2
-4154	752	"res_0"	"decimal"	18	0	0	0
-4155	752	"arg_1"	"timetz"	7	0	1	1
-4156	752	"arg_2"	"decimal"	18	0	1	2
-4157	753	"res_0"	"decimal"	18	0	0	0
-4158	753	"arg_1"	"date"	0	0	1	1
-4159	753	"arg_2"	"decimal"	18	0	1	2
-4160	754	"res_0"	"decimal"	18	0	0	0
-4161	754	"arg_1"	"timestamp"	7	0	1	1
-4162	754	"arg_2"	"decimal"	18	0	1	2
-4163	755	"res_0"	"decimal"	18	0	0	0
-4164	755	"arg_1"	"timestamptz"	7	0	1	1
-4165	755	"arg_2"	"decimal"	18	0	1	2
-4166	756	"res_0"	"decimal"	18	0	0	0
-4167	756	"arg_1"	"blob"	0	0	1	1
-4168	756	"arg_2"	"decimal"	18	0	1	2
-4169	757	"res_0"	"decimal"	39	0	0	0
-4170	757	"arg_1"	"oid"	63	0	1	1
-4171	757	"arg_2"	"decimal"	39	0	1	2
-4172	758	"res_0"	"decimal"	39	0	0	0
-4173	758	"arg_1"	"tinyint"	8	0	1	1
-4174	758	"arg_2"	"decimal"	39	0	1	2
-4175	759	"res_0"	"decimal"	39	0	0	0
-4176	759	"arg_1"	"smallint"	16	0	1	1
-4177	759	"arg_2"	"decimal"	39	0	1	2
-4178	760	"res_0"	"decimal"	39	0	0	0
-4179	760	"arg_1"	"int"	32	0	1	1
-4180	760	"arg_2"	"decimal"	39	0	1	2
-4181	761	"res_0"	"decimal"	39	0	0	0
-4182	761	"arg_1"	"bigint"	64	0	1	1
-4183	761	"arg_2"	"decimal"	39	0	1	2
-4184	762	"res_0"	"decimal"	39	0	0	0
-4185	762	"arg_1"	"wrd"	64	0	1	1
-4186	762	"arg_2"	"decimal"	39	0	1	2
-4187	763	"res_0"	"decimal"	39	0	0	0
-4188	763	"arg_1"	"hugeint"	128	0	1	1
-4189	763	"arg_2"	"decimal"	39	0	1	2
-4190	764	"res_0"	"decimal"	39	0	0	0
-4191	764	"arg_1"	"decimal"	2	0	1	1
-4192	764	"arg_2"	"decimal"	39	0	1	2
-4193	765	"res_0"	"decimal"	39	0	0	0
-4194	765	"arg_1"	"decimal"	4	0	1	1
-4195	765	"arg_2"	"decimal"	39	0	1	2
-4196	766	"res_0"	"decimal"	39	0	0	0
-4197	766	"arg_1"	"decimal"	9	0	1	1
-4198	766	"arg_2"	"decimal"	39	0	1	2
-4199	767	"res_0"	"decimal"	39	0	0	0
-4200	767	"arg_1"	"decimal"	18	0	1	1
-4201	767	"arg_2"	"decimal"	39	0	1	2
-4202	768	"res_0"	"decimal"	39	0	0	0
-4203	768	"arg_1"	"decimal"	39	0	1	1
-4204	768	"arg_2"	"decimal"	39	0	1	2
-4205	769	"res_0"	"decimal"	39	0	0	0
-4206	769	"arg_1"	"real"	24	0	1	1
-4207	769	"arg_2"	"decimal"	39	0	1	2
-4208	770	"res_0"	"decimal"	39	0	0	0
-4209	770	"arg_1"	"double"	53	0	1	1
-4210	770	"arg_2"	"decimal"	39	0	1	2
-4211	771	"res_0"	"decimal"	39	0	0	0
-4212	771	"arg_1"	"month_interval"	32	0	1	1
-4213	771	"arg_2"	"decimal"	39	0	1	2
-4214	772	"res_0"	"decimal"	39	0	0	0
-4215	772	"arg_1"	"sec_interval"	13	0	1	1
-4216	772	"arg_2"	"decimal"	39	0	1	2
-4217	773	"res_0"	"decimal"	39	0	0	0
-4218	773	"arg_1"	"time"	7	0	1	1
-4219	773	"arg_2"	"decimal"	39	0	1	2
-4220	774	"res_0"	"decimal"	39	0	0	0
-4221	774	"arg_1"	"timetz"	7	0	1	1
-4222	774	"arg_2"	"decimal"	39	0	1	2
-4223	775	"res_0"	"decimal"	39	0	0	0
-4224	775	"arg_1"	"date"	0	0	1	1
-4225	775	"arg_2"	"decimal"	39	0	1	2
-4226	776	"res_0"	"decimal"	39	0	0	0
-4227	776	"arg_1"	"timestamp"	7	0	1	1
-4228	776	"arg_2"	"decimal"	39	0	1	2
-4229	777	"res_0"	"decimal"	39	0	0	0
-4230	777	"arg_1"	"timestamptz"	7	0	1	1
-4231	777	"arg_2"	"decimal"	39	0	1	2
-4232	778	"res_0"	"decimal"	39	0	0	0
-4233	778	"arg_1"	"blob"	0	0	1	1
-4234	778	"arg_2"	"decimal"	39	0	1	2
-4235	779	"res_0"	"real"	24	0	0	0
-4236	779	"arg_1"	"oid"	63	0	1	1
-4237	779	"arg_2"	"real"	24	0	1	2
-4238	780	"res_0"	"real"	24	0	0	0
-4239	780	"arg_1"	"tinyint"	8	0	1	1
-4240	780	"arg_2"	"real"	24	0	1	2
-4241	781	"res_0"	"real"	24	0	0	0
-4242	781	"arg_1"	"smallint"	16	0	1	1
-4243	781	"arg_2"	"real"	24	0	1	2
-4244	782	"res_0"	"real"	24	0	0	0
-4245	782	"arg_1"	"int"	32	0	1	1
-4246	782	"arg_2"	"real"	24	0	1	2
-4247	783	"res_0"	"real"	24	0	0	0
-4248	783	"arg_1"	"bigint"	64	0	1	1
-4249	783	"arg_2"	"real"	24	0	1	2
-4250	784	"res_0"	"real"	24	0	0	0
-4251	784	"arg_1"	"wrd"	64	0	1	1
-4252	784	"arg_2"	"real"	24	0	1	2
-4253	785	"res_0"	"real"	24	0	0	0
-4254	785	"arg_1"	"hugeint"	128	0	1	1
-4255	785	"arg_2"	"real"	24	0	1	2
-4256	786	"res_0"	"real"	24	0	0	0
-4257	786	"arg_1"	"decimal"	2	0	1	1
-4258	786	"arg_2"	"real"	24	0	1	2
-4259	787	"res_0"	"real"	24	0	0	0
-4260	787	"arg_1"	"decimal"	4	0	1	1
-4261	787	"arg_2"	"real"	24	0	1	2
-4262	788	"res_0"	"real"	24	0	0	0
-4263	788	"arg_1"	"decimal"	9	0	1	1
-4264	788	"arg_2"	"real"	24	0	1	2
-4265	789	"res_0"	"real"	24	0	0	0
-4266	789	"arg_1"	"decimal"	18	0	1	1
-4267	789	"arg_2"	"real"	24	0	1	2
-4268	790	"res_0"	"real"	24	0	0	0
-4269	790	"arg_1"	"decimal"	39	0	1	1
-4270	790	"arg_2"	"real"	24	0	1	2
-4271	791	"res_0"	"real"	24	0	0	0
-4272	791	"arg_1"	"real"	24	0	1	1
-4273	791	"arg_2"	"real"	24	0	1	2
-4274	792	"res_0"	"real"	24	0	0	0
-4275	792	"arg_1"	"double"	53	0	1	1
-4276	792	"arg_2"	"real"	24	0	1	2
-4277	793	"res_0"	"real"	24	0	0	0
-4278	793	"arg_1"	"month_interval"	32	0	1	1
-4279	793	"arg_2"	"real"	24	0	1	2
-4280	794	"res_0"	"real"	24	0	0	0
-4281	794	"arg_1"	"sec_interval"	13	0	1	1
-4282	794	"arg_2"	"real"	24	0	1	2
-4283	795	"res_0"	"real"	24	0	0	0
-4284	795	"arg_1"	"time"	7	0	1	1
-4285	795	"arg_2"	"real"	24	0	1	2
-4286	796	"res_0"	"real"	24	0	0	0
-4287	796	"arg_1"	"timetz"	7	0	1	1
-4288	796	"arg_2"	"real"	24	0	1	2
-4289	797	"res_0"	"real"	24	0	0	0
-4290	797	"arg_1"	"date"	0	0	1	1
-4291	797	"arg_2"	"real"	24	0	1	2
-4292	798	"res_0"	"real"	24	0	0	0
-4293	798	"arg_1"	"timestamp"	7	0	1	1
-4294	798	"arg_2"	"real"	24	0	1	2
-4295	799	"res_0"	"real"	24	0	0	0
-4296	799	"arg_1"	"timestamptz"	7	0	1	1
-4297	799	"arg_2"	"real"	24	0	1	2
-4298	800	"res_0"	"real"	24	0	0	0
-4299	800	"arg_1"	"blob"	0	0	1	1
-4300	800	"arg_2"	"real"	24	0	1	2
-4301	801	"res_0"	"double"	53	0	0	0
-4302	801	"arg_1"	"oid"	63	0	1	1
-4303	801	"arg_2"	"double"	53	0	1	2
-4304	802	"res_0"	"double"	53	0	0	0
-4305	802	"arg_1"	"tinyint"	8	0	1	1
-4306	802	"arg_2"	"double"	53	0	1	2
-4307	803	"res_0"	"double"	53	0	0	0
-4308	803	"arg_1"	"smallint"	16	0	1	1
-4309	803	"arg_2"	"double"	53	0	1	2
-4310	804	"res_0"	"double"	53	0	0	0
-4311	804	"arg_1"	"int"	32	0	1	1
-4312	804	"arg_2"	"double"	53	0	1	2
-4313	805	"res_0"	"double"	53	0	0	0
-4314	805	"arg_1"	"bigint"	64	0	1	1
-4315	805	"arg_2"	"double"	53	0	1	2
-4316	806	"res_0"	"double"	53	0	0	0
-4317	806	"arg_1"	"wrd"	64	0	1	1
-4318	806	"arg_2"	"double"	53	0	1	2
-4319	807	"res_0"	"double"	53	0	0	0
-4320	807	"arg_1"	"hugeint"	128	0	1	1
-4321	807	"arg_2"	"double"	53	0	1	2
-4322	808	"res_0"	"double"	53	0	0	0
-4323	808	"arg_1"	"decimal"	2	0	1	1
-4324	808	"arg_2"	"double"	53	0	1	2
-4325	809	"res_0"	"double"	53	0	0	0
-4326	809	"arg_1"	"decimal"	4	0	1	1
-4327	809	"arg_2"	"double"	53	0	1	2
-4328	810	"res_0"	"double"	53	0	0	0
-4329	810	"arg_1"	"decimal"	9	0	1	1
-4330	810	"arg_2"	"double"	53	0	1	2
-4331	811	"res_0"	"double"	53	0	0	0
-4332	811	"arg_1"	"decimal"	18	0	1	1
-4333	811	"arg_2"	"double"	53	0	1	2
-4334	812	"res_0"	"double"	53	0	0	0
-4335	812	"arg_1"	"decimal"	39	0	1	1
-4336	812	"arg_2"	"double"	53	0	1	2
-4337	813	"res_0"	"double"	53	0	0	0
-4338	813	"arg_1"	"real"	24	0	1	1
-4339	813	"arg_2"	"double"	53	0	1	2
-4340	814	"res_0"	"double"	53	0	0	0
-4341	814	"arg_1"	"double"	53	0	1	1
-4342	814	"arg_2"	"double"	53	0	1	2
-4343	815	"res_0"	"double"	53	0	0	0
-4344	815	"arg_1"	"month_interval"	32	0	1	1
-4345	815	"arg_2"	"double"	53	0	1	2
-4346	816	"res_0"	"double"	53	0	0	0
-4347	816	"arg_1"	"sec_interval"	13	0	1	1
-4348	816	"arg_2"	"double"	53	0	1	2
-4349	817	"res_0"	"double"	53	0	0	0
-4350	817	"arg_1"	"time"	7	0	1	1
-4351	817	"arg_2"	"double"	53	0	1	2
-4352	818	"res_0"	"double"	53	0	0	0
-4353	818	"arg_1"	"timetz"	7	0	1	1
-4354	818	"arg_2"	"double"	53	0	1	2
-4355	819	"res_0"	"double"	53	0	0	0
-4356	819	"arg_1"	"date"	0	0	1	1
-4357	819	"arg_2"	"double"	53	0	1	2
-4358	820	"res_0"	"double"	53	0	0	0
-4359	820	"arg_1"	"timestamp"	7	0	1	1
-4360	820	"arg_2"	"double"	53	0	1	2
-4361	821	"res_0"	"double"	53	0	0	0
-4362	821	"arg_1"	"timestamptz"	7	0	1	1
-4363	821	"arg_2"	"double"	53	0	1	2
-4364	822	"res_0"	"double"	53	0	0	0
-4365	822	"arg_1"	"blob"	0	0	1	1
-4366	822	"arg_2"	"double"	53	0	1	2
-4367	823	"res_0"	"month_interval"	32	0	0	0
-4368	823	"arg_1"	"oid"	63	0	1	1
-4369	823	"arg_2"	"month_interval"	32	0	1	2
-4370	824	"res_0"	"month_interval"	32	0	0	0
-4371	824	"arg_1"	"tinyint"	8	0	1	1
-4372	824	"arg_2"	"month_interval"	32	0	1	2
-4373	825	"res_0"	"month_interval"	32	0	0	0
-4374	825	"arg_1"	"smallint"	16	0	1	1
-4375	825	"arg_2"	"month_interval"	32	0	1	2
-4376	826	"res_0"	"month_interval"	32	0	0	0
-4377	826	"arg_1"	"int"	32	0	1	1
-4378	826	"arg_2"	"month_interval"	32	0	1	2
-4379	827	"res_0"	"month_interval"	32	0	0	0
-4380	827	"arg_1"	"bigint"	64	0	1	1
-4381	827	"arg_2"	"month_interval"	32	0	1	2
-4382	828	"res_0"	"month_interval"	32	0	0	0
-4383	828	"arg_1"	"wrd"	64	0	1	1
-4384	828	"arg_2"	"month_interval"	32	0	1	2
-4385	829	"res_0"	"month_interval"	32	0	0	0
-4386	829	"arg_1"	"hugeint"	128	0	1	1
-4387	829	"arg_2"	"month_interval"	32	0	1	2
-4388	830	"res_0"	"month_interval"	32	0	0	0
-4389	830	"arg_1"	"decimal"	2	0	1	1
-4390	830	"arg_2"	"month_interval"	32	0	1	2
-4391	831	"res_0"	"month_interval"	32	0	0	0
-4392	831	"arg_1"	"decimal"	4	0	1	1
-4393	831	"arg_2"	"month_interval"	32	0	1	2
-4394	832	"res_0"	"month_interval"	32	0	0	0
-4395	832	"arg_1"	"decimal"	9	0	1	1
-4396	832	"arg_2"	"month_interval"	32	0	1	2
-4397	833	"res_0"	"month_interval"	32	0	0	0
-4398	833	"arg_1"	"decimal"	18	0	1	1
-4399	833	"arg_2"	"month_interval"	32	0	1	2
-4400	834	"res_0"	"month_interval"	32	0	0	0
-4401	834	"arg_1"	"decimal"	39	0	1	1
-4402	834	"arg_2"	"month_interval"	32	0	1	2
-4403	835	"res_0"	"month_interval"	32	0	0	0
-4404	835	"arg_1"	"real"	24	0	1	1
-4405	835	"arg_2"	"month_interval"	32	0	1	2
-4406	836	"res_0"	"month_interval"	32	0	0	0
-4407	836	"arg_1"	"double"	53	0	1	1
-4408	836	"arg_2"	"month_interval"	32	0	1	2
-4409	837	"res_0"	"month_interval"	32	0	0	0
-4410	837	"arg_1"	"month_interval"	32	0	1	1
-4411	837	"arg_2"	"month_interval"	32	0	1	2
-4412	838	"res_0"	"month_interval"	32	0	0	0
-4413	838	"arg_1"	"sec_interval"	13	0	1	1
-4414	838	"arg_2"	"month_interval"	32	0	1	2
-4415	839	"res_0"	"month_interval"	32	0	0	0
-4416	839	"arg_1"	"time"	7	0	1	1
-4417	839	"arg_2"	"month_interval"	32	0	1	2
-4418	840	"res_0"	"month_interval"	32	0	0	0
-4419	840	"arg_1"	"timetz"	7	0	1	1
-4420	840	"arg_2"	"month_interval"	32	0	1	2
-4421	841	"res_0"	"month_interval"	32	0	0	0
-4422	841	"arg_1"	"date"	0	0	1	1
-4423	841	"arg_2"	"month_interval"	32	0	1	2
-4424	842	"res_0"	"month_interval"	32	0	0	0
-4425	842	"arg_1"	"timestamp"	7	0	1	1
-4426	842	"arg_2"	"month_interval"	32	0	1	2
-4427	843	"res_0"	"month_interval"	32	0	0	0
-4428	843	"arg_1"	"timestamptz"	7	0	1	1
-4429	843	"arg_2"	"month_interval"	32	0	1	2
-4430	844	"res_0"	"month_interval"	32	0	0	0
-4431	844	"arg_1"	"blob"	0	0	1	1
-4432	844	"arg_2"	"month_interval"	32	0	1	2
-4433	845	"res_0"	"sec_interval"	13	0	0	0
-4434	845	"arg_1"	"oid"	63	0	1	1
-4435	845	"arg_2"	"sec_interval"	13	0	1	2
-4436	846	"res_0"	"sec_interval"	13	0	0	0
-4437	846	"arg_1"	"tinyint"	8	0	1	1
-4438	846	"arg_2"	"sec_interval"	13	0	1	2
-4439	847	"res_0"	"sec_interval"	13	0	0	0
-4440	847	"arg_1"	"smallint"	16	0	1	1
-4441	847	"arg_2"	"sec_interval"	13	0	1	2
-4442	848	"res_0"	"sec_interval"	13	0	0	0
-4443	848	"arg_1"	"int"	32	0	1	1
-4444	848	"arg_2"	"sec_interval"	13	0	1	2
-4445	849	"res_0"	"sec_interval"	13	0	0	0
-4446	849	"arg_1"	"bigint"	64	0	1	1
-4447	849	"arg_2"	"sec_interval"	13	0	1	2
-4448	850	"res_0"	"sec_interval"	13	0	0	0
-4449	850	"arg_1"	"wrd"	64	0	1	1
-4450	850	"arg_2"	"sec_interval"	13	0	1	2
-4451	851	"res_0"	"sec_interval"	13	0	0	0
-4452	851	"arg_1"	"hugeint"	128	0	1	1
-4453	851	"arg_2"	"sec_interval"	13	0	1	2
-4454	852	"res_0"	"sec_interval"	13	0	0	0
-4455	852	"arg_1"	"decimal"	2	0	1	1
-4456	852	"arg_2"	"sec_interval"	13	0	1	2
-4457	853	"res_0"	"sec_interval"	13	0	0	0
-4458	853	"arg_1"	"decimal"	4	0	1	1
-4459	853	"arg_2"	"sec_interval"	13	0	1	2
-4460	854	"res_0"	"sec_interval"	13	0	0	0
-4461	854	"arg_1"	"decimal"	9	0	1	1
-4462	854	"arg_2"	"sec_interval"	13	0	1	2
-4463	855	"res_0"	"sec_interval"	13	0	0	0
-4464	855	"arg_1"	"decimal"	18	0	1	1
-4465	855	"arg_2"	"sec_interval"	13	0	1	2
-4466	856	"res_0"	"sec_interval"	13	0	0	0
-4467	856	"arg_1"	"decimal"	39	0	1	1
-4468	856	"arg_2"	"sec_interval"	13	0	1	2
-4469	857	"res_0"	"sec_interval"	13	0	0	0
-4470	857	"arg_1"	"real"	24	0	1	1
-4471	857	"arg_2"	"sec_interval"	13	0	1	2
-4472	858	"res_0"	"sec_interval"	13	0	0	0
-4473	858	"arg_1"	"double"	53	0	1	1
-4474	858	"arg_2"	"sec_interval"	13	0	1	2
-4475	859	"res_0"	"sec_interval"	13	0	0	0
-4476	859	"arg_1"	"month_interval"	32	0	1	1
-4477	859	"arg_2"	"sec_interval"	13	0	1	2
-4478	860	"res_0"	"sec_interval"	13	0	0	0
-4479	860	"arg_1"	"sec_interval"	13	0	1	1
-4480	860	"arg_2"	"sec_interval"	13	0	1	2
-4481	861	"res_0"	"sec_interval"	13	0	0	0
-4482	861	"arg_1"	"time"	7	0	1	1
-4483	861	"arg_2"	"sec_interval"	13	0	1	2
-4484	862	"res_0"	"sec_interval"	13	0	0	0
-4485	862	"arg_1"	"timetz"	7	0	1	1
-4486	862	"arg_2"	"sec_interval"	13	0	1	2
-4487	863	"res_0"	"sec_interval"	13	0	0	0
-4488	863	"arg_1"	"date"	0	0	1	1
-4489	863	"arg_2"	"sec_interval"	13	0	1	2
-4490	864	"res_0"	"sec_interval"	13	0	0	0
-4491	864	"arg_1"	"timestamp"	7	0	1	1
-4492	864	"arg_2"	"sec_interval"	13	0	1	2
-4493	865	"res_0"	"sec_interval"	13	0	0	0
-4494	865	"arg_1"	"timestamptz"	7	0	1	1
-4495	865	"arg_2"	"sec_interval"	13	0	1	2
-4496	866	"res_0"	"sec_interval"	13	0	0	0
-4497	866	"arg_1"	"blob"	0	0	1	1
-4498	866	"arg_2"	"sec_interval"	13	0	1	2
-4499	867	"res_0"	"time"	7	0	0	0
-4500	867	"arg_1"	"oid"	63	0	1	1
-4501	867	"arg_2"	"time"	7	0	1	2
-4502	868	"res_0"	"time"	7	0	0	0
-4503	868	"arg_1"	"tinyint"	8	0	1	1
-4504	868	"arg_2"	"time"	7	0	1	2
-4505	869	"res_0"	"time"	7	0	0	0
-4506	869	"arg_1"	"smallint"	16	0	1	1
-4507	869	"arg_2"	"time"	7	0	1	2
-4508	870	"res_0"	"time"	7	0	0	0
-4509	870	"arg_1"	"int"	32	0	1	1
-4510	870	"arg_2"	"time"	7	0	1	2
-4511	871	"res_0"	"time"	7	0	0	0
-4512	871	"arg_1"	"bigint"	64	0	1	1
-4513	871	"arg_2"	"time"	7	0	1	2
-4514	872	"res_0"	"time"	7	0	0	0
-4515	872	"arg_1"	"wrd"	64	0	1	1
-4516	872	"arg_2"	"time"	7	0	1	2
-4517	873	"res_0"	"time"	7	0	0	0
-4518	873	"arg_1"	"hugeint"	128	0	1	1
-4519	873	"arg_2"	"time"	7	0	1	2
-4520	874	"res_0"	"time"	7	0	0	0
-4521	874	"arg_1"	"decimal"	2	0	1	1
-4522	874	"arg_2"	"time"	7	0	1	2
-4523	875	"res_0"	"time"	7	0	0	0
-4524	875	"arg_1"	"decimal"	4	0	1	1
-4525	875	"arg_2"	"time"	7	0	1	2
-4526	876	"res_0"	"time"	7	0	0	0
-4527	876	"arg_1"	"decimal"	9	0	1	1
-4528	876	"arg_2"	"time"	7	0	1	2
-4529	877	"res_0"	"time"	7	0	0	0
-4530	877	"arg_1"	"decimal"	18	0	1	1
-4531	877	"arg_2"	"time"	7	0	1	2
-4532	878	"res_0"	"time"	7	0	0	0
-4533	878	"arg_1"	"decimal"	39	0	1	1
-4534	878	"arg_2"	"time"	7	0	1	2
-4535	879	"res_0"	"time"	7	0	0	0
-4536	879	"arg_1"	"real"	24	0	1	1
-4537	879	"arg_2"	"time"	7	0	1	2
-4538	880	"res_0"	"time"	7	0	0	0
-4539	880	"arg_1"	"double"	53	0	1	1
-4540	880	"arg_2"	"time"	7	0	1	2
-4541	881	"res_0"	"time"	7	0	0	0
-4542	881	"arg_1"	"month_interval"	32	0	1	1
-4543	881	"arg_2"	"time"	7	0	1	2
-4544	882	"res_0"	"time"	7	0	0	0
-4545	882	"arg_1"	"sec_interval"	13	0	1	1
-4546	882	"arg_2"	"time"	7	0	1	2
-4547	883	"res_0"	"time"	7	0	0	0
-4548	883	"arg_1"	"time"	7	0	1	1
-4549	883	"arg_2"	"time"	7	0	1	2
-4550	884	"res_0"	"time"	7	0	0	0
-4551	884	"arg_1"	"timetz"	7	0	1	1
-4552	884	"arg_2"	"time"	7	0	1	2
-4553	885	"res_0"	"time"	7	0	0	0
-4554	885	"arg_1"	"date"	0	0	1	1
-4555	885	"arg_2"	"time"	7	0	1	2
-4556	886	"res_0"	"time"	7	0	0	0
-4557	886	"arg_1"	"timestamp"	7	0	1	1
-4558	886	"arg_2"	"time"	7	0	1	2
-4559	887	"res_0"	"time"	7	0	0	0
-4560	887	"arg_1"	"timestamptz"	7	0	1	1
-4561	887	"arg_2"	"time"	7	0	1	2
-4562	888	"res_0"	"time"	7	0	0	0
-4563	888	"arg_1"	"blob"	0	0	1	1
-4564	888	"arg_2"	"time"	7	0	1	2
-4565	889	"res_0"	"timetz"	7	0	0	0
-4566	889	"arg_1"	"oid"	63	0	1	1
-4567	889	"arg_2"	"timetz"	7	0	1	2
-4568	890	"res_0"	"timetz"	7	0	0	0
-4569	890	"arg_1"	"tinyint"	8	0	1	1
-4570	890	"arg_2"	"timetz"	7	0	1	2
-4571	891	"res_0"	"timetz"	7	0	0	0
-4572	891	"arg_1"	"smallint"	16	0	1	1
-4573	891	"arg_2"	"timetz"	7	0	1	2
-4574	892	"res_0"	"timetz"	7	0	0	0
-4575	892	"arg_1"	"int"	32	0	1	1
-4576	892	"arg_2"	"timetz"	7	0	1	2
-4577	893	"res_0"	"timetz"	7	0	0	0
-4578	893	"arg_1"	"bigint"	64	0	1	1
-4579	893	"arg_2"	"timetz"	7	0	1	2
-4580	894	"res_0"	"timetz"	7	0	0	0
-4581	894	"arg_1"	"wrd"	64	0	1	1
-4582	894	"arg_2"	"timetz"	7	0	1	2
-4583	895	"res_0"	"timetz"	7	0	0	0
-4584	895	"arg_1"	"hugeint"	128	0	1	1
-4585	895	"arg_2"	"timetz"	7	0	1	2
-4586	896	"res_0"	"timetz"	7	0	0	0
-4587	896	"arg_1"	"decimal"	2	0	1	1
-4588	896	"arg_2"	"timetz"	7	0	1	2
-4589	897	"res_0"	"timetz"	7	0	0	0
-4590	897	"arg_1"	"decimal"	4	0	1	1
-4591	897	"arg_2"	"timetz"	7	0	1	2
-4592	898	"res_0"	"timetz"	7	0	0	0
-4593	898	"arg_1"	"decimal"	9	0	1	1
-4594	898	"arg_2"	"timetz"	7	0	1	2
-4595	899	"res_0"	"timetz"	7	0	0	0
-4596	899	"arg_1"	"decimal"	18	0	1	1
-4597	899	"arg_2"	"timetz"	7	0	1	2
-4598	900	"res_0"	"timetz"	7	0	0	0
-4599	900	"arg_1"	"decimal"	39	0	1	1
-4600	900	"arg_2"	"timetz"	7	0	1	2
-4601	901	"res_0"	"timetz"	7	0	0	0
-4602	901	"arg_1"	"real"	24	0	1	1
-4603	901	"arg_2"	"timetz"	7	0	1	2
-4604	902	"res_0"	"timetz"	7	0	0	0
-4605	902	"arg_1"	"double"	53	0	1	1
-4606	902	"arg_2"	"timetz"	7	0	1	2
-4607	903	"res_0"	"timetz"	7	0	0	0
-4608	903	"arg_1"	"month_interval"	32	0	1	1
-4609	903	"arg_2"	"timetz"	7	0	1	2
-4610	904	"res_0"	"timetz"	7	0	0	0
-4611	904	"arg_1"	"sec_interval"	13	0	1	1
-4612	904	"arg_2"	"timetz"	7	0	1	2
-4613	905	"res_0"	"timetz"	7	0	0	0
-4614	905	"arg_1"	"time"	7	0	1	1
-4615	905	"arg_2"	"timetz"	7	0	1	2
-4616	906	"res_0"	"timetz"	7	0	0	0
-4617	906	"arg_1"	"timetz"	7	0	1	1
-4618	906	"arg_2"	"timetz"	7	0	1	2
-4619	907	"res_0"	"timetz"	7	0	0	0
-4620	907	"arg_1"	"date"	0	0	1	1
-4621	907	"arg_2"	"timetz"	7	0	1	2
-4622	908	"res_0"	"timetz"	7	0	0	0
-4623	908	"arg_1"	"timestamp"	7	0	1	1
-4624	908	"arg_2"	"timetz"	7	0	1	2
-4625	909	"res_0"	"timetz"	7	0	0	0
-4626	909	"arg_1"	"timestamptz"	7	0	1	1
-4627	909	"arg_2"	"timetz"	7	0	1	2
-4628	910	"res_0"	"timetz"	7	0	0	0
-4629	910	"arg_1"	"blob"	0	0	1	1
-4630	910	"arg_2"	"timetz"	7	0	1	2
-4631	911	"res_0"	"date"	0	0	0	0
-4632	911	"arg_1"	"oid"	63	0	1	1
-4633	911	"arg_2"	"date"	0	0	1	2
-4634	912	"res_0"	"date"	0	0	0	0
-4635	912	"arg_1"	"tinyint"	8	0	1	1
-4636	912	"arg_2"	"date"	0	0	1	2
-4637	913	"res_0"	"date"	0	0	0	0
-4638	913	"arg_1"	"smallint"	16	0	1	1
-4639	913	"arg_2"	"date"	0	0	1	2
-4640	914	"res_0"	"date"	0	0	0	0
-4641	914	"arg_1"	"int"	32	0	1	1
-4642	914	"arg_2"	"date"	0	0	1	2
-4643	915	"res_0"	"date"	0	0	0	0
-4644	915	"arg_1"	"bigint"	64	0	1	1
-4645	915	"arg_2"	"date"	0	0	1	2
-4646	916	"res_0"	"date"	0	0	0	0
-4647	916	"arg_1"	"wrd"	64	0	1	1
-4648	916	"arg_2"	"date"	0	0	1	2
-4649	917	"res_0"	"date"	0	0	0	0
-4650	917	"arg_1"	"hugeint"	128	0	1	1
-4651	917	"arg_2"	"date"	0	0	1	2
-4652	918	"res_0"	"date"	0	0	0	0
-4653	918	"arg_1"	"decimal"	2	0	1	1
-4654	918	"arg_2"	"date"	0	0	1	2
-4655	919	"res_0"	"date"	0	0	0	0
-4656	919	"arg_1"	"decimal"	4	0	1	1
-4657	919	"arg_2"	"date"	0	0	1	2
-4658	920	"res_0"	"date"	0	0	0	0
-4659	920	"arg_1"	"decimal"	9	0	1	1
-4660	920	"arg_2"	"date"	0	0	1	2
-4661	921	"res_0"	"date"	0	0	0	0
-4662	921	"arg_1"	"decimal"	18	0	1	1
-4663	921	"arg_2"	"date"	0	0	1	2
-4664	922	"res_0"	"date"	0	0	0	0
-4665	922	"arg_1"	"decimal"	39	0	1	1
-4666	922	"arg_2"	"date"	0	0	1	2
-4667	923	"res_0"	"date"	0	0	0	0
-4668	923	"arg_1"	"real"	24	0	1	1
-4669	923	"arg_2"	"date"	0	0	1	2
-4670	924	"res_0"	"date"	0	0	0	0
-4671	924	"arg_1"	"double"	53	0	1	1
-4672	924	"arg_2"	"date"	0	0	1	2
-4673	925	"res_0"	"date"	0	0	0	0
-4674	925	"arg_1"	"month_interval"	32	0	1	1
-4675	925	"arg_2"	"date"	0	0	1	2
-4676	926	"res_0"	"date"	0	0	0	0
-4677	926	"arg_1"	"sec_interval"	13	0	1	1
-4678	926	"arg_2"	"date"	0	0	1	2
-4679	927	"res_0"	"date"	0	0	0	0
-4680	927	"arg_1"	"time"	7	0	1	1
-4681	927	"arg_2"	"date"	0	0	1	2
-4682	928	"res_0"	"date"	0	0	0	0
-4683	928	"arg_1"	"timetz"	7	0	1	1
-4684	928	"arg_2"	"date"	0	0	1	2
-4685	929	"res_0"	"date"	0	0	0	0
-4686	929	"arg_1"	"date"	0	0	1	1
-4687	929	"arg_2"	"date"	0	0	1	2
-4688	930	"res_0"	"date"	0	0	0	0
-4689	930	"arg_1"	"timestamp"	7	0	1	1
-4690	930	"arg_2"	"date"	0	0	1	2
-4691	931	"res_0"	"date"	0	0	0	0
-4692	931	"arg_1"	"timestamptz"	7	0	1	1
-4693	931	"arg_2"	"date"	0	0	1	2
-4694	932	"res_0"	"date"	0	0	0	0
-4695	932	"arg_1"	"blob"	0	0	1	1
-4696	932	"arg_2"	"date"	0	0	1	2
-4697	933	"res_0"	"timestamp"	7	0	0	0
-4698	933	"arg_1"	"oid"	63	0	1	1
-4699	933	"arg_2"	"timestamp"	7	0	1	2
-4700	934	"res_0"	"timestamp"	7	0	0	0
-4701	934	"arg_1"	"tinyint"	8	0	1	1
-4702	934	"arg_2"	"timestamp"	7	0	1	2
-4703	935	"res_0"	"timestamp"	7	0	0	0
-4704	935	"arg_1"	"smallint"	16	0	1	1
-4705	935	"arg_2"	"timestamp"	7	0	1	2
-4706	936	"res_0"	"timestamp"	7	0	0	0
-4707	936	"arg_1"	"int"	32	0	1	1
-4708	936	"arg_2"	"timestamp"	7	0	1	2
-4709	937	"res_0"	"timestamp"	7	0	0	0
-4710	937	"arg_1"	"bigint"	64	0	1	1
-4711	937	"arg_2"	"timestamp"	7	0	1	2
-4712	938	"res_0"	"timestamp"	7	0	0	0
-4713	938	"arg_1"	"wrd"	64	0	1	1
-4714	938	"arg_2"	"timestamp"	7	0	1	2
-4715	939	"res_0"	"timestamp"	7	0	0	0
-4716	939	"arg_1"	"hugeint"	128	0	1	1
-4717	939	"arg_2"	"timestamp"	7	0	1	2
-4718	940	"res_0"	"timestamp"	7	0	0	0
-4719	940	"arg_1"	"decimal"	2	0	1	1
-4720	940	"arg_2"	"timestamp"	7	0	1	2
-4721	941	"res_0"	"timestamp"	7	0	0	0
-4722	941	"arg_1"	"decimal"	4	0	1	1
-4723	941	"arg_2"	"timestamp"	7	0	1	2
-4724	942	"res_0"	"timestamp"	7	0	0	0
-4725	942	"arg_1"	"decimal"	9	0	1	1
-4726	942	"arg_2"	"timestamp"	7	0	1	2
-4727	943	"res_0"	"timestamp"	7	0	0	0
-4728	943	"arg_1"	"decimal"	18	0	1	1
-4729	943	"arg_2"	"timestamp"	7	0	1	2
-4730	944	"res_0"	"timestamp"	7	0	0	0
-4731	944	"arg_1"	"decimal"	39	0	1	1
-4732	944	"arg_2"	"timestamp"	7	0	1	2
-4733	945	"res_0"	"timestamp"	7	0	0	0
-4734	945	"arg_1"	"real"	24	0	1	1
-4735	945	"arg_2"	"timestamp"	7	0	1	2
-4736	946	"res_0"	"timestamp"	7	0	0	0
-4737	946	"arg_1"	"double"	53	0	1	1
-4738	946	"arg_2"	"timestamp"	7	0	1	2
-4739	947	"res_0"	"timestamp"	7	0	0	0
-4740	947	"arg_1"	"month_interval"	32	0	1	1
-4741	947	"arg_2"	"timestamp"	7	0	1	2
-4742	948	"res_0"	"timestamp"	7	0	0	0
-4743	948	"arg_1"	"sec_interval"	13	0	1	1
-4744	948	"arg_2"	"timestamp"	7	0	1	2
-4745	949	"res_0"	"timestamp"	7	0	0	0
-4746	949	"arg_1"	"time"	7	0	1	1
-4747	949	"arg_2"	"timestamp"	7	0	1	2
-4748	950	"res_0"	"timestamp"	7	0	0	0
-4749	950	"arg_1"	"timetz"	7	0	1	1
-4750	950	"arg_2"	"timestamp"	7	0	1	2
-4751	951	"res_0"	"timestamp"	7	0	0	0
-4752	951	"arg_1"	"date"	0	0	1	1
-4753	951	"arg_2"	"timestamp"	7	0	1	2
-4754	952	"res_0"	"timestamp"	7	0	0	0
-4755	952	"arg_1"	"timestamp"	7	0	1	1
-4756	952	"arg_2"	"timestamp"	7	0	1	2
-4757	953	"res_0"	"timestamp"	7	0	0	0
-4758	953	"arg_1"	"timestamptz"	7	0	1	1
-4759	953	"arg_2"	"timestamp"	7	0	1	2
-4760	954	"res_0"	"timestamp"	7	0	0	0
-4761	954	"arg_1"	"blob"	0	0	1	1
-4762	954	"arg_2"	"timestamp"	7	0	1	2
-4763	955	"res_0"	"timestamptz"	7	0	0	0
-4764	955	"arg_1"	"oid"	63	0	1	1
-4765	955	"arg_2"	"timestamptz"	7	0	1	2
-4766	956	"res_0"	"timestamptz"	7	0	0	0
-4767	956	"arg_1"	"tinyint"	8	0	1	1
-4768	956	"arg_2"	"timestamptz"	7	0	1	2
-4769	957	"res_0"	"timestamptz"	7	0	0	0
-4770	957	"arg_1"	"smallint"	16	0	1	1
-4771	957	"arg_2"	"timestamptz"	7	0	1	2
-4772	958	"res_0"	"timestamptz"	7	0	0	0
-4773	958	"arg_1"	"int"	32	0	1	1
-4774	958	"arg_2"	"timestamptz"	7	0	1	2
-4775	959	"res_0"	"timestamptz"	7	0	0	0
-4776	959	"arg_1"	"bigint"	64	0	1	1
-4777	959	"arg_2"	"timestamptz"	7	0	1	2
-4778	960	"res_0"	"timestamptz"	7	0	0	0
-4779	960	"arg_1"	"wrd"	64	0	1	1
-4780	960	"arg_2"	"timestamptz"	7	0	1	2
-4781	961	"res_0"	"timestamptz"	7	0	0	0
-4782	961	"arg_1"	"hugeint"	128	0	1	1
-4783	961	"arg_2"	"timestamptz"	7	0	1	2
-4784	962	"res_0"	"timestamptz"	7	0	0	0
-4785	962	"arg_1"	"decimal"	2	0	1	1
-4786	962	"arg_2"	"timestamptz"	7	0	1	2
-4787	963	"res_0"	"timestamptz"	7	0	0	0
-4788	963	"arg_1"	"decimal"	4	0	1	1
-4789	963	"arg_2"	"timestamptz"	7	0	1	2
-4790	964	"res_0"	"timestamptz"	7	0	0	0
-4791	964	"arg_1"	"decimal"	9	0	1	1
-4792	964	"arg_2"	"timestamptz"	7	0	1	2
-4793	965	"res_0"	"timestamptz"	7	0	0	0
-4794	965	"arg_1"	"decimal"	18	0	1	1
-4795	965	"arg_2"	"timestamptz"	7	0	1	2
-4796	966	"res_0"	"timestamptz"	7	0	0	0
-4797	966	"arg_1"	"decimal"	39	0	1	1
-4798	966	"arg_2"	"timestamptz"	7	0	1	2
-4799	967	"res_0"	"timestamptz"	7	0	0	0
-4800	967	"arg_1"	"real"	24	0	1	1
-4801	967	"arg_2"	"timestamptz"	7	0	1	2
-4802	968	"res_0"	"timestamptz"	7	0	0	0
-4803	968	"arg_1"	"double"	53	0	1	1
-4804	968	"arg_2"	"timestamptz"	7	0	1	2
-4805	969	"res_0"	"timestamptz"	7	0	0	0
-4806	969	"arg_1"	"month_interval"	32	0	1	1
-4807	969	"arg_2"	"timestamptz"	7	0	1	2
-4808	970	"res_0"	"timestamptz"	7	0	0	0
-4809	970	"arg_1"	"sec_interval"	13	0	1	1
-4810	970	"arg_2"	"timestamptz"	7	0	1	2
-4811	971	"res_0"	"timestamptz"	7	0	0	0
-4812	971	"arg_1"	"time"	7	0	1	1
-4813	971	"arg_2"	"timestamptz"	7	0	1	2
-4814	972	"res_0"	"timestamptz"	7	0	0	0
-4815	972	"arg_1"	"timetz"	7	0	1	1
-4816	972	"arg_2"	"timestamptz"	7	0	1	2
-4817	973	"res_0"	"timestamptz"	7	0	0	0
-4818	973	"arg_1"	"date"	0	0	1	1
-4819	973	"arg_2"	"timestamptz"	7	0	1	2
-4820	974	"res_0"	"timestamptz"	7	0	0	0
-4821	974	"arg_1"	"timestamp"	7	0	1	1
-4822	974	"arg_2"	"timestamptz"	7	0	1	2
-4823	975	"res_0"	"timestamptz"	7	0	0	0
-4824	975	"arg_1"	"timestamptz"	7	0	1	1
-4825	975	"arg_2"	"timestamptz"	7	0	1	2
-4826	976	"res_0"	"timestamptz"	7	0	0	0
-4827	976	"arg_1"	"blob"	0	0	1	1
-4828	976	"arg_2"	"timestamptz"	7	0	1	2
-4829	977	"res_0"	"blob"	0	0	0	0
-4830	977	"arg_1"	"oid"	63	0	1	1
-4831	977	"arg_2"	"blob"	0	0	1	2
-4832	978	"res_0"	"blob"	0	0	0	0
-4833	978	"arg_1"	"tinyint"	8	0	1	1
-4834	978	"arg_2"	"blob"	0	0	1	2
-4835	979	"res_0"	"blob"	0	0	0	0
-4836	979	"arg_1"	"smallint"	16	0	1	1
-4837	979	"arg_2"	"blob"	0	0	1	2
-4838	980	"res_0"	"blob"	0	0	0	0
-4839	980	"arg_1"	"int"	32	0	1	1
-4840	980	"arg_2"	"blob"	0	0	1	2
-4841	981	"res_0"	"blob"	0	0	0	0
-4842	981	"arg_1"	"bigint"	64	0	1	1
-4843	981	"arg_2"	"blob"	0	0	1	2
-4844	982	"res_0"	"blob"	0	0	0	0
-4845	982	"arg_1"	"wrd"	64	0	1	1
-4846	982	"arg_2"	"blob"	0	0	1	2
-4847	983	"res_0"	"blob"	0	0	0	0
-4848	983	"arg_1"	"hugeint"	128	0	1	1
-4849	983	"arg_2"	"blob"	0	0	1	2
-4850	984	"res_0"	"blob"	0	0	0	0
-4851	984	"arg_1"	"decimal"	2	0	1	1
-4852	984	"arg_2"	"blob"	0	0	1	2
-4853	985	"res_0"	"blob"	0	0	0	0
-4854	985	"arg_1"	"decimal"	4	0	1	1
-4855	985	"arg_2"	"blob"	0	0	1	2
-4856	986	"res_0"	"blob"	0	0	0	0
-4857	986	"arg_1"	"decimal"	9	0	1	1
-4858	986	"arg_2"	"blob"	0	0	1	2
-4859	987	"res_0"	"blob"	0	0	0	0
-4860	987	"arg_1"	"decimal"	18	0	1	1
-4861	987	"arg_2"	"blob"	0	0	1	2
-4862	988	"res_0"	"blob"	0	0	0	0
-4863	988	"arg_1"	"decimal"	39	0	1	1
-4864	988	"arg_2"	"blob"	0	0	1	2
-4865	989	"res_0"	"blob"	0	0	0	0
-4866	989	"arg_1"	"real"	24	0	1	1
-4867	989	"arg_2"	"blob"	0	0	1	2
-4868	990	"res_0"	"blob"	0	0	0	0
-4869	990	"arg_1"	"double"	53	0	1	1
-4870	990	"arg_2"	"blob"	0	0	1	2
-4871	991	"res_0"	"blob"	0	0	0	0
-4872	991	"arg_1"	"month_interval"	32	0	1	1
-4873	991	"arg_2"	"blob"	0	0	1	2
-4874	992	"res_0"	"blob"	0	0	0	0
-4875	992	"arg_1"	"sec_interval"	13	0	1	1
-4876	992	"arg_2"	"blob"	0	0	1	2
-4877	993	"res_0"	"blob"	0	0	0	0
-4878	993	"arg_1"	"time"	7	0	1	1
-4879	993	"arg_2"	"blob"	0	0	1	2
-4880	994	"res_0"	"blob"	0	0	0	0
-4881	994	"arg_1"	"timetz"	7	0	1	1
-4882	994	"arg_2"	"blob"	0	0	1	2
-4883	995	"res_0"	"blob"	0	0	0	0
-4884	995	"arg_1"	"date"	0	0	1	1
-4885	995	"arg_2"	"blob"	0	0	1	2
-4886	996	"res_0"	"blob"	0	0	0	0
-4887	996	"arg_1"	"timestamp"	7	0	1	1
-4888	996	"arg_2"	"blob"	0	0	1	2
-4889	997	"res_0"	"blob"	0	0	0	0
-4890	997	"arg_1"	"timestamptz"	7	0	1	1
-4891	997	"arg_2"	"blob"	0	0	1	2
-4892	998	"res_0"	"blob"	0	0	0	0
-4893	998	"arg_1"	"blob"	0	0	1	1
-4894	998	"arg_2"	"blob"	0	0	1	2
-4895	999	"res_0"	"real"	24	0	0	0
-4896	999	"arg_1"	"real"	24	0	1	1
-4897	999	"arg_2"	"real"	24	0	1	2
-4898	1000	"res_0"	"real"	24	0	0	0
-4899	1000	"arg_1"	"real"	24	0	1	1
-4900	1001	"res_0"	"real"	24	0	0	0
-4901	1001	"arg_1"	"real"	24	0	1	1
-4902	1002	"res_0"	"real"	24	0	0	0
-4903	1002	"arg_1"	"real"	24	0	1	1
-4904	1003	"res_0"	"real"	24	0	0	0
-4905	1003	"arg_1"	"real"	24	0	1	1
-4906	1004	"res_0"	"real"	24	0	0	0
-4907	1004	"arg_1"	"real"	24	0	1	1
-4908	1005	"res_0"	"real"	24	0	0	0
-4909	1005	"arg_1"	"real"	24	0	1	1
-4910	1006	"res_0"	"real"	24	0	0	0
-4911	1006	"arg_1"	"real"	24	0	1	1
-4912	1007	"res_0"	"real"	24	0	0	0
-4913	1007	"arg_1"	"real"	24	0	1	1
-4914	1008	"res_0"	"real"	24	0	0	0
-4915	1008	"arg_1"	"real"	24	0	1	1
-4916	1009	"res_0"	"real"	24	0	0	0
-4917	1009	"arg_1"	"real"	24	0	1	1
-4918	1009	"arg_2"	"real"	24	0	1	2
-4919	1010	"res_0"	"real"	24	0	0	0
->>>>>>> b1bc2812
 4920	1010	"arg_1"	"real"	24	0	1	1
 4921	1010	"arg_2"	"date"	0	0	1	2
 4922	1011	"res_0"	"date"	0	0	0	0
@@ -9261,7 +6076,6 @@
 6877	6876	"result"	"double"	53	0	0	0
 6878	6876	"val"	"tinyint"	8	0	1	1
 6881	6880	"result"	"double"	53	0	0	0
-<<<<<<< HEAD
 6882	6880	"val"	"smallint"	16	0	1	1
 6885	6884	"result"	"double"	53	0	0	0
 6886	6884	"val"	"int"	32	0	1	1
@@ -9418,793 +6232,590 @@
 7169	7168	"result"	"clob"	0	0	0	0
 7170	7168	"info"	"int"	32	0	1	1
 7171	7168	"format"	"int"	32	0	1	2
-7193	7192	"result"	"mbr"	0	0	0	0
-7194	7192	"geom"	"geometry"	0	0	1	1
-7197	7196	"result"	"boolean"	1	0	0	0
-7198	7196	"box1"	"mbr"	0	0	1	1
-7199	7196	"box2"	"mbr"	0	0	1	2
-7202	7201	"result"	"boolean"	1	0	0	0
-7203	7201	"box1"	"mbr"	0	0	1	1
-7204	7201	"box2"	"mbr"	0	0	1	2
-7207	7206	"result"	"boolean"	1	0	0	0
-7208	7206	"box1"	"mbr"	0	0	1	1
-7209	7206	"box2"	"mbr"	0	0	1	2
-7212	7211	"result"	"double"	53	0	0	0
-7213	7211	"box1"	"mbr"	0	0	1	1
-7214	7211	"box2"	"mbr"	0	0	1	2
-7217	7216	"result"	"geometry"	0	0	0	0
-7218	7216	"wkt"	"clob"	0	0	1	1
-7221	7220	"result"	"geometry"	0	0	0	0
-7222	7220	"geom"	"clob"	0	0	1	1
-7225	7224	"result"	"clob"	0	0	0	0
-7226	7224	"geom"	"geometry"	0	0	1	1
-7229	7228	"result"	"clob"	0	0	0	0
-7230	7228	"geom"	"geometry"	0	0	1	1
-7233	7232	"result"	"int"	32	0	0	0
-7234	7232	"geom"	"geometry"	0	0	1	1
-7237	7236	"result"	"clob"	0	0	0	0
-7238	7236	"geom"	"geometry"	0	0	1	1
-7241	7240	"result"	"int"	32	0	0	0
-7242	7240	"geom"	"geometry"	0	0	1	1
-7245	7244	"result"	"geometry"	0	0	0	0
-7246	7244	"geom"	"geometry"	0	0	1	1
-7247	7244	"srid"	"int"	32	0	1	2
-7250	7249	"result"	"boolean"	1	0	0	0
-7251	7249	"geom"	"geometry"	0	0	1	1
-7254	7253	"result"	"boolean"	1	0	0	0
-7255	7253	"geom"	"geometry"	0	0	1	1
-7258	7257	"result"	"geometry"	0	0	0	0
-7259	7257	"geom"	"geometry"	0	0	1	1
-7262	7261	"result"	"geometry"	0	0	0	0
-7263	7261	"geom"	"geometry"	0	0	1	1
-7266	7265	"result"	"boolean"	1	0	0	0
-7267	7265	"geom1"	"geometry"	0	0	1	1
-7268	7265	"geom2"	"geometry"	0	0	1	2
-7271	7270	"result"	"boolean"	1	0	0	0
-7272	7270	"geom1"	"geometry"	0	0	1	1
-7273	7270	"geom2"	"geometry"	0	0	1	2
-7276	7275	"result"	"boolean"	1	0	0	0
-7277	7275	"geom1"	"geometry"	0	0	1	1
-7278	7275	"geom2"	"geometry"	0	0	1	2
-7281	7280	"result"	"boolean"	1	0	0	0
-7282	7280	"geom1"	"geometry"	0	0	1	1
-7283	7280	"geom2"	"geometry"	0	0	1	2
-7286	7285	"result"	"boolean"	1	0	0	0
-7287	7285	"geom1"	"geometry"	0	0	1	1
-7288	7285	"geom2"	"geometry"	0	0	1	2
-7291	7290	"result"	"boolean"	1	0	0	0
-7292	7290	"geom1"	"geometry"	0	0	1	1
-7293	7290	"geom2"	"geometry"	0	0	1	2
-7296	7295	"result"	"boolean"	1	0	0	0
-7297	7295	"geom1"	"geometry"	0	0	1	1
-7298	7295	"geom2"	"geometry"	0	0	1	2
-7301	7300	"result"	"boolean"	1	0	0	0
-7302	7300	"geom1"	"geometry"	0	0	1	1
-7303	7300	"geom2"	"geometry"	0	0	1	2
-7306	7305	"result"	"boolean"	1	0	0	0
-7307	7305	"geom1"	"geometry"	0	0	1	1
-7308	7305	"geom2"	"geometry"	0	0	1	2
-7309	7305	"intersection_matrix_pattern"	"clob"	0	0	1	3
-7312	7311	"result"	"double"	53	0	0	0
-7313	7311	"geom1"	"geometry"	0	0	1	1
-7314	7311	"geom2"	"geometry"	0	0	1	2
-7317	7316	"result"	"geometry"	0	0	0	0
-7318	7316	"geom1"	"geometry"	0	0	1	1
-7319	7316	"geom2"	"geometry"	0	0	1	2
-7322	7321	"result"	"geometry"	0	0	0	0
-7323	7321	"geom1"	"geometry"	0	0	1	1
-7324	7321	"geom2"	"geometry"	0	0	1	2
-7327	7326	"result"	"geometry"	0	0	0	0
-7328	7326	"geom1"	"geometry"	0	0	1	1
-7329	7326	"geom2"	"geometry"	0	0	1	2
-7332	7331	"result"	"geometry"	0	0	0	0
-7333	7331	"geom"	"geometry"	0	0	1	1
-7336	7335	"result"	"geometry"	0	0	0	0
-7337	7335	"geom1"	"geometry"	0	0	1	1
-7338	7335	"geom2"	"geometry"	0	0	1	2
-7341	7340	"result"	"geometry"	0	0	0	0
-7342	7340	"geom"	"geometry"	0	0	1	1
-7343	7340	"radius"	"double"	53	0	1	2
-7346	7345	"result"	"geometry"	0	0	0	0
-7347	7345	"geom"	"geometry"	0	0	1	1
-7350	7349	"result"	"double"	53	0	0	0
-7351	7349	"geom"	"geometry"	0	0	1	1
-7354	7353	"result"	"double"	53	0	0	0
-7355	7353	"geom"	"geometry"	0	0	1	1
-7358	7357	"result"	"double"	53	0	0	0
-7359	7357	"geom"	"geometry"	0	0	1	1
-7362	7361	"result"	"geometry"	0	0	0	0
-7363	7361	"geom"	"geometry"	0	0	1	1
-7366	7365	"result"	"geometry"	0	0	0	0
-7367	7365	"geom"	"geometry"	0	0	1	1
-7370	7369	"result"	"boolean"	1	0	0	0
-7371	7369	"geom"	"geometry"	0	0	1	1
-7374	7373	"result"	"double"	53	0	0	0
-7375	7373	"geom"	"geometry"	0	0	1	1
-7378	7377	"result"	"boolean"	1	0	0	0
-7379	7377	"geom"	"geometry"	0	0	1	1
-7382	7381	"result"	"int"	32	0	0	0
-7383	7381	"geom"	"geometry"	0	0	1	1
-7386	7385	"result"	"geometry"	0	0	0	0
-7387	7385	"geom"	"geometry"	0	0	1	1
-7388	7385	"positionnum"	"int"	32	0	1	2
-7391	7390	"result"	"geometry"	0	0	0	0
-7392	7390	"geom"	"geometry"	0	0	1	1
-7395	7394	"result"	"geometry"	0	0	0	0
-7396	7394	"geom"	"geometry"	0	0	1	1
-7399	7398	"result"	"double"	53	0	0	0
-7400	7398	"geom"	"geometry"	0	0	1	1
-7403	7402	"result"	"geometry"	0	0	0	0
-7404	7402	"geom"	"geometry"	0	0	1	1
-7407	7406	"result"	"geometry"	0	0	0	0
-7408	7406	"geom"	"geometry"	0	0	1	1
-7411	7410	"result"	"int"	32	0	0	0
-7412	7410	"geom"	"geometry"	0	0	1	1
-7415	7414	"result"	"geometry"	0	0	0	0
-7416	7414	"geom"	"geometry"	0	0	1	1
-7417	7414	"positionnum"	"int"	32	0	1	2
-7420	7419	"result"	"geometrya"	0	0	0	0
-7421	7419	"geom"	"geometry"	0	0	1	1
-7424	7423	"result"	"int"	32	0	0	0
-7425	7423	"geom"	"geometry"	0	0	1	1
-7428	7427	"result"	"geometry"	0	0	0	0
-7429	7427	"geom"	"geometry"	0	0	1	1
-7430	7427	"positionnum"	"int"	32	0	1	2
-7433	7432	"result"	"int"	32	0	0	0
-7434	7432	"geom"	"geometry"	0	0	1	1
-7437	7436	"result"	"geometry"	0	0	0	0
-7438	7436	"geom"	"geometry"	0	0	1	1
-7439	7436	"patchnum"	"int"	32	0	1	2
-7442	7441	"result"	"geometry"	0	0	0	0
-7443	7441	"wkt"	"clob"	0	0	1	1
-7444	7441	"srid"	"int"	32	0	1	2
-7447	7446	"result"	"geometry"	0	0	0	0
-7448	7446	"wkt"	"clob"	0	0	1	1
-7449	7446	"srid"	"int"	32	0	1	2
-7452	7451	"result"	"geometry"	0	0	0	0
-7453	7451	"wkt"	"clob"	0	0	1	1
-7454	7451	"srid"	"int"	32	0	1	2
-7457	7456	"result"	"geometry"	0	0	0	0
-7458	7456	"wkt"	"clob"	0	0	1	1
-7459	7456	"srid"	"int"	32	0	1	2
-7462	7461	"result"	"geometry"	0	0	0	0
-7463	7461	"wkt"	"clob"	0	0	1	1
-7464	7461	"srid"	"int"	32	0	1	2
-7467	7466	"result"	"geometry"	0	0	0	0
-7468	7466	"wkt"	"clob"	0	0	1	1
-7469	7466	"srid"	"int"	32	0	1	2
-7472	7471	"result"	"geometry"	0	0	0	0
-7473	7471	"wkt"	"clob"	0	0	1	1
-7474	7471	"srid"	"int"	32	0	1	2
-7477	7476	"result"	"geometry"	0	0	0	0
-7478	7476	"wkt"	"clob"	0	0	1	1
-7479	7476	"srid"	"int"	32	0	1	2
-7482	7481	"result"	"geometry"	0	0	0	0
-7483	7481	"wkt"	"clob"	0	0	1	1
-7484	7481	"srid"	"int"	32	0	1	2
-7487	7486	"result"	"geometry"	0	0	0	0
-7488	7486	"wkt"	"clob"	0	0	1	1
-7489	7486	"srid"	"int"	32	0	1	2
-7492	7491	"result"	"geometry"	0	0	0	0
-7493	7491	"wkt"	"clob"	0	0	1	1
-7494	7491	"srid"	"int"	32	0	1	2
-7497	7496	"result"	"geometry"	0	0	0	0
-7498	7496	"wkt"	"clob"	0	0	1	1
-7501	7500	"result"	"geometry"	0	0	0	0
-7502	7500	"wkt"	"clob"	0	0	1	1
-7505	7504	"result"	"geometry"	0	0	0	0
-7506	7504	"wkt"	"clob"	0	0	1	1
-7509	7508	"result"	"geometry"	0	0	0	0
-7510	7508	"wkt"	"clob"	0	0	1	1
-7513	7512	"result"	"geometry"	0	0	0	0
-7514	7512	"wkt"	"clob"	0	0	1	1
-7517	7516	"result"	"geometry"	0	0	0	0
-7518	7516	"wkt"	"clob"	0	0	1	1
-7521	7520	"result"	"geometry"	0	0	0	0
-7522	7520	"wkt"	"clob"	0	0	1	1
-7525	7524	"result"	"geometry"	0	0	0	0
-7526	7524	"wkt"	"clob"	0	0	1	1
-7529	7528	"result"	"geometry"	0	0	0	0
-7530	7528	"wkt"	"clob"	0	0	1	1
-7533	7532	"result"	"geometry"	0	0	0	0
-7534	7532	"x"	"double"	53	0	1	1
-7535	7532	"y"	"double"	53	0	1	2
-7538	7537	"result"	"geometry"	0	0	0	0
-7539	7537	"x"	"double"	53	0	1	1
-7540	7537	"y"	"double"	53	0	1	2
-7543	7542	"result"	"geometry"	0	0	0	0
-7544	7542	"x"	"double"	53	0	1	1
-7545	7542	"y"	"double"	53	0	1	2
-7546	7542	"z"	"double"	53	0	1	3
-7549	7548	"result"	"geometry"	0	0	0	0
-7550	7548	"x"	"double"	53	0	1	1
-7551	7548	"y"	"double"	53	0	1	2
-7552	7548	"z"	"double"	53	0	1	3
-7553	7548	"m"	"double"	53	0	1	4
-7556	7555	"result"	"geometry"	0	0	0	0
-7557	7555	"x"	"double"	53	0	1	1
-7558	7555	"y"	"double"	53	0	1	2
-7559	7555	"m"	"double"	53	0	1	3
-7562	7561	"result"	"geometry"	0	0	0	0
-7563	7561	"geom"	"geometry"	0	0	1	1
-7566	7565	"result"	"geometry"	0	0	0	0
-7567	7565	"geom1"	"geometry"	0	0	1	1
-7568	7565	"geom2"	"geometry"	0	0	1	2
-7571	7570	"result"	"geometry"	0	0	0	0
-7572	7570	"xmin"	"double"	53	0	1	1
-7573	7570	"ymin"	"double"	53	0	1	2
-7574	7570	"xmax"	"double"	53	0	1	3
-7575	7570	"ymax"	"double"	53	0	1	4
-7576	7570	"srid"	"int"	32	0	1	5
-7579	7578	"result"	"geometry"	0	0	0	0
-7580	7578	"xmin"	"double"	53	0	1	1
-7581	7578	"ymin"	"double"	53	0	1	2
-7582	7578	"xmax"	"double"	53	0	1	3
-7583	7578	"ymax"	"double"	53	0	1	4
-7586	7585	"result"	"geometry"	0	0	0	0
-7587	7585	"geom"	"geometry"	0	0	1	1
-7590	7589	"result"	"geometry"	0	0	0	0
-7591	7589	"geom"	"geometry"	0	0	1	1
-7592	7589	"srid"	"int"	32	0	1	2
-7595	7594	"result"	"mbr"	0	0	0	0
-7596	7594	"lowleftpointgeom"	"geometry"	0	0	1	1
-7597	7594	"uprightpointgeom"	"geometry"	0	0	1	2
-7600	7599	"result"	"clob"	0	0	0	0
-7601	7599	"geom"	"geometry"	0	0	1	1
-7604	7603	"result"	"int"	32	0	0	0
-7605	7603	"geom"	"geometry"	0	0	1	1
-7608	7607	"result"	"boolean"	1	0	0	0
-7609	7607	"geom"	"geometry"	0	0	1	1
-7612	7611	"result"	"clob"	0	0	0	0
-7613	7611	"geom"	"geometry"	0	0	1	1
-7616	7615	"result"	"int"	32	0	0	0
-7617	7615	"geom"	"geometry"	0	0	1	1
-7620	7619	"result"	"int"	32	0	0	0
-7621	7619	"geom"	"geometry"	0	0	1	1
-7624	7623	"result"	"int"	32	0	0	0
-7625	7623	"geom"	"geometry"	0	0	1	1
-7628	7627	"result"	"double"	53	0	0	0
-7629	7627	"geom"	"geometry"	0	0	1	1
-7632	7631	"result"	"double"	53	0	0	0
-7633	7631	"box"	"mbr"	0	0	1	1
-7636	7635	"result"	"double"	53	0	0	0
-7637	7635	"geom"	"geometry"	0	0	1	1
-7640	7639	"result"	"double"	53	0	0	0
-7641	7639	"box"	"mbr"	0	0	1	1
-7644	7643	"result"	"double"	53	0	0	0
-7645	7643	"geom"	"geometry"	0	0	1	1
-7648	7647	"result"	"double"	53	0	0	0
-7649	7647	"box"	"mbr"	0	0	1	1
-7652	7651	"result"	"double"	53	0	0	0
-7653	7651	"geom"	"geometry"	0	0	1	1
-7656	7655	"result"	"double"	53	0	0	0
-7657	7655	"box"	"mbr"	0	0	1	1
-7660	7659	"result"	"geometry"	0	0	0	0
-7661	7659	"geom"	"geometry"	0	0	1	1
-7664	7663	"result"	"geometry"	0	0	0	0
-7665	7663	"geom"	"geometry"	0	0	1	1
-7668	7667	"result"	"geometry"	0	0	0	0
-7669	7667	"geom"	"geometry"	0	0	1	1
-7670	7667	"sz"	"double"	53	0	1	2
-7673	7672	"result"	"clob"	0	0	0	0
-7674	7672	"srid_in"	"int"	32	0	1	1
-7677	7676	"result"	"geometry"	0	0	0	0
-7678	7676	"geom"	"geometry"	0	0	1	1
-7679	7676	"srid_src"	"int"	32	0	1	2
-7680	7676	"srid_dest"	"int"	32	0	1	3
-7681	7676	"proj4_src"	"clob"	0	0	1	4
-7682	7676	"proj4_dest"	"clob"	0	0	1	5
-7685	7684	"result"	"geometry"	0	0	0	0
-7686	7684	"geom"	"geometry"	0	0	1	1
-7687	7684	"srid"	"int"	32	0	1	2
-7690	7689	"result"	"geometry"	0	0	0	0
-7691	7689	"geom"	"geometry"	0	0	1	1
-7692	7689	"dx"	"double"	53	0	1	2
-7693	7689	"dy"	"double"	53	0	1	3
-7696	7695	"result"	"geometry"	0	0	0	0
-7697	7695	"geom"	"geometry"	0	0	1	1
-7698	7695	"dx"	"double"	53	0	1	2
-7699	7695	"dy"	"double"	53	0	1	3
-7700	7695	"dz"	"double"	53	0	1	4
-7703	7702	"result"	"clob"	0	0	0	0
-7704	7702	"geom"	"geometry"	0	0	1	1
-7707	7706	"result"	"boolean"	1	0	0	0
-7708	7706	"geom1"	"geometry"	0	0	1	1
-7709	7706	"geom2"	"geometry"	0	0	1	2
-7712	7711	"result"	"boolean"	1	0	0	0
-7713	7711	"geom1"	"geometry"	0	0	1	1
-7714	7711	"geom2"	"geometry"	0	0	1	2
-7717	7716	"result"	"boolean"	1	0	0	0
-7718	7716	"geom1"	"geometry"	0	0	1	1
-7719	7716	"geom2"	"geometry"	0	0	1	2
-7720	7716	"dst"	"double"	53	0	1	3
-7723	7722	"result"	"double"	53	0	0	0
-7724	7722	"geom"	"geometry"	0	0	1	1
-7727	7726	"result"	"geometry"	0	0	0	0
-7728	7726	"geom1"	"geometry"	0	0	1	1
-7729	7726	"geom2"	"geometry"	0	0	1	2
-7732	7731	"result"	"geometry"	0	0	0	0
-7733	7731	"geom"	"geometry"	0	0	1	1
-7736	7735	"result"	"geometry"	0	0	0	0
-7737	7735	"geom"	"geometry"	0	0	1	1
-7738	7735	"tolerance"	"double"	53	0	1	2
-7739	7735	"flags"	"int"	32	0	1	3
-7742	7741	"id"	"clob"	0	0	0	0
-7743	7741	"polygonwkb"	"geometry"	0	0	0	1
-7744	7741	"geom"	"geometry"	0	0	1	2
-7747	7746	"path"	"clob"	0	0	0	0
-7748	7746	"pointg"	"geometry"	0	0	0	1
-7749	7746	"geom"	"geometry"	0	0	1	2
-7752	7751	"result"	"boolean"	1	0	0	0
-7753	7751	"a"	"geometry"	0	0	1	1
-7754	7751	"x"	"double"	53	0	1	2
-7755	7751	"y"	"double"	53	0	1	3
-7760	7759	"result"	"json"	0	0	0	0
-7761	7759	"js"	"json"	0	0	1	1
-7762	7759	"pathexpr"	"clob"	0	0	1	2
-7765	7764	"result"	"json"	0	0	0	0
-7766	7764	"js"	"json"	0	0	1	1
-7767	7764	"name"	"tinyint"	8	0	1	2
-7770	7769	"result"	"json"	0	0	0	0
-7771	7769	"js"	"json"	0	0	1	1
-7772	7769	"name"	"int"	32	0	1	2
-7775	7774	"result"	"json"	0	0	0	0
-7776	7774	"js"	"json"	0	0	1	1
-7777	7774	"name"	"bigint"	64	0	1	2
-7780	7779	"result"	"clob"	0	0	0	0
-7781	7779	"js"	"json"	0	0	1	1
-7782	7779	"e"	"clob"	0	0	1	2
-7785	7784	"result"	"double"	53	0	0	0
-7786	7784	"js"	"json"	0	0	1	1
-7789	7788	"result"	"bigint"	64	0	0	0
-7790	7788	"js"	"json"	0	0	1	1
-7793	7792	"result"	"boolean"	1	0	0	0
-7794	7792	"js"	"clob"	0	0	1	1
-7797	7796	"result"	"boolean"	1	0	0	0
-7798	7796	"js"	"clob"	0	0	1	1
-7801	7800	"result"	"boolean"	1	0	0	0
-7802	7800	"js"	"clob"	0	0	1	1
-7805	7804	"result"	"boolean"	1	0	0	0
-7806	7804	"js"	"json"	0	0	1	1
-7809	7808	"result"	"boolean"	1	0	0	0
-7810	7808	"js"	"json"	0	0	1	1
-7813	7812	"result"	"boolean"	1	0	0	0
-7814	7812	"js"	"json"	0	0	1	1
-7817	7816	"result"	"int"	32	0	0	0
-7818	7816	"js"	"json"	0	0	1	1
-7821	7820	"result"	"json"	0	0	0	0
-7822	7820	"js"	"json"	0	0	1	1
-7825	7824	"result"	"json"	0	0	0	0
-7826	7824	"js"	"json"	0	0	1	1
-7829	7828	"result"	"clob"	0	0	0	0
-7830	7828	"js"	"json"	0	0	1	1
-7833	7832	"result"	"clob"	0	0	0	0
-7834	7832	"js"	"clob"	0	0	1	1
-7837	7836	"result"	"clob"	0	0	0	0
-7838	7836	"js"	"int"	32	0	1	1
-7841	7840	"result"	"clob"	0	0	0	0
-7842	7840	"js"	"json"	0	0	1	1
-7845	7844	"result"	"clob"	0	0	0	0
-7846	7844	"x"	"clob"	0	0	1	1
-7849	7848	"result"	"clob"	0	0	0	0
-7850	7848	"x"	"double"	53	0	1	1
-7853	7852	"result"	"json"	0	0	0	0
-7854	7852	"js"	"json"	0	0	1	1
-7855	7852	"name"	"hugeint"	128	0	1	2
-7858	7857	"result"	"clob"	0	0	0	0
-7859	7857	"v"	"clob"	0	0	1	1
-7863	7862	"result"	"uuid"	0	0	0	0
-7866	7865	"result"	"uuid"	0	0	0	0
-7867	7865	"u"	"uuid"	0	0	1	1
-7870	7869	"result"	"uuid"	0	0	0	0
-7871	7869	"u"	"clob"	0	0	1	1
-7874	7873	"result"	"double"	53	0	0	0
-7875	7873	"chi2"	"double"	53	0	1	1
-7876	7873	"datapoints"	"double"	53	0	1	2
-7884	7883	"beat"	"int"	32	0	1	0
-7887	7886	"poolsize"	"int"	32	0	1	0
-7890	7889	"host"	"clob"	0	0	1	0
-7891	7889	"port"	"int"	32	0	1	1
-7915	7914	"dirname"	"clob"	0	0	1	0
-7918	7917	"fname"	"clob"	0	0	1	0
-7921	7920	"tname"	"clob"	0	0	1	0
-7924	7923	"dirname"	"clob"	0	0	1	0
-7925	7923	"pat"	"clob"	0	0	1	1
-7960	7959	"fname"	"varchar"	256	0	1	0
-7963	7962	"fid"	"int"	32	0	1	0
-7964	7962	"varnname"	"varchar"	256	0	1	1
-7967	7966	"fname"	"clob"	0	0	1	0
-7970	7969	"tname"	"clob"	0	0	1	0
-7973	7972	"schema"	"clob"	0	0	0	0
-7974	7972	"table"	"clob"	0	0	0	1
-7975	7972	"column"	"clob"	0	0	0	2
-7976	7972	"type"	"clob"	0	0	0	3
-7977	7972	"mode"	"clob"	0	0	0	4
-7978	7972	"location"	"clob"	0	0	0	5
-7979	7972	"count"	"bigint"	64	0	0	6
-7980	7972	"typewidth"	"int"	32	0	0	7
-7981	7972	"columnsize"	"bigint"	64	0	0	8
-7982	7972	"heapsize"	"bigint"	64	0	0	9
-7983	7972	"hashes"	"bigint"	64	0	0	10
-7984	7972	"phash"	"boolean"	1	0	0	11
-7985	7972	"imprints"	"bigint"	64	0	0	12
-7986	7972	"sorted"	"boolean"	1	0	0	13
-8019	8018	"result"	"bigint"	64	0	0	0
-8020	8018	"nme"	"clob"	0	0	1	1
-8021	8018	"i"	"bigint"	64	0	1	2
-8022	8018	"d"	"bigint"	64	0	1	3
-8025	8024	"result"	"bigint"	64	0	0	0
-8026	8024	"tpe"	"clob"	0	0	1	1
-8027	8024	"i"	"bigint"	64	0	1	2
-8028	8024	"w"	"int"	32	0	1	3
-8031	8030	"result"	"bigint"	64	0	0	0
-8032	8030	"b"	"boolean"	1	0	1	1
-8033	8030	"i"	"bigint"	64	0	1	2
-8036	8035	"result"	"bigint"	64	0	0	0
-8037	8035	"i"	"bigint"	64	0	1	1
-8038	8035	"nme"	"clob"	0	0	1	2
-8041	8040	"schema"	"clob"	0	0	0	0
-8042	8040	"table"	"clob"	0	0	0	1
-8043	8040	"column"	"clob"	0	0	0	2
-8044	8040	"type"	"clob"	0	0	0	3
-8045	8040	"count"	"bigint"	64	0	0	4
-8046	8040	"columnsize"	"bigint"	64	0	0	5
-8047	8040	"heapsize"	"bigint"	64	0	0	6
-8048	8040	"hashes"	"bigint"	64	0	0	7
-8049	8040	"imprints"	"bigint"	64	0	0	8
-8050	8040	"sorted"	"boolean"	1	0	0	9
-8088	8087	"MinMax"	"int"	32	0	1	0
-8089	8087	"sample"	"bigint"	64	0	1	1
-8092	8091	"MinMax"	"int"	32	0	1	0
-8093	8091	"sample"	"bigint"	64	0	1	1
-8094	8091	"sch"	"clob"	0	0	1	2
-8097	8096	"MinMax"	"int"	32	0	1	0
-8098	8096	"sample"	"bigint"	64	0	1	1
-8099	8096	"sch"	"clob"	0	0	1	2
-8100	8096	"tbl"	"clob"	0	0	1	3
-8103	8102	"MinMax"	"int"	32	0	1	0
-8104	8102	"sample"	"bigint"	64	0	1	1
-8105	8102	"sch"	"clob"	0	0	1	2
-8106	8102	"tbl"	"clob"	0	0	1	3
-8107	8102	"col"	"clob"	0	0	1	4
-8110	8109	"result"	"clob"	0	0	0	0
-8111	8109	"src"	"clob"	0	0	1	1
-8114	8113	"result"	"smallint"	16	0	0	0
-8115	8113	"one"	"tinyint"	8	0	1	1
-8116	8113	"two"	"tinyint"	8	0	1	2
-8119	8118	"result"	"int"	32	0	0	0
-8120	8118	"one"	"smallint"	16	0	1	1
-8121	8118	"two"	"smallint"	16	0	1	2
-8124	8123	"result"	"bigint"	64	0	0	0
-8125	8123	"one"	"int"	32	0	1	1
-8126	8123	"two"	"int"	32	0	1	2
-8129	8128	"result"	"hugeint"	128	0	0	0
-8130	8128	"one"	"bigint"	64	0	1	1
-8131	8128	"two"	"bigint"	64	0	1	2
-8135	8134	"bam_repos"	"clob"	0	0	1	0
-8136	8134	"dbschema"	"smallint"	16	0	1	1
-8139	8138	"bam_files"	"clob"	0	0	1	0
-8140	8138	"dbschema"	"smallint"	16	0	1	1
-8143	8142	"bam_file"	"clob"	0	0	1	0
-8144	8142	"dbschema"	"smallint"	16	0	1	1
-8147	8146	"file_id"	"bigint"	64	0	1	0
-8148	8146	"dbschema"	"smallint"	16	0	1	1
-8151	8150	"result"	"boolean"	1	0	0	0
-8152	8150	"flag"	"smallint"	16	0	1	1
-8153	8150	"name"	"clob"	0	0	1	2
-8156	8155	"result"	"clob"	0	0	0	0
-8157	8155	"seq"	"clob"	0	0	1	1
-8160	8159	"result"	"clob"	0	0	0	0
-8161	8159	"qual"	"clob"	0	0	1	1
-8164	8163	"result"	"int"	32	0	0	0
-8165	8163	"cigar"	"clob"	0	0	1	1
-8168	8167	"result"	"char"	1	0	0	0
-8169	8167	"ref_pos"	"int"	32	0	1	1
-8170	8167	"alg_seq"	"clob"	0	0	1	2
-8171	8167	"alg_pos"	"int"	32	0	1	3
-8172	8167	"alg_cigar"	"clob"	0	0	1	4
-8175	8174	"output_path"	"clob"	0	0	1	0
-8178	8177	"output_path"	"clob"	0	0	1	0
-8248	8247	"value"	"tinyint"	8	0	0	0
-8249	8247	"first"	"tinyint"	8	0	1	1
-8250	8247	"last"	"tinyint"	8	0	1	2
-8253	8252	"value"	"tinyint"	8	0	0	0
-8254	8252	"first"	"tinyint"	8	0	1	1
-8255	8252	"last"	"tinyint"	8	0	1	2
-8256	8252	"stepsize"	"tinyint"	8	0	1	3
-8259	8258	"value"	"smallint"	16	0	0	0
-8260	8258	"first"	"smallint"	16	0	1	1
-8261	8258	"last"	"smallint"	16	0	1	2
-8264	8263	"value"	"smallint"	16	0	0	0
-8265	8263	"first"	"smallint"	16	0	1	1
-8266	8263	"last"	"smallint"	16	0	1	2
-8267	8263	"stepsize"	"smallint"	16	0	1	3
-8270	8269	"value"	"int"	32	0	0	0
-8271	8269	"first"	"int"	32	0	1	1
-8272	8269	"last"	"int"	32	0	1	2
-8275	8274	"value"	"int"	32	0	0	0
-8276	8274	"first"	"int"	32	0	1	1
-8277	8274	"last"	"int"	32	0	1	2
-8278	8274	"stepsize"	"int"	32	0	1	3
-8281	8280	"value"	"bigint"	64	0	0	0
-8282	8280	"first"	"bigint"	64	0	1	1
-8283	8280	"last"	"bigint"	64	0	1	2
-8286	8285	"value"	"bigint"	64	0	0	0
-8287	8285	"first"	"bigint"	64	0	1	1
-8288	8285	"last"	"bigint"	64	0	1	2
-8289	8285	"stepsize"	"bigint"	64	0	1	3
-8292	8291	"value"	"real"	24	0	0	0
-8293	8291	"first"	"real"	24	0	1	1
-8294	8291	"last"	"real"	24	0	1	2
-8295	8291	"stepsize"	"real"	24	0	1	3
-8298	8297	"value"	"double"	53	0	0	0
-8299	8297	"first"	"double"	53	0	1	1
-8300	8297	"last"	"double"	53	0	1	2
-8301	8297	"stepsize"	"double"	53	0	1	3
-8304	8303	"value"	"decimal"	10	2	0	0
-8305	8303	"first"	"decimal"	10	2	1	1
-8306	8303	"last"	"decimal"	10	2	1	2
-8307	8303	"stepsize"	"decimal"	10	2	1	3
-8310	8309	"value"	"timestamp"	7	0	0	0
-8311	8309	"first"	"timestamp"	7	0	1	1
-8312	8309	"last"	"timestamp"	7	0	1	2
-8313	8309	"stepsize"	"sec_interval"	13	0	1	3
-8316	8315	"value"	"hugeint"	128	0	0	0
-8317	8315	"first"	"hugeint"	128	0	1	1
-8318	8315	"last"	"hugeint"	128	0	1	2
-8321	8320	"value"	"hugeint"	128	0	0	0
-8322	8320	"first"	"hugeint"	128	0	1	1
-8323	8320	"last"	"hugeint"	128	0	1	2
-8324	8320	"stepsize"	"hugeint"	128	0	1	3
-=======
-6882	6880	"js"	"json"	0	0	1	1
-6885	6884	"result"	"bigint"	64	0	0	0
-6886	6884	"js"	"json"	0	0	1	1
-6889	6888	"result"	"boolean"	1	0	0	0
-6890	6888	"js"	"clob"	0	0	1	1
-6893	6892	"result"	"boolean"	1	0	0	0
-6894	6892	"js"	"clob"	0	0	1	1
-6897	6896	"result"	"boolean"	1	0	0	0
-6898	6896	"js"	"clob"	0	0	1	1
-6901	6900	"result"	"boolean"	1	0	0	0
-6902	6900	"js"	"json"	0	0	1	1
-6905	6904	"result"	"boolean"	1	0	0	0
-6906	6904	"js"	"json"	0	0	1	1
-6909	6908	"result"	"boolean"	1	0	0	0
-6910	6908	"js"	"json"	0	0	1	1
-6913	6912	"result"	"int"	32	0	0	0
-6914	6912	"js"	"json"	0	0	1	1
-6917	6916	"result"	"json"	0	0	0	0
-6918	6916	"js"	"json"	0	0	1	1
-6921	6920	"result"	"json"	0	0	0	0
-6922	6920	"js"	"json"	0	0	1	1
-6925	6924	"result"	"clob"	0	0	0	0
-6926	6924	"js"	"json"	0	0	1	1
-6929	6928	"result"	"clob"	0	0	0	0
-6930	6928	"js"	"clob"	0	0	1	1
-6933	6932	"result"	"clob"	0	0	0	0
-6934	6932	"js"	"int"	32	0	1	1
-6937	6936	"result"	"clob"	0	0	0	0
-6938	6936	"js"	"json"	0	0	1	1
-6941	6940	"result"	"clob"	0	0	0	0
-6942	6940	"x"	"clob"	0	0	1	1
-6945	6944	"result"	"clob"	0	0	0	0
-6946	6944	"x"	"double"	53	0	1	1
-6949	6948	"result"	"json"	0	0	0	0
-6950	6948	"js"	"json"	0	0	1	1
-6951	6948	"name"	"hugeint"	128	0	1	2
-6954	6953	"result"	"clob"	0	0	0	0
-6955	6953	"v"	"clob"	0	0	1	1
-6959	6958	"result"	"uuid"	0	0	0	0
-6962	6961	"result"	"uuid"	0	0	0	0
-6963	6961	"u"	"uuid"	0	0	1	1
-6966	6965	"result"	"uuid"	0	0	0	0
-6967	6965	"u"	"clob"	0	0	1	1
-6970	6969	"result"	"double"	53	0	0	0
-6971	6969	"chi2"	"double"	53	0	1	1
-6972	6969	"datapoints"	"double"	53	0	1	2
-6980	6979	"beat"	"int"	32	0	1	0
-6983	6982	"poolsize"	"int"	32	0	1	0
-6986	6985	"host"	"clob"	0	0	1	0
-6987	6985	"port"	"int"	32	0	1	1
-7011	7010	"dirname"	"clob"	0	0	1	0
-7014	7013	"fname"	"clob"	0	0	1	0
-7017	7016	"tname"	"clob"	0	0	1	0
-7020	7019	"dirname"	"clob"	0	0	1	0
-7021	7019	"pat"	"clob"	0	0	1	1
-7056	7055	"fname"	"varchar"	256	0	1	0
-7059	7058	"fid"	"int"	32	0	1	0
-7060	7058	"varnname"	"varchar"	256	0	1	1
-7063	7062	"schema"	"clob"	0	0	0	0
-7064	7062	"table"	"clob"	0	0	0	1
-7065	7062	"column"	"clob"	0	0	0	2
-7066	7062	"type"	"clob"	0	0	0	3
-7067	7062	"mode"	"clob"	0	0	0	4
-7068	7062	"location"	"clob"	0	0	0	5
-7069	7062	"count"	"bigint"	64	0	0	6
-7070	7062	"typewidth"	"int"	32	0	0	7
-7071	7062	"columnsize"	"bigint"	64	0	0	8
-7072	7062	"heapsize"	"bigint"	64	0	0	9
-7073	7062	"hashes"	"bigint"	64	0	0	10
-7074	7062	"phash"	"boolean"	1	0	0	11
-7075	7062	"imprints"	"bigint"	64	0	0	12
-7076	7062	"sorted"	"boolean"	1	0	0	13
-7095	7094	"schema"	"clob"	0	0	0	0
-7096	7094	"table"	"clob"	0	0	0	1
-7097	7094	"column"	"clob"	0	0	0	2
-7098	7094	"type"	"clob"	0	0	0	3
-7099	7094	"mode"	"clob"	0	0	0	4
-7100	7094	"location"	"clob"	0	0	0	5
-7101	7094	"count"	"bigint"	64	0	0	6
-7102	7094	"typewidth"	"int"	32	0	0	7
-7103	7094	"columnsize"	"bigint"	64	0	0	8
-7104	7094	"heapsize"	"bigint"	64	0	0	9
-7105	7094	"hashes"	"bigint"	64	0	0	10
-7106	7094	"phash"	"boolean"	1	0	0	11
-7107	7094	"imprints"	"bigint"	64	0	0	12
-7108	7094	"sorted"	"boolean"	1	0	0	13
-7109	7094	"sname"	"clob"	0	0	1	14
-7112	7111	"schema"	"clob"	0	0	0	0
-7113	7111	"table"	"clob"	0	0	0	1
-7114	7111	"column"	"clob"	0	0	0	2
-7115	7111	"type"	"clob"	0	0	0	3
-7116	7111	"mode"	"clob"	0	0	0	4
-7117	7111	"location"	"clob"	0	0	0	5
-7118	7111	"count"	"bigint"	64	0	0	6
-7119	7111	"typewidth"	"int"	32	0	0	7
-7120	7111	"columnsize"	"bigint"	64	0	0	8
-7121	7111	"heapsize"	"bigint"	64	0	0	9
-7122	7111	"hashes"	"bigint"	64	0	0	10
-7123	7111	"phash"	"boolean"	1	0	0	11
-7124	7111	"imprints"	"bigint"	64	0	0	12
-7125	7111	"sorted"	"boolean"	1	0	0	13
-7126	7111	"sname"	"clob"	0	0	1	14
-7127	7111	"tname"	"clob"	0	0	1	15
-7130	7129	"schema"	"clob"	0	0	0	0
-7131	7129	"table"	"clob"	0	0	0	1
-7132	7129	"column"	"clob"	0	0	0	2
-7133	7129	"type"	"clob"	0	0	0	3
-7134	7129	"mode"	"clob"	0	0	0	4
-7135	7129	"location"	"clob"	0	0	0	5
-7136	7129	"count"	"bigint"	64	0	0	6
-7137	7129	"typewidth"	"int"	32	0	0	7
-7138	7129	"columnsize"	"bigint"	64	0	0	8
-7139	7129	"heapsize"	"bigint"	64	0	0	9
-7140	7129	"hashes"	"bigint"	64	0	0	10
-7141	7129	"phash"	"boolean"	1	0	0	11
-7142	7129	"imprints"	"bigint"	64	0	0	12
-7143	7129	"sorted"	"boolean"	1	0	0	13
-7144	7129	"sname"	"clob"	0	0	1	14
-7145	7129	"tname"	"clob"	0	0	1	15
-7146	7129	"cname"	"clob"	0	0	1	16
-7163	7162	"result"	"bigint"	64	0	0	0
-7164	7162	"nme"	"clob"	0	0	1	1
-7165	7162	"i"	"bigint"	64	0	1	2
-7166	7162	"d"	"bigint"	64	0	1	3
-7169	7168	"result"	"bigint"	64	0	0	0
-7170	7168	"tpe"	"clob"	0	0	1	1
-7171	7168	"i"	"bigint"	64	0	1	2
-7172	7168	"w"	"int"	32	0	1	3
-7175	7174	"result"	"bigint"	64	0	0	0
-7176	7174	"b"	"boolean"	1	0	1	1
-7177	7174	"i"	"bigint"	64	0	1	2
-7180	7179	"result"	"bigint"	64	0	0	0
-7181	7179	"i"	"bigint"	64	0	1	1
-7182	7179	"nme"	"clob"	0	0	1	2
-7185	7184	"schema"	"clob"	0	0	0	0
-7186	7184	"table"	"clob"	0	0	0	1
-7187	7184	"column"	"clob"	0	0	0	2
-7188	7184	"type"	"clob"	0	0	0	3
-7189	7184	"count"	"bigint"	64	0	0	4
-7190	7184	"columnsize"	"bigint"	64	0	0	5
-7191	7184	"heapsize"	"bigint"	64	0	0	6
-7192	7184	"hashes"	"bigint"	64	0	0	7
-7193	7184	"imprints"	"bigint"	64	0	0	8
-7194	7184	"sorted"	"boolean"	1	0	0	9
-7232	7231	"MinMax"	"int"	32	0	1	0
-7233	7231	"sample"	"bigint"	64	0	1	1
-7236	7235	"MinMax"	"int"	32	0	1	0
-7237	7235	"sample"	"bigint"	64	0	1	1
-7238	7235	"sch"	"clob"	0	0	1	2
-7241	7240	"MinMax"	"int"	32	0	1	0
-7242	7240	"sample"	"bigint"	64	0	1	1
-7243	7240	"sch"	"clob"	0	0	1	2
-7244	7240	"tbl"	"clob"	0	0	1	3
-7247	7246	"MinMax"	"int"	32	0	1	0
-7248	7246	"sample"	"bigint"	64	0	1	1
-7249	7246	"sch"	"clob"	0	0	1	2
-7250	7246	"tbl"	"clob"	0	0	1	3
-7251	7246	"col"	"clob"	0	0	1	4
-7254	7253	"result"	"clob"	0	0	0	0
-7255	7253	"src"	"clob"	0	0	1	1
-7258	7257	"result"	"smallint"	16	0	0	0
-7259	7257	"one"	"tinyint"	8	0	1	1
-7260	7257	"two"	"tinyint"	8	0	1	2
-7263	7262	"result"	"int"	32	0	0	0
-7264	7262	"one"	"smallint"	16	0	1	1
-7265	7262	"two"	"smallint"	16	0	1	2
-7268	7267	"result"	"bigint"	64	0	0	0
-7269	7267	"one"	"int"	32	0	1	1
-7270	7267	"two"	"int"	32	0	1	2
-7273	7272	"result"	"hugeint"	128	0	0	0
-7274	7272	"one"	"bigint"	64	0	1	1
-7275	7272	"two"	"bigint"	64	0	1	2
-7279	7278	"bam_repos"	"clob"	0	0	1	0
-7280	7278	"dbschema"	"smallint"	16	0	1	1
-7283	7282	"bam_files"	"clob"	0	0	1	0
-7284	7282	"dbschema"	"smallint"	16	0	1	1
-7287	7286	"bam_file"	"clob"	0	0	1	0
-7288	7286	"dbschema"	"smallint"	16	0	1	1
-7291	7290	"file_id"	"bigint"	64	0	1	0
-7292	7290	"dbschema"	"smallint"	16	0	1	1
+7192	7191	"result"	"mbr"	0	0	0	0
+7193	7191	"geom"	"geometry"	0	0	1	1
+7196	7195	"result"	"boolean"	1	0	0	0
+7197	7195	"box1"	"mbr"	0	0	1	1
+7198	7195	"box2"	"mbr"	0	0	1	2
+7201	7200	"result"	"boolean"	1	0	0	0
+7202	7200	"box1"	"mbr"	0	0	1	1
+7203	7200	"box2"	"mbr"	0	0	1	2
+7206	7205	"result"	"boolean"	1	0	0	0
+7207	7205	"box1"	"mbr"	0	0	1	1
+7208	7205	"box2"	"mbr"	0	0	1	2
+7211	7210	"result"	"double"	53	0	0	0
+7212	7210	"box1"	"mbr"	0	0	1	1
+7213	7210	"box2"	"mbr"	0	0	1	2
+7216	7215	"result"	"geometry"	0	0	0	0
+7217	7215	"wkt"	"clob"	0	0	1	1
+7220	7219	"result"	"geometry"	0	0	0	0
+7221	7219	"geom"	"clob"	0	0	1	1
+7224	7223	"result"	"clob"	0	0	0	0
+7225	7223	"geom"	"geometry"	0	0	1	1
+7228	7227	"result"	"clob"	0	0	0	0
+7229	7227	"geom"	"geometry"	0	0	1	1
+7232	7231	"result"	"int"	32	0	0	0
+7233	7231	"geom"	"geometry"	0	0	1	1
+7236	7235	"result"	"clob"	0	0	0	0
+7237	7235	"geom"	"geometry"	0	0	1	1
+7240	7239	"result"	"int"	32	0	0	0
+7241	7239	"geom"	"geometry"	0	0	1	1
+7244	7243	"result"	"geometry"	0	0	0	0
+7245	7243	"geom"	"geometry"	0	0	1	1
+7246	7243	"srid"	"int"	32	0	1	2
+7249	7248	"result"	"boolean"	1	0	0	0
+7250	7248	"geom"	"geometry"	0	0	1	1
+7253	7252	"result"	"boolean"	1	0	0	0
+7254	7252	"geom"	"geometry"	0	0	1	1
+7257	7256	"result"	"geometry"	0	0	0	0
+7258	7256	"geom"	"geometry"	0	0	1	1
+7261	7260	"result"	"geometry"	0	0	0	0
+7262	7260	"geom"	"geometry"	0	0	1	1
+7265	7264	"result"	"boolean"	1	0	0	0
+7266	7264	"geom1"	"geometry"	0	0	1	1
+7267	7264	"geom2"	"geometry"	0	0	1	2
+7270	7269	"result"	"boolean"	1	0	0	0
+7271	7269	"geom1"	"geometry"	0	0	1	1
+7272	7269	"geom2"	"geometry"	0	0	1	2
+7275	7274	"result"	"boolean"	1	0	0	0
+7276	7274	"geom1"	"geometry"	0	0	1	1
+7277	7274	"geom2"	"geometry"	0	0	1	2
+7280	7279	"result"	"boolean"	1	0	0	0
+7281	7279	"geom1"	"geometry"	0	0	1	1
+7282	7279	"geom2"	"geometry"	0	0	1	2
+7285	7284	"result"	"boolean"	1	0	0	0
+7286	7284	"geom1"	"geometry"	0	0	1	1
+7287	7284	"geom2"	"geometry"	0	0	1	2
+7290	7289	"result"	"boolean"	1	0	0	0
+7291	7289	"geom1"	"geometry"	0	0	1	1
+7292	7289	"geom2"	"geometry"	0	0	1	2
 7295	7294	"result"	"boolean"	1	0	0	0
-7296	7294	"flag"	"smallint"	16	0	1	1
-7297	7294	"name"	"clob"	0	0	1	2
-7300	7299	"result"	"clob"	0	0	0	0
-7301	7299	"seq"	"clob"	0	0	1	1
-7304	7303	"result"	"clob"	0	0	0	0
-7305	7303	"qual"	"clob"	0	0	1	1
-7308	7307	"result"	"int"	32	0	0	0
-7309	7307	"cigar"	"clob"	0	0	1	1
-7312	7311	"result"	"char"	1	0	0	0
-7313	7311	"ref_pos"	"int"	32	0	1	1
-7314	7311	"alg_seq"	"clob"	0	0	1	2
-7315	7311	"alg_pos"	"int"	32	0	1	3
-7316	7311	"alg_cigar"	"clob"	0	0	1	4
-7319	7318	"output_path"	"clob"	0	0	1	0
-7322	7321	"output_path"	"clob"	0	0	1	0
-7392	7391	"value"	"tinyint"	8	0	0	0
-7393	7391	"first"	"tinyint"	8	0	1	1
-7394	7391	"last"	"tinyint"	8	0	1	2
-7397	7396	"value"	"tinyint"	8	0	0	0
-7398	7396	"first"	"tinyint"	8	0	1	1
-7399	7396	"last"	"tinyint"	8	0	1	2
-7400	7396	"stepsize"	"tinyint"	8	0	1	3
-7403	7402	"value"	"smallint"	16	0	0	0
-7404	7402	"first"	"smallint"	16	0	1	1
-7405	7402	"last"	"smallint"	16	0	1	2
-7408	7407	"value"	"smallint"	16	0	0	0
-7409	7407	"first"	"smallint"	16	0	1	1
-7410	7407	"last"	"smallint"	16	0	1	2
-7411	7407	"stepsize"	"smallint"	16	0	1	3
-7414	7413	"value"	"int"	32	0	0	0
-7415	7413	"first"	"int"	32	0	1	1
-7416	7413	"last"	"int"	32	0	1	2
-7419	7418	"value"	"int"	32	0	0	0
-7420	7418	"first"	"int"	32	0	1	1
-7421	7418	"last"	"int"	32	0	1	2
-7422	7418	"stepsize"	"int"	32	0	1	3
-7425	7424	"value"	"bigint"	64	0	0	0
-7426	7424	"first"	"bigint"	64	0	1	1
-7427	7424	"last"	"bigint"	64	0	1	2
-7430	7429	"value"	"bigint"	64	0	0	0
-7431	7429	"first"	"bigint"	64	0	1	1
-7432	7429	"last"	"bigint"	64	0	1	2
-7433	7429	"stepsize"	"bigint"	64	0	1	3
-7436	7435	"value"	"real"	24	0	0	0
-7437	7435	"first"	"real"	24	0	1	1
-7438	7435	"last"	"real"	24	0	1	2
-7439	7435	"stepsize"	"real"	24	0	1	3
-7442	7441	"value"	"double"	53	0	0	0
-7443	7441	"first"	"double"	53	0	1	1
-7444	7441	"last"	"double"	53	0	1	2
-7445	7441	"stepsize"	"double"	53	0	1	3
-7448	7447	"value"	"decimal"	10	2	0	0
-7449	7447	"first"	"decimal"	10	2	1	1
-7450	7447	"last"	"decimal"	10	2	1	2
-7451	7447	"stepsize"	"decimal"	10	2	1	3
-7454	7453	"value"	"timestamp"	7	0	0	0
-7455	7453	"first"	"timestamp"	7	0	1	1
-7456	7453	"last"	"timestamp"	7	0	1	2
-7457	7453	"stepsize"	"sec_interval"	13	0	1	3
-7460	7459	"value"	"hugeint"	128	0	0	0
-7461	7459	"first"	"hugeint"	128	0	1	1
-7462	7459	"last"	"hugeint"	128	0	1	2
-7465	7464	"value"	"hugeint"	128	0	0	0
-7466	7464	"first"	"hugeint"	128	0	1	1
-7467	7464	"last"	"hugeint"	128	0	1	2
-7468	7464	"stepsize"	"hugeint"	128	0	1	3
->>>>>>> b1bc2812
+7296	7294	"geom1"	"geometry"	0	0	1	1
+7297	7294	"geom2"	"geometry"	0	0	1	2
+7300	7299	"result"	"boolean"	1	0	0	0
+7301	7299	"geom1"	"geometry"	0	0	1	1
+7302	7299	"geom2"	"geometry"	0	0	1	2
+7305	7304	"result"	"boolean"	1	0	0	0
+7306	7304	"geom1"	"geometry"	0	0	1	1
+7307	7304	"geom2"	"geometry"	0	0	1	2
+7308	7304	"intersection_matrix_pattern"	"clob"	0	0	1	3
+7311	7310	"result"	"double"	53	0	0	0
+7312	7310	"geom1"	"geometry"	0	0	1	1
+7313	7310	"geom2"	"geometry"	0	0	1	2
+7316	7315	"result"	"geometry"	0	0	0	0
+7317	7315	"geom1"	"geometry"	0	0	1	1
+7318	7315	"geom2"	"geometry"	0	0	1	2
+7321	7320	"result"	"geometry"	0	0	0	0
+7322	7320	"geom1"	"geometry"	0	0	1	1
+7323	7320	"geom2"	"geometry"	0	0	1	2
+7326	7325	"result"	"geometry"	0	0	0	0
+7327	7325	"geom1"	"geometry"	0	0	1	1
+7328	7325	"geom2"	"geometry"	0	0	1	2
+7331	7330	"result"	"geometry"	0	0	0	0
+7332	7330	"geom"	"geometry"	0	0	1	1
+7335	7334	"result"	"geometry"	0	0	0	0
+7336	7334	"geom1"	"geometry"	0	0	1	1
+7337	7334	"geom2"	"geometry"	0	0	1	2
+7340	7339	"result"	"geometry"	0	0	0	0
+7341	7339	"geom"	"geometry"	0	0	1	1
+7342	7339	"radius"	"double"	53	0	1	2
+7345	7344	"result"	"geometry"	0	0	0	0
+7346	7344	"geom"	"geometry"	0	0	1	1
+7349	7348	"result"	"double"	53	0	0	0
+7350	7348	"geom"	"geometry"	0	0	1	1
+7353	7352	"result"	"double"	53	0	0	0
+7354	7352	"geom"	"geometry"	0	0	1	1
+7357	7356	"result"	"double"	53	0	0	0
+7358	7356	"geom"	"geometry"	0	0	1	1
+7361	7360	"result"	"geometry"	0	0	0	0
+7362	7360	"geom"	"geometry"	0	0	1	1
+7365	7364	"result"	"geometry"	0	0	0	0
+7366	7364	"geom"	"geometry"	0	0	1	1
+7369	7368	"result"	"boolean"	1	0	0	0
+7370	7368	"geom"	"geometry"	0	0	1	1
+7373	7372	"result"	"double"	53	0	0	0
+7374	7372	"geom"	"geometry"	0	0	1	1
+7377	7376	"result"	"boolean"	1	0	0	0
+7378	7376	"geom"	"geometry"	0	0	1	1
+7381	7380	"result"	"int"	32	0	0	0
+7382	7380	"geom"	"geometry"	0	0	1	1
+7385	7384	"result"	"geometry"	0	0	0	0
+7386	7384	"geom"	"geometry"	0	0	1	1
+7387	7384	"positionnum"	"int"	32	0	1	2
+7390	7389	"result"	"geometry"	0	0	0	0
+7391	7389	"geom"	"geometry"	0	0	1	1
+7394	7393	"result"	"geometry"	0	0	0	0
+7395	7393	"geom"	"geometry"	0	0	1	1
+7398	7397	"result"	"double"	53	0	0	0
+7399	7397	"geom"	"geometry"	0	0	1	1
+7402	7401	"result"	"geometry"	0	0	0	0
+7403	7401	"geom"	"geometry"	0	0	1	1
+7406	7405	"result"	"geometry"	0	0	0	0
+7407	7405	"geom"	"geometry"	0	0	1	1
+7410	7409	"result"	"int"	32	0	0	0
+7411	7409	"geom"	"geometry"	0	0	1	1
+7414	7413	"result"	"geometry"	0	0	0	0
+7415	7413	"geom"	"geometry"	0	0	1	1
+7416	7413	"positionnum"	"int"	32	0	1	2
+7419	7418	"result"	"geometrya"	0	0	0	0
+7420	7418	"geom"	"geometry"	0	0	1	1
+7423	7422	"result"	"int"	32	0	0	0
+7424	7422	"geom"	"geometry"	0	0	1	1
+7427	7426	"result"	"geometry"	0	0	0	0
+7428	7426	"geom"	"geometry"	0	0	1	1
+7429	7426	"positionnum"	"int"	32	0	1	2
+7432	7431	"result"	"int"	32	0	0	0
+7433	7431	"geom"	"geometry"	0	0	1	1
+7436	7435	"result"	"geometry"	0	0	0	0
+7437	7435	"geom"	"geometry"	0	0	1	1
+7438	7435	"patchnum"	"int"	32	0	1	2
+7441	7440	"result"	"geometry"	0	0	0	0
+7442	7440	"wkt"	"clob"	0	0	1	1
+7443	7440	"srid"	"int"	32	0	1	2
+7446	7445	"result"	"geometry"	0	0	0	0
+7447	7445	"wkt"	"clob"	0	0	1	1
+7448	7445	"srid"	"int"	32	0	1	2
+7451	7450	"result"	"geometry"	0	0	0	0
+7452	7450	"wkt"	"clob"	0	0	1	1
+7453	7450	"srid"	"int"	32	0	1	2
+7456	7455	"result"	"geometry"	0	0	0	0
+7457	7455	"wkt"	"clob"	0	0	1	1
+7458	7455	"srid"	"int"	32	0	1	2
+7461	7460	"result"	"geometry"	0	0	0	0
+7462	7460	"wkt"	"clob"	0	0	1	1
+7463	7460	"srid"	"int"	32	0	1	2
+7466	7465	"result"	"geometry"	0	0	0	0
+7467	7465	"wkt"	"clob"	0	0	1	1
+7468	7465	"srid"	"int"	32	0	1	2
+7471	7470	"result"	"geometry"	0	0	0	0
+7472	7470	"wkt"	"clob"	0	0	1	1
+7473	7470	"srid"	"int"	32	0	1	2
+7476	7475	"result"	"geometry"	0	0	0	0
+7477	7475	"wkt"	"clob"	0	0	1	1
+7478	7475	"srid"	"int"	32	0	1	2
+7481	7480	"result"	"geometry"	0	0	0	0
+7482	7480	"wkt"	"clob"	0	0	1	1
+7483	7480	"srid"	"int"	32	0	1	2
+7486	7485	"result"	"geometry"	0	0	0	0
+7487	7485	"wkt"	"clob"	0	0	1	1
+7488	7485	"srid"	"int"	32	0	1	2
+7491	7490	"result"	"geometry"	0	0	0	0
+7492	7490	"wkt"	"clob"	0	0	1	1
+7493	7490	"srid"	"int"	32	0	1	2
+7496	7495	"result"	"geometry"	0	0	0	0
+7497	7495	"wkt"	"clob"	0	0	1	1
+7500	7499	"result"	"geometry"	0	0	0	0
+7501	7499	"wkt"	"clob"	0	0	1	1
+7504	7503	"result"	"geometry"	0	0	0	0
+7505	7503	"wkt"	"clob"	0	0	1	1
+7508	7507	"result"	"geometry"	0	0	0	0
+7509	7507	"wkt"	"clob"	0	0	1	1
+7512	7511	"result"	"geometry"	0	0	0	0
+7513	7511	"wkt"	"clob"	0	0	1	1
+7516	7515	"result"	"geometry"	0	0	0	0
+7517	7515	"wkt"	"clob"	0	0	1	1
+7520	7519	"result"	"geometry"	0	0	0	0
+7521	7519	"wkt"	"clob"	0	0	1	1
+7524	7523	"result"	"geometry"	0	0	0	0
+7525	7523	"wkt"	"clob"	0	0	1	1
+7528	7527	"result"	"geometry"	0	0	0	0
+7529	7527	"wkt"	"clob"	0	0	1	1
+7532	7531	"result"	"geometry"	0	0	0	0
+7533	7531	"x"	"double"	53	0	1	1
+7534	7531	"y"	"double"	53	0	1	2
+7537	7536	"result"	"geometry"	0	0	0	0
+7538	7536	"x"	"double"	53	0	1	1
+7539	7536	"y"	"double"	53	0	1	2
+7542	7541	"result"	"geometry"	0	0	0	0
+7543	7541	"x"	"double"	53	0	1	1
+7544	7541	"y"	"double"	53	0	1	2
+7545	7541	"z"	"double"	53	0	1	3
+7548	7547	"result"	"geometry"	0	0	0	0
+7549	7547	"x"	"double"	53	0	1	1
+7550	7547	"y"	"double"	53	0	1	2
+7551	7547	"z"	"double"	53	0	1	3
+7552	7547	"m"	"double"	53	0	1	4
+7555	7554	"result"	"geometry"	0	0	0	0
+7556	7554	"x"	"double"	53	0	1	1
+7557	7554	"y"	"double"	53	0	1	2
+7558	7554	"m"	"double"	53	0	1	3
+7561	7560	"result"	"geometry"	0	0	0	0
+7562	7560	"geom"	"geometry"	0	0	1	1
+7565	7564	"result"	"geometry"	0	0	0	0
+7566	7564	"geom1"	"geometry"	0	0	1	1
+7567	7564	"geom2"	"geometry"	0	0	1	2
+7570	7569	"result"	"geometry"	0	0	0	0
+7571	7569	"xmin"	"double"	53	0	1	1
+7572	7569	"ymin"	"double"	53	0	1	2
+7573	7569	"xmax"	"double"	53	0	1	3
+7574	7569	"ymax"	"double"	53	0	1	4
+7575	7569	"srid"	"int"	32	0	1	5
+7578	7577	"result"	"geometry"	0	0	0	0
+7579	7577	"xmin"	"double"	53	0	1	1
+7580	7577	"ymin"	"double"	53	0	1	2
+7581	7577	"xmax"	"double"	53	0	1	3
+7582	7577	"ymax"	"double"	53	0	1	4
+7585	7584	"result"	"geometry"	0	0	0	0
+7586	7584	"geom"	"geometry"	0	0	1	1
+7589	7588	"result"	"geometry"	0	0	0	0
+7590	7588	"geom"	"geometry"	0	0	1	1
+7591	7588	"srid"	"int"	32	0	1	2
+7594	7593	"result"	"mbr"	0	0	0	0
+7595	7593	"lowleftpointgeom"	"geometry"	0	0	1	1
+7596	7593	"uprightpointgeom"	"geometry"	0	0	1	2
+7599	7598	"result"	"clob"	0	0	0	0
+7600	7598	"geom"	"geometry"	0	0	1	1
+7603	7602	"result"	"int"	32	0	0	0
+7604	7602	"geom"	"geometry"	0	0	1	1
+7607	7606	"result"	"boolean"	1	0	0	0
+7608	7606	"geom"	"geometry"	0	0	1	1
+7611	7610	"result"	"clob"	0	0	0	0
+7612	7610	"geom"	"geometry"	0	0	1	1
+7615	7614	"result"	"int"	32	0	0	0
+7616	7614	"geom"	"geometry"	0	0	1	1
+7619	7618	"result"	"int"	32	0	0	0
+7620	7618	"geom"	"geometry"	0	0	1	1
+7623	7622	"result"	"int"	32	0	0	0
+7624	7622	"geom"	"geometry"	0	0	1	1
+7627	7626	"result"	"double"	53	0	0	0
+7628	7626	"geom"	"geometry"	0	0	1	1
+7631	7630	"result"	"double"	53	0	0	0
+7632	7630	"box"	"mbr"	0	0	1	1
+7635	7634	"result"	"double"	53	0	0	0
+7636	7634	"geom"	"geometry"	0	0	1	1
+7639	7638	"result"	"double"	53	0	0	0
+7640	7638	"box"	"mbr"	0	0	1	1
+7643	7642	"result"	"double"	53	0	0	0
+7644	7642	"geom"	"geometry"	0	0	1	1
+7647	7646	"result"	"double"	53	0	0	0
+7648	7646	"box"	"mbr"	0	0	1	1
+7651	7650	"result"	"double"	53	0	0	0
+7652	7650	"geom"	"geometry"	0	0	1	1
+7655	7654	"result"	"double"	53	0	0	0
+7656	7654	"box"	"mbr"	0	0	1	1
+7659	7658	"result"	"geometry"	0	0	0	0
+7660	7658	"geom"	"geometry"	0	0	1	1
+7663	7662	"result"	"geometry"	0	0	0	0
+7664	7662	"geom"	"geometry"	0	0	1	1
+7667	7666	"result"	"geometry"	0	0	0	0
+7668	7666	"geom"	"geometry"	0	0	1	1
+7669	7666	"sz"	"double"	53	0	1	2
+7672	7671	"result"	"clob"	0	0	0	0
+7673	7671	"srid_in"	"int"	32	0	1	1
+7676	7675	"result"	"geometry"	0	0	0	0
+7677	7675	"geom"	"geometry"	0	0	1	1
+7678	7675	"srid_src"	"int"	32	0	1	2
+7679	7675	"srid_dest"	"int"	32	0	1	3
+7680	7675	"proj4_src"	"clob"	0	0	1	4
+7681	7675	"proj4_dest"	"clob"	0	0	1	5
+7684	7683	"result"	"geometry"	0	0	0	0
+7685	7683	"geom"	"geometry"	0	0	1	1
+7686	7683	"srid"	"int"	32	0	1	2
+7689	7688	"result"	"geometry"	0	0	0	0
+7690	7688	"geom"	"geometry"	0	0	1	1
+7691	7688	"dx"	"double"	53	0	1	2
+7692	7688	"dy"	"double"	53	0	1	3
+7695	7694	"result"	"geometry"	0	0	0	0
+7696	7694	"geom"	"geometry"	0	0	1	1
+7697	7694	"dx"	"double"	53	0	1	2
+7698	7694	"dy"	"double"	53	0	1	3
+7699	7694	"dz"	"double"	53	0	1	4
+7702	7701	"result"	"clob"	0	0	0	0
+7703	7701	"geom"	"geometry"	0	0	1	1
+7706	7705	"result"	"boolean"	1	0	0	0
+7707	7705	"geom1"	"geometry"	0	0	1	1
+7708	7705	"geom2"	"geometry"	0	0	1	2
+7711	7710	"result"	"boolean"	1	0	0	0
+7712	7710	"geom1"	"geometry"	0	0	1	1
+7713	7710	"geom2"	"geometry"	0	0	1	2
+7716	7715	"result"	"boolean"	1	0	0	0
+7717	7715	"geom1"	"geometry"	0	0	1	1
+7718	7715	"geom2"	"geometry"	0	0	1	2
+7719	7715	"dst"	"double"	53	0	1	3
+7722	7721	"result"	"double"	53	0	0	0
+7723	7721	"geom"	"geometry"	0	0	1	1
+7726	7725	"result"	"geometry"	0	0	0	0
+7727	7725	"geom1"	"geometry"	0	0	1	1
+7728	7725	"geom2"	"geometry"	0	0	1	2
+7731	7730	"result"	"geometry"	0	0	0	0
+7732	7730	"geom"	"geometry"	0	0	1	1
+7735	7734	"result"	"geometry"	0	0	0	0
+7736	7734	"geom"	"geometry"	0	0	1	1
+7737	7734	"tolerance"	"double"	53	0	1	2
+7738	7734	"flags"	"int"	32	0	1	3
+7741	7740	"id"	"clob"	0	0	0	0
+7742	7740	"polygonwkb"	"geometry"	0	0	0	1
+7743	7740	"geom"	"geometry"	0	0	1	2
+7746	7745	"path"	"clob"	0	0	0	0
+7747	7745	"pointg"	"geometry"	0	0	0	1
+7748	7745	"geom"	"geometry"	0	0	1	2
+7751	7750	"result"	"boolean"	1	0	0	0
+7752	7750	"a"	"geometry"	0	0	1	1
+7753	7750	"x"	"double"	53	0	1	2
+7754	7750	"y"	"double"	53	0	1	3
+7759	7758	"result"	"json"	0	0	0	0
+7760	7758	"js"	"json"	0	0	1	1
+7761	7758	"pathexpr"	"clob"	0	0	1	2
+7764	7763	"result"	"json"	0	0	0	0
+7765	7763	"js"	"json"	0	0	1	1
+7766	7763	"name"	"tinyint"	8	0	1	2
+7769	7768	"result"	"json"	0	0	0	0
+7770	7768	"js"	"json"	0	0	1	1
+7771	7768	"name"	"int"	32	0	1	2
+7774	7773	"result"	"json"	0	0	0	0
+7775	7773	"js"	"json"	0	0	1	1
+7776	7773	"name"	"bigint"	64	0	1	2
+7779	7778	"result"	"clob"	0	0	0	0
+7780	7778	"js"	"json"	0	0	1	1
+7781	7778	"e"	"clob"	0	0	1	2
+7784	7783	"result"	"double"	53	0	0	0
+7785	7783	"js"	"json"	0	0	1	1
+7788	7787	"result"	"bigint"	64	0	0	0
+7789	7787	"js"	"json"	0	0	1	1
+7792	7791	"result"	"boolean"	1	0	0	0
+7793	7791	"js"	"clob"	0	0	1	1
+7796	7795	"result"	"boolean"	1	0	0	0
+7797	7795	"js"	"clob"	0	0	1	1
+7800	7799	"result"	"boolean"	1	0	0	0
+7801	7799	"js"	"clob"	0	0	1	1
+7804	7803	"result"	"boolean"	1	0	0	0
+7805	7803	"js"	"json"	0	0	1	1
+7808	7807	"result"	"boolean"	1	0	0	0
+7809	7807	"js"	"json"	0	0	1	1
+7812	7811	"result"	"boolean"	1	0	0	0
+7813	7811	"js"	"json"	0	0	1	1
+7816	7815	"result"	"int"	32	0	0	0
+7817	7815	"js"	"json"	0	0	1	1
+7820	7819	"result"	"json"	0	0	0	0
+7821	7819	"js"	"json"	0	0	1	1
+7824	7823	"result"	"json"	0	0	0	0
+7825	7823	"js"	"json"	0	0	1	1
+7828	7827	"result"	"clob"	0	0	0	0
+7829	7827	"js"	"json"	0	0	1	1
+7832	7831	"result"	"clob"	0	0	0	0
+7833	7831	"js"	"clob"	0	0	1	1
+7836	7835	"result"	"clob"	0	0	0	0
+7837	7835	"js"	"int"	32	0	1	1
+7840	7839	"result"	"clob"	0	0	0	0
+7841	7839	"js"	"json"	0	0	1	1
+7844	7843	"result"	"clob"	0	0	0	0
+7845	7843	"x"	"clob"	0	0	1	1
+7848	7847	"result"	"clob"	0	0	0	0
+7849	7847	"x"	"double"	53	0	1	1
+7852	7851	"result"	"json"	0	0	0	0
+7853	7851	"js"	"json"	0	0	1	1
+7854	7851	"name"	"hugeint"	128	0	1	2
+7857	7856	"result"	"clob"	0	0	0	0
+7858	7856	"v"	"clob"	0	0	1	1
+7862	7861	"result"	"uuid"	0	0	0	0
+7865	7864	"result"	"uuid"	0	0	0	0
+7866	7864	"u"	"uuid"	0	0	1	1
+7869	7868	"result"	"uuid"	0	0	0	0
+7870	7868	"u"	"clob"	0	0	1	1
+7873	7872	"result"	"double"	53	0	0	0
+7874	7872	"chi2"	"double"	53	0	1	1
+7875	7872	"datapoints"	"double"	53	0	1	2
+7883	7882	"beat"	"int"	32	0	1	0
+7886	7885	"poolsize"	"int"	32	0	1	0
+7889	7888	"host"	"clob"	0	0	1	0
+7890	7888	"port"	"int"	32	0	1	1
+7914	7913	"dirname"	"clob"	0	0	1	0
+7917	7916	"fname"	"clob"	0	0	1	0
+7920	7919	"tname"	"clob"	0	0	1	0
+7923	7922	"dirname"	"clob"	0	0	1	0
+7924	7922	"pat"	"clob"	0	0	1	1
+7959	7958	"fname"	"varchar"	256	0	1	0
+7962	7961	"fid"	"int"	32	0	1	0
+7963	7961	"varnname"	"varchar"	256	0	1	1
+7966	7965	"schema"	"clob"	0	0	0	0
+7967	7965	"table"	"clob"	0	0	0	1
+7968	7965	"column"	"clob"	0	0	0	2
+7969	7965	"type"	"clob"	0	0	0	3
+7970	7965	"mode"	"clob"	0	0	0	4
+7971	7965	"location"	"clob"	0	0	0	5
+7972	7965	"count"	"bigint"	64	0	0	6
+7973	7965	"typewidth"	"int"	32	0	0	7
+7974	7965	"columnsize"	"bigint"	64	0	0	8
+7975	7965	"heapsize"	"bigint"	64	0	0	9
+7976	7965	"hashes"	"bigint"	64	0	0	10
+7977	7965	"phash"	"boolean"	1	0	0	11
+7978	7965	"imprints"	"bigint"	64	0	0	12
+7979	7965	"sorted"	"boolean"	1	0	0	13
+7998	7997	"schema"	"clob"	0	0	0	0
+7999	7997	"table"	"clob"	0	0	0	1
+8000	7997	"column"	"clob"	0	0	0	2
+8001	7997	"type"	"clob"	0	0	0	3
+8002	7997	"mode"	"clob"	0	0	0	4
+8003	7997	"location"	"clob"	0	0	0	5
+8004	7997	"count"	"bigint"	64	0	0	6
+8005	7997	"typewidth"	"int"	32	0	0	7
+8006	7997	"columnsize"	"bigint"	64	0	0	8
+8007	7997	"heapsize"	"bigint"	64	0	0	9
+8008	7997	"hashes"	"bigint"	64	0	0	10
+8009	7997	"phash"	"boolean"	1	0	0	11
+8010	7997	"imprints"	"bigint"	64	0	0	12
+8011	7997	"sorted"	"boolean"	1	0	0	13
+8012	7997	"sname"	"clob"	0	0	1	14
+8015	8014	"schema"	"clob"	0	0	0	0
+8016	8014	"table"	"clob"	0	0	0	1
+8017	8014	"column"	"clob"	0	0	0	2
+8018	8014	"type"	"clob"	0	0	0	3
+8019	8014	"mode"	"clob"	0	0	0	4
+8020	8014	"location"	"clob"	0	0	0	5
+8021	8014	"count"	"bigint"	64	0	0	6
+8022	8014	"typewidth"	"int"	32	0	0	7
+8023	8014	"columnsize"	"bigint"	64	0	0	8
+8024	8014	"heapsize"	"bigint"	64	0	0	9
+8025	8014	"hashes"	"bigint"	64	0	0	10
+8026	8014	"phash"	"boolean"	1	0	0	11
+8027	8014	"imprints"	"bigint"	64	0	0	12
+8028	8014	"sorted"	"boolean"	1	0	0	13
+8029	8014	"sname"	"clob"	0	0	1	14
+8030	8014	"tname"	"clob"	0	0	1	15
+8033	8032	"schema"	"clob"	0	0	0	0
+8034	8032	"table"	"clob"	0	0	0	1
+8035	8032	"column"	"clob"	0	0	0	2
+8036	8032	"type"	"clob"	0	0	0	3
+8037	8032	"mode"	"clob"	0	0	0	4
+8038	8032	"location"	"clob"	0	0	0	5
+8039	8032	"count"	"bigint"	64	0	0	6
+8040	8032	"typewidth"	"int"	32	0	0	7
+8041	8032	"columnsize"	"bigint"	64	0	0	8
+8042	8032	"heapsize"	"bigint"	64	0	0	9
+8043	8032	"hashes"	"bigint"	64	0	0	10
+8044	8032	"phash"	"boolean"	1	0	0	11
+8045	8032	"imprints"	"bigint"	64	0	0	12
+8046	8032	"sorted"	"boolean"	1	0	0	13
+8047	8032	"sname"	"clob"	0	0	1	14
+8048	8032	"tname"	"clob"	0	0	1	15
+8049	8032	"cname"	"clob"	0	0	1	16
+8066	8065	"result"	"bigint"	64	0	0	0
+8067	8065	"nme"	"clob"	0	0	1	1
+8068	8065	"i"	"bigint"	64	0	1	2
+8069	8065	"d"	"bigint"	64	0	1	3
+8072	8071	"result"	"bigint"	64	0	0	0
+8073	8071	"tpe"	"clob"	0	0	1	1
+8074	8071	"i"	"bigint"	64	0	1	2
+8075	8071	"w"	"int"	32	0	1	3
+8078	8077	"result"	"bigint"	64	0	0	0
+8079	8077	"b"	"boolean"	1	0	1	1
+8080	8077	"i"	"bigint"	64	0	1	2
+8083	8082	"result"	"bigint"	64	0	0	0
+8084	8082	"i"	"bigint"	64	0	1	1
+8085	8082	"nme"	"clob"	0	0	1	2
+8088	8087	"schema"	"clob"	0	0	0	0
+8089	8087	"table"	"clob"	0	0	0	1
+8090	8087	"column"	"clob"	0	0	0	2
+8091	8087	"type"	"clob"	0	0	0	3
+8092	8087	"count"	"bigint"	64	0	0	4
+8093	8087	"columnsize"	"bigint"	64	0	0	5
+8094	8087	"heapsize"	"bigint"	64	0	0	6
+8095	8087	"hashes"	"bigint"	64	0	0	7
+8096	8087	"imprints"	"bigint"	64	0	0	8
+8097	8087	"sorted"	"boolean"	1	0	0	9
+8135	8134	"MinMax"	"int"	32	0	1	0
+8136	8134	"sample"	"bigint"	64	0	1	1
+8139	8138	"MinMax"	"int"	32	0	1	0
+8140	8138	"sample"	"bigint"	64	0	1	1
+8141	8138	"sch"	"clob"	0	0	1	2
+8144	8143	"MinMax"	"int"	32	0	1	0
+8145	8143	"sample"	"bigint"	64	0	1	1
+8146	8143	"sch"	"clob"	0	0	1	2
+8147	8143	"tbl"	"clob"	0	0	1	3
+8150	8149	"MinMax"	"int"	32	0	1	0
+8151	8149	"sample"	"bigint"	64	0	1	1
+8152	8149	"sch"	"clob"	0	0	1	2
+8153	8149	"tbl"	"clob"	0	0	1	3
+8154	8149	"col"	"clob"	0	0	1	4
+8157	8156	"result"	"clob"	0	0	0	0
+8158	8156	"src"	"clob"	0	0	1	1
+8161	8160	"result"	"smallint"	16	0	0	0
+8162	8160	"one"	"tinyint"	8	0	1	1
+8163	8160	"two"	"tinyint"	8	0	1	2
+8166	8165	"result"	"int"	32	0	0	0
+8167	8165	"one"	"smallint"	16	0	1	1
+8168	8165	"two"	"smallint"	16	0	1	2
+8171	8170	"result"	"bigint"	64	0	0	0
+8172	8170	"one"	"int"	32	0	1	1
+8173	8170	"two"	"int"	32	0	1	2
+8176	8175	"result"	"hugeint"	128	0	0	0
+8177	8175	"one"	"bigint"	64	0	1	1
+8178	8175	"two"	"bigint"	64	0	1	2
+8182	8181	"bam_repos"	"clob"	0	0	1	0
+8183	8181	"dbschema"	"smallint"	16	0	1	1
+8186	8185	"bam_files"	"clob"	0	0	1	0
+8187	8185	"dbschema"	"smallint"	16	0	1	1
+8190	8189	"bam_file"	"clob"	0	0	1	0
+8191	8189	"dbschema"	"smallint"	16	0	1	1
+8194	8193	"file_id"	"bigint"	64	0	1	0
+8195	8193	"dbschema"	"smallint"	16	0	1	1
+8198	8197	"result"	"boolean"	1	0	0	0
+8199	8197	"flag"	"smallint"	16	0	1	1
+8200	8197	"name"	"clob"	0	0	1	2
+8203	8202	"result"	"clob"	0	0	0	0
+8204	8202	"seq"	"clob"	0	0	1	1
+8207	8206	"result"	"clob"	0	0	0	0
+8208	8206	"qual"	"clob"	0	0	1	1
+8211	8210	"result"	"int"	32	0	0	0
+8212	8210	"cigar"	"clob"	0	0	1	1
+8215	8214	"result"	"char"	1	0	0	0
+8216	8214	"ref_pos"	"int"	32	0	1	1
+8217	8214	"alg_seq"	"clob"	0	0	1	2
+8218	8214	"alg_pos"	"int"	32	0	1	3
+8219	8214	"alg_cigar"	"clob"	0	0	1	4
+8222	8221	"output_path"	"clob"	0	0	1	0
+8225	8224	"output_path"	"clob"	0	0	1	0
+8295	8294	"value"	"tinyint"	8	0	0	0
+8296	8294	"first"	"tinyint"	8	0	1	1
+8297	8294	"last"	"tinyint"	8	0	1	2
+8300	8299	"value"	"tinyint"	8	0	0	0
+8301	8299	"first"	"tinyint"	8	0	1	1
+8302	8299	"last"	"tinyint"	8	0	1	2
+8303	8299	"stepsize"	"tinyint"	8	0	1	3
+8306	8305	"value"	"smallint"	16	0	0	0
+8307	8305	"first"	"smallint"	16	0	1	1
+8308	8305	"last"	"smallint"	16	0	1	2
+8311	8310	"value"	"smallint"	16	0	0	0
+8312	8310	"first"	"smallint"	16	0	1	1
+8313	8310	"last"	"smallint"	16	0	1	2
+8314	8310	"stepsize"	"smallint"	16	0	1	3
+8317	8316	"value"	"int"	32	0	0	0
+8318	8316	"first"	"int"	32	0	1	1
+8319	8316	"last"	"int"	32	0	1	2
+8322	8321	"value"	"int"	32	0	0	0
+8323	8321	"first"	"int"	32	0	1	1
+8324	8321	"last"	"int"	32	0	1	2
+8325	8321	"stepsize"	"int"	32	0	1	3
+8328	8327	"value"	"bigint"	64	0	0	0
+8329	8327	"first"	"bigint"	64	0	1	1
+8330	8327	"last"	"bigint"	64	0	1	2
+8333	8332	"value"	"bigint"	64	0	0	0
+8334	8332	"first"	"bigint"	64	0	1	1
+8335	8332	"last"	"bigint"	64	0	1	2
+8336	8332	"stepsize"	"bigint"	64	0	1	3
+8339	8338	"value"	"real"	24	0	0	0
+8340	8338	"first"	"real"	24	0	1	1
+8341	8338	"last"	"real"	24	0	1	2
+8342	8338	"stepsize"	"real"	24	0	1	3
+8345	8344	"value"	"double"	53	0	0	0
+8346	8344	"first"	"double"	53	0	1	1
+8347	8344	"last"	"double"	53	0	1	2
+8348	8344	"stepsize"	"double"	53	0	1	3
+8351	8350	"value"	"decimal"	10	2	0	0
+8352	8350	"first"	"decimal"	10	2	1	1
+8353	8350	"last"	"decimal"	10	2	1	2
+8354	8350	"stepsize"	"decimal"	10	2	1	3
+8357	8356	"value"	"timestamp"	7	0	0	0
+8358	8356	"first"	"timestamp"	7	0	1	1
+8359	8356	"last"	"timestamp"	7	0	1	2
+8360	8356	"stepsize"	"sec_interval"	13	0	1	3
+8363	8362	"value"	"hugeint"	128	0	0	0
+8364	8362	"first"	"hugeint"	128	0	1	1
+8365	8362	"last"	"hugeint"	128	0	1	2
+8368	8367	"value"	"hugeint"	128	0	0	0
+8369	8367	"first"	"hugeint"	128	0	1	1
+8370	8367	"last"	"hugeint"	128	0	1	2
+8371	8367	"stepsize"	"hugeint"	128	0	1	3
 COMMIT;
 START TRANSACTION;
 CREATE TABLE "sys"."auths" (
@@ -10244,7 +6855,6 @@
 	"depend_id"   INTEGER,
 	"depend_type" SMALLINT
 );
-<<<<<<< HEAD
 COPY 314 RECORDS INTO "sys"."dependencies" FROM stdin USING DELIMITERS '\t','\n','"';
 465	6268	7
 464	6268	7
@@ -10451,446 +7061,115 @@
 7160	7189	5
 7164	7189	5
 7168	7189	5
-7423	7432	7
-7427	7436	7
-7179	7672	7
-7180	7672	7
-7173	7672	7
-74	7672	7
-7240	7684	7
-7672	7684	7
-69	7684	7
-7676	7684	7
-136	7684	7
-138	7684	7
-7757	7759	15
-7757	7764	15
-7757	7769	15
-7757	7774	15
-7757	7779	15
-7757	7784	15
-7757	7788	15
-7757	7804	15
-7757	7808	15
-7757	7812	15
-7757	7816	15
-7757	7820	15
-7757	7824	15
-7757	7828	15
-7757	7840	15
-7757	7852	15
-7860	7862	15
-7860	7865	15
-7860	7869	15
-7893	7895	10
-7893	7894	4
-7898	7900	10
-7901	7903	10
-7898	7899	4
-7906	7908	10
-7909	7911	10
-7906	7907	4
-7972	8002	5
-8004	8016	13
-8014	8016	13
-8005	8016	13
-8006	8016	13
-8007	8016	13
-8008	8016	13
-8009	8016	13
-8010	8016	13
-8011	8016	13
-8012	8016	13
-8013	8016	13
-67	8018	7
-145	8018	7
-269	8018	7
-135	8024	7
-68	8024	7
-308	8024	7
-149	8024	7
-67	8030	7
-145	8030	7
-136	8035	7
-67	8035	7
-424	8035	7
-8004	8040	7
-8014	8040	7
-8005	8040	7
-8006	8040	7
-8007	8040	7
-8009	8040	7
-8010	8040	7
-8011	8040	7
-8012	8040	7
-8013	8040	7
-8018	8040	7
-8024	8040	7
-8030	8040	7
-8035	8040	7
-8040	8062	5
-8040	8072	5
-82	8072	5
-89	8072	5
-90	8072	5
-85	8072	5
-69	8072	5
-67	8072	5
-145	8072	5
-8180	8187	10
-8180	8186	4
-8190	8198	10
-8191	8198	10
-8191	8200	10
-8190	8197	4
-8191	8197	4
-8186	8199	11
-8191	8199	11
-8203	8217	10
-8204	8217	10
-8204	8219	10
-8203	8216	4
-8204	8216	4
-8186	8218	11
-8204	8218	11
-8222	8229	10
-8223	8229	10
-8223	8231	10
-8222	8228	4
-8223	8228	4
-8186	8230	11
-8223	8230	11
-=======
-COPY 328 RECORDS INTO "sys"."dependencies" FROM stdin USING DELIMITERS '\t','\n','"';
-432	5755	7
-431	5755	7
-1037	5755	7
-432	5759	7
-431	5759	7
-1037	5759	7
-5764	5766	15
-5764	5770	15
-5764	5774	15
-5764	5778	15
-5764	5782	15
-5764	5786	15
-5764	5790	15
-5764	5794	15
-5764	5798	15
-5764	5802	15
-5764	5806	15
-5764	5810	15
-5764	5814	15
-5764	5818	15
-5764	5822	15
-5764	5829	15
-5864	5866	15
-5864	5870	15
-5864	5874	15
-5864	5878	15
-5864	5883	15
-5864	5887	15
-5864	5891	15
-5864	5895	15
-5864	5899	15
-5864	5903	15
-5864	5908	15
-5864	5913	15
-5864	5918	15
-5923	5952	5
-5933	5963	5
-5923	5981	5
-5933	5981	5
-5992	6020	5
-2003	6050	7
-2001	6050	7
-2002	6050	7
-5719	6050	7
-5728	6055	7
-5726	6055	7
-5727	6055	7
-2005	6055	7
-2001	6055	7
-2003	6055	7
-5687	6060	7
-2047	6060	7
-2046	6060	7
-2049	6060	7
-2048	6060	7
-5687	6065	7
-2088	6065	7
-2086	6065	7
-2090	6065	7
-2083	6065	7
-2079	6065	7
-5687	6070	7
-2047	6070	7
-2046	6070	7
-2049	6070	7
-2092	6070	7
-2091	6070	7
-2048	6070	7
-2093	6070	7
-2094	6070	7
-5687	6075	7
-2081	6075	7
-2079	6075	7
-2084	6075	7
-2080	6075	7
-2083	6075	7
-5687	6080	7
-2047	6080	7
-2046	6080	7
-2049	6080	7
-2017	6080	7
-2016	6080	7
-2048	6080	7
-2018	6080	7
-5697	6085	7
-2047	6085	7
-2046	6085	7
-2049	6085	7
-2048	6085	7
-5687	6085	7
-5697	6090	7
-2081	6090	7
-2079	6090	7
-2084	6090	7
-2103	6090	7
-2102	6090	7
-2104	6090	7
-2080	6090	7
-2083	6090	7
-169	6090	7
-33	6090	7
-32	6090	7
-34	6090	7
-5697	6095	7
-2088	6095	7
-2086	6095	7
-2090	6095	7
-2083	6095	7
-2079	6095	7
-2087	6095	7
-2103	6095	7
-2102	6095	7
-2104	6095	7
-33	6095	7
-32	6095	7
-34	6095	7
-5697	6100	7
-2047	6100	7
-2046	6100	7
-2049	6100	7
-2048	6100	7
-2017	6100	7
-2016	6100	7
-2018	6100	7
-5697	6105	7
-2047	6105	7
-2046	6105	7
-2049	6105	7
-2092	6105	7
-2091	6105	7
-2048	6105	7
-2093	6105	7
-5687	6110	7
-2047	6110	7
-2046	6110	7
-2049	6110	7
-2017	6110	7
-2016	6110	7
-2048	6110	7
-2018	6110	7
-5687	6115	7
-2047	6115	7
-2046	6115	7
-2049	6115	7
-2092	6115	7
-2091	6115	7
-2048	6115	7
-2093	6115	7
-2018	6120	7
-2016	6120	7
-2017	6120	7
-2047	6120	7
-2046	6120	7
-2049	6120	7
-2048	6120	7
-2018	6125	7
-2016	6125	7
-2017	6125	7
-2047	6125	7
-2046	6125	7
-2049	6125	7
-2092	6125	7
-2091	6125	7
-2048	6125	7
-2093	6125	7
-2083	6130	7
-2079	6130	7
-2080	6130	7
-2084	6130	7
-6139	6153	5
-103	6172	7
-39	6172	7
-37	6172	7
-1180	6172	7
-1166	6172	7
-228	6172	7
-1177	6172	7
-229	6172	7
-275	6172	7
-34	6184	7
-514	6184	7
-103	6184	7
-105	6184	7
-36	6184	7
-6179	6184	7
-6225	6233	5
-6235	6241	5
-6271	6289	5
-6309	6319	5
-6656	6660	15
-6658	6660	15
-6658	6664	15
-6656	6669	15
-6646	6674	15
-6648	6679	15
-6650	6684	15
-6651	6689	15
-6653	6694	15
-6655	6699	15
-6655	6704	15
-6650	6709	15
-6656	6714	15
-6656	6718	15
-6656	6722	15
-6646	6726	15
-6656	6731	15
-6656	6735	15
-6656	6739	15
-6656	6743	15
-6656	6747	15
-6656	6751	15
-6656	6755	15
-6656	6759	15
-6656	6764	15
-6656	6769	15
-6656	6774	15
-6656	6779	15
-6656	6784	15
-6656	6789	15
-6656	6794	15
-6656	6800	15
-6656	6805	15
-6656	6811	15
-6656	6815	15
-6656	6819	15
-6656	6824	15
-6656	6829	15
-6656	6833	15
-6656	6838	15
-6656	6843	15
-6656	6848	15
-6853	6855	15
-6853	6860	15
-6853	6865	15
-6853	6870	15
-6853	6875	15
-6853	6880	15
-6853	6884	15
-6853	6900	15
-6853	6904	15
-6853	6908	15
-6853	6912	15
-6853	6916	15
-6853	6920	15
-6853	6924	15
-6853	6936	15
-6853	6948	15
-6956	6958	15
-6956	6961	15
-6956	6965	15
-6989	6991	10
-6989	6990	4
-6994	6996	10
-6997	6999	10
-6994	6995	4
-7002	7004	10
-7005	7007	10
-7002	7003	4
-7062	7092	5
-7148	7160	13
-7158	7160	13
-7149	7160	13
-7150	7160	13
-7151	7160	13
-7152	7160	13
-7153	7160	13
-7154	7160	13
-7155	7160	13
-7156	7160	13
-7157	7160	13
-34	7162	7
-112	7162	7
-236	7162	7
-102	7168	7
-35	7168	7
-275	7168	7
-116	7168	7
-34	7174	7
-112	7174	7
-103	7179	7
-34	7179	7
-391	7179	7
-7148	7184	7
-7158	7184	7
-7149	7184	7
-7150	7184	7
-7151	7184	7
-7153	7184	7
-7154	7184	7
-7155	7184	7
-7156	7184	7
-7157	7184	7
-7162	7184	7
-7168	7184	7
-7174	7184	7
-7179	7184	7
-7184	7206	5
-7184	7216	5
-49	7216	5
-56	7216	5
-57	7216	5
-52	7216	5
-36	7216	5
-34	7216	5
-112	7216	5
-7324	7331	10
-7324	7330	4
-7334	7342	10
-7335	7342	10
-7335	7344	10
-7334	7341	4
-7335	7341	4
-7330	7343	11
-7335	7343	11
-7347	7361	10
-7348	7361	10
-7348	7363	10
-7347	7360	4
-7348	7360	4
-7330	7362	11
-7348	7362	11
-7366	7373	10
-7367	7373	10
-7367	7375	10
-7366	7372	4
-7367	7372	4
-7330	7374	11
-7367	7374	11
->>>>>>> b1bc2812
+7422	7431	7
+7426	7435	7
+7179	7671	7
+7180	7671	7
+7173	7671	7
+74	7671	7
+7239	7683	7
+7671	7683	7
+69	7683	7
+7675	7683	7
+136	7683	7
+138	7683	7
+7756	7758	15
+7756	7763	15
+7756	7768	15
+7756	7773	15
+7756	7778	15
+7756	7783	15
+7756	7787	15
+7756	7803	15
+7756	7807	15
+7756	7811	15
+7756	7815	15
+7756	7819	15
+7756	7823	15
+7756	7827	15
+7756	7839	15
+7756	7851	15
+7859	7861	15
+7859	7864	15
+7859	7868	15
+7892	7894	10
+7892	7893	4
+7897	7899	10
+7900	7902	10
+7897	7898	4
+7905	7907	10
+7908	7910	10
+7905	7906	4
+7965	7995	5
+8051	8063	13
+8061	8063	13
+8052	8063	13
+8053	8063	13
+8054	8063	13
+8055	8063	13
+8056	8063	13
+8057	8063	13
+8058	8063	13
+8059	8063	13
+8060	8063	13
+67	8065	7
+145	8065	7
+269	8065	7
+135	8071	7
+68	8071	7
+308	8071	7
+149	8071	7
+67	8077	7
+145	8077	7
+136	8082	7
+67	8082	7
+424	8082	7
+8051	8087	7
+8061	8087	7
+8052	8087	7
+8053	8087	7
+8054	8087	7
+8056	8087	7
+8057	8087	7
+8058	8087	7
+8059	8087	7
+8060	8087	7
+8065	8087	7
+8071	8087	7
+8077	8087	7
+8082	8087	7
+8087	8109	5
+8087	8119	5
+82	8119	5
+89	8119	5
+90	8119	5
+85	8119	5
+69	8119	5
+67	8119	5
+145	8119	5
+8227	8234	10
+8227	8233	4
+8237	8245	10
+8238	8245	10
+8238	8247	10
+8237	8244	4
+8238	8244	4
+8233	8246	11
+8238	8246	11
+8250	8264	10
+8251	8264	10
+8251	8266	10
+8250	8263	4
+8251	8263	4
+8233	8265	11
+8251	8265	11
+8269	8276	10
+8270	8276	10
+8270	8278	10
+8269	8275	4
+8270	8275	4
+8233	8277	11
+8270	8277	11
 COMMIT;
 START TRANSACTION;
 CREATE TABLE "sys"."functions" (
@@ -10905,8 +7184,7 @@
 	"vararg"      BOOLEAN,
 	"schema_id"   INTEGER
 );
-<<<<<<< HEAD
-COPY 1803 RECORDS INTO "sys"."functions" FROM stdin USING DELIMITERS '\t','\n','"';
+COPY 1804 RECORDS INTO "sys"."functions" FROM stdin USING DELIMITERS '\t','\n','"';
 32	"mbr_overlap"	"mbrOverlaps"	"geom"	0	1	false	false	false	0
 33	"mbr_overlap"	"mbrOverlaps"	"geom"	0	1	false	false	false	0
 34	"mbr_above"	"mbrAbove"	"geom"	0	1	false	false	false	0
@@ -10992,97 +7270,6 @@
 150	"sql_div"	"/"	"calc"	0	1	false	false	false	0
 151	"sql_mul"	"*"	"calc"	0	1	false	false	false	0
 152	"sql_div"	"/"	"calc"	0	1	false	false	false	0
-=======
-COPY 1549 RECORDS INTO "sys"."functions" FROM stdin USING DELIMITERS '\t','\n','"';
-30	"not_uniques"	"not_uniques"	"sql"	0	1	false	false	false	0
-31	"not_uniques"	"not_uniques"	"sql"	0	1	false	false	false	0
-32	"hash"	"hash"	"mkey"	0	1	false	false	false	0
-33	"rotate_xor_hash"	"rotate_xor_hash"	"calc"	0	1	false	false	false	0
-34	"="	"="	"calc"	0	1	false	false	false	0
-35	"<>"	"!="	"calc"	0	1	false	false	false	0
-36	"isnull"	"isnil"	"calc"	0	1	false	false	false	0
-37	">"	">"	"calc"	0	1	false	false	false	0
-38	">="	">="	"calc"	0	1	false	false	false	0
-39	"<"	"<"	"calc"	0	1	false	false	false	0
-40	"<="	"<="	"calc"	0	1	false	false	false	0
-44	"in"	"in"	"calc"	0	1	false	false	false	0
-45	"identity"	"identity"	"calc"	0	1	false	false	false	0
-46	"rowid"	"identity"	"calc"	0	1	false	false	false	0
-47	"rowid"	"rowid"	"calc"	0	1	false	false	false	0
-50	"sql_min"	"min"	"calc"	0	1	false	false	false	0
-51	"sql_max"	"max"	"calc"	0	1	false	false	false	0
-52	"ifthenelse"	"ifthenelse"	"calc"	0	1	false	false	false	0
-74	"mod"	"%"	"calc"	0	1	false	false	false	0
-75	"mod"	"%"	"calc"	0	1	false	false	false	0
-76	"mod"	"%"	"calc"	0	1	false	false	false	0
-77	"mod"	"%"	"calc"	0	1	false	false	false	0
-78	"mod"	"%"	"calc"	0	1	false	false	false	0
-79	"mod"	"%"	"calc"	0	1	false	false	false	0
-80	"mod"	"%"	"calc"	0	1	false	false	false	0
-81	"mod"	"%"	"calc"	0	1	false	false	false	0
-82	"mod"	"%"	"calc"	0	1	false	false	false	0
-83	"mod"	"%"	"calc"	0	1	false	false	false	0
-84	"mod"	"%"	"calc"	0	1	false	false	false	0
-85	"mod"	"%"	"calc"	0	1	false	false	false	0
-86	"mod"	"%"	"calc"	0	1	false	false	false	0
-87	"mod"	"%"	"calc"	0	1	false	false	false	0
-97	"diff"	"diff"	"sql"	0	6	false	false	false	0
-98	"diff"	"diff"	"sql"	0	6	false	false	false	0
-99	"rank"	"rank"	"sql"	0	6	false	false	false	0
-100	"dense_rank"	"dense_rank"	"sql"	0	6	false	false	false	0
-101	"row_number"	"row_number"	"sql"	0	6	false	false	false	0
-102	"and"	"and"	"calc"	0	1	false	false	false	0
-103	"or"	"or"	"calc"	0	1	false	false	false	0
-104	"xor"	"xor"	"calc"	0	1	false	false	false	0
-105	"not"	"not"	"calc"	0	1	false	false	false	0
-106	"sql_mul"	"*"	"calc"	0	1	false	false	false	0
-107	"sql_div"	"/"	"calc"	0	1	false	false	false	0
-108	"sql_mul"	"*"	"calc"	0	1	false	false	false	0
-109	"sql_div"	"/"	"calc"	0	1	false	false	false	0
-110	"sql_mul"	"*"	"calc"	0	1	false	false	false	0
-111	"sql_div"	"/"	"calc"	0	1	false	false	false	0
-112	"sql_mul"	"*"	"calc"	0	1	false	false	false	0
-113	"sql_div"	"/"	"calc"	0	1	false	false	false	0
-114	"sql_mul"	"*"	"calc"	0	1	false	false	false	0
-115	"sql_div"	"/"	"calc"	0	1	false	false	false	0
-116	"sql_mul"	"*"	"calc"	0	1	false	false	false	0
-117	"sql_div"	"/"	"calc"	0	1	false	false	false	0
-118	"sql_mul"	"*"	"calc"	0	1	false	false	false	0
-119	"sql_div"	"/"	"calc"	0	1	false	false	false	0
-120	"sql_mul"	"*"	"calc"	0	1	false	false	false	0
-121	"sql_div"	"/"	"calc"	0	1	false	false	false	0
-122	"sql_mul"	"*"	"calc"	0	1	false	false	false	0
-123	"sql_div"	"/"	"calc"	0	1	false	false	false	0
-124	"sql_mul"	"*"	"calc"	0	1	false	false	false	0
-125	"sql_div"	"/"	"calc"	0	1	false	false	false	0
-126	"sql_mul"	"*"	"calc"	0	1	false	false	false	0
-127	"sql_div"	"/"	"calc"	0	1	false	false	false	0
-128	"sql_mul"	"*"	"calc"	0	1	false	false	false	0
-129	"sql_div"	"/"	"calc"	0	1	false	false	false	0
-130	"sql_mul"	"*"	"calc"	0	1	false	false	false	0
-131	"sql_div"	"/"	"calc"	0	1	false	false	false	0
-132	"sql_mul"	"*"	"calc"	0	1	false	false	false	0
-133	"sql_div"	"/"	"calc"	0	1	false	false	false	0
-134	"sql_mul"	"*"	"calc"	0	1	false	false	false	0
-135	"sql_div"	"/"	"calc"	0	1	false	false	false	0
-136	"sql_sub"	"-"	"calc"	0	1	false	false	false	0
-137	"sql_add"	"+"	"calc"	0	1	false	false	false	0
-138	"sql_mul"	"*"	"calc"	0	1	false	false	false	0
-139	"sql_div"	"/"	"calc"	0	1	false	false	false	0
-140	"bit_and"	"and"	"calc"	0	1	false	false	false	0
-141	"bit_or"	"or"	"calc"	0	1	false	false	false	0
-142	"bit_xor"	"xor"	"calc"	0	1	false	false	false	0
-143	"bit_not"	"not"	"calc"	0	1	false	false	false	0
-144	"left_shift"	"<<"	"calc"	0	1	false	false	false	0
-145	"right_shift"	">>"	"calc"	0	1	false	false	false	0
-146	"sql_neg"	"-"	"calc"	0	1	false	false	false	0
-147	"abs"	"abs"	"calc"	0	1	false	false	false	0
-148	"sign"	"sign"	"calc"	0	1	false	false	false	0
-149	"scale_up"	"*"	"calc"	0	1	false	false	false	0
-150	"scale_down"	"dec_round"	"sql"	0	1	false	false	false	0
-151	"sql_sub"	"-"	"calc"	0	1	false	false	false	0
-152	"sql_add"	"+"	"calc"	0	1	false	false	false	0
->>>>>>> b1bc2812
 153	"sql_mul"	"*"	"calc"	0	1	false	false	false	0
 154	"sql_div"	"/"	"calc"	0	1	false	false	false	0
 155	"sql_mul"	"*"	"calc"	0	1	false	false	false	0
@@ -12386,7 +8573,6 @@
 91	"sum"	"sum"	"aggr"	0	3	false	false	false	0
 92	"sum"	"sum"	"aggr"	0	3	false	false	false	0
 93	"sum"	"sum"	"aggr"	0	3	false	false	false	0
-<<<<<<< HEAD
 94	"sum"	"sum"	"aggr"	0	3	false	false	false	0
 95	"sum"	"sum"	"aggr"	0	3	false	false	false	0
 96	"sum"	"sum"	"aggr"	0	3	false	false	false	0
@@ -12412,711 +8598,397 @@
 6221	"env"	"CREATE FUNCTION env () RETURNS TABLE( name varchar(1024), value varchar(2048)) EXTERNAL NAME sql.sql_environment;"	"sql"	2	5	false	false	false	2000
 6224	"var"	"CREATE FUNCTION var() RETURNS TABLE( name varchar(1024)) EXTERNAL NAME sql.sql_variables;"	"sql"	2	5	false	false	false	2000
 6230	"db_users"	"CREATE FUNCTION db_users () RETURNS TABLE( name varchar(2048)) EXTERNAL NAME sql.db_users;"	"sql"	2	5	false	false	false	2000
-6250	"like"	"-- This Source Code Form is subject to the terms of the Mozilla Public\n-- License, v. 2.0.  If a copy of the MPL was not distributed with this\n-- file, You can obtain one at http://mozilla.org/MPL/2.0/.\n--\n-- Copyright 1997 - July 2008 CWI, August 2008 - 2016 MonetDB B.V.\n\ncreate filter function ""like""(val string, pat string, esc string) external name algebra.""like"";"	"algebra"	1	4	true	false	false	2000
+6250	"like"	"create filter function ""like""(val string, pat string, esc string) external name algebra.""like"";"	"algebra"	1	4	true	false	false	2000
 6255	"ilike"	"create filter function ""ilike""(val string, pat string, esc string) external name algebra.""ilike"";"	"algebra"	1	4	true	false	false	2000
 6260	"like"	"create filter function ""like""(val string, pat string) external name algebra.""like"";"	"algebra"	1	4	true	false	false	2000
 6264	"ilike"	"create filter function ""ilike""(val string, pat string) external name algebra.""ilike"";"	"algebra"	1	4	true	false	false	2000
-6268	"degrees"	"-- This Source Code Form is subject to the terms of the Mozilla Public\n-- License, v. 2.0.  If a copy of the MPL was not distributed with this\n-- file, You can obtain one at http://mozilla.org/MPL/2.0/.\n--\n-- Copyright 1997 - July 2008 CWI, August 2008 - 2016 MonetDB B.V.\n\ncreate function degrees(r double)\nreturns double\n\treturn r*180/pi();"	"user"	2	1	false	false	false	2000
-6272	"radians"	"create function radians(d double)\nreturns double\n\treturn d*pi()/180;"	"user"	2	1	false	false	false	2000
-6276	"times"	"-- This Source Code Form is subject to the terms of the Mozilla Public\n-- License, v. 2.0.  If a copy of the MPL was not distributed with this\n-- file, You can obtain one at http://mozilla.org/MPL/2.0/.\n--\n-- Copyright 1997 - July 2008 CWI, August 2008 - 2016 MonetDB B.V.\n\n-- Provide a simple equivalent for the UNIX times command\n-- times 0 ms user 0 ms system 0 ms 0 reads 0 writes\n\ncreate procedure times()\nexternal name sql.times;"	"sql"	1	2	true	false	false	2000
-6279	"getanchor"	"create function getanchor( theurl url ) returns string\n\texternal name url.""getAnchor"";"	"url"	1	1	false	false	false	2000
-6283	"getbasename"	"create function getbasename(theurl url) returns string\n\texternal name url.""getBasename"";"	"url"	1	1	false	false	false	2000
-6287	"getcontent"	"create function getcontent(theurl url)   returns string\n\texternal name url.""getContent"";"	"url"	1	1	false	false	false	2000
-6291	"getcontext"	"create function getcontext(theurl url)   returns string\n\texternal name url.""getContext"";"	"url"	1	1	false	false	false	2000
-6295	"getdomain"	"create function getdomain(theurl url) returns string\n\texternal name url.""getDomain"";"	"url"	1	1	false	false	false	2000
-6299	"getextension"	"create function getextension(theurl url) returns string\n\texternal name url.""getExtension"";"	"url"	1	1	false	false	false	2000
-6303	"getfile"	"create function getfile(theurl url) returns string\n\texternal name url.""getFile"";"	"url"	1	1	false	false	false	2000
-6307	"gethost"	"create function gethost(theurl url)   returns string\n\texternal name url.""getHost"";"	"url"	1	1	false	false	false	2000
-6311	"getport"	"create function getport(theurl url) returns string\n\texternal name url.""getPort"";"	"url"	1	1	false	false	false	2000
-6315	"getprotocol"	"create function getprotocol(theurl url) returns string\n\texternal name url.""getProtocol"";"	"url"	1	1	false	false	false	2000
-6319	"getquery"	"create function getquery(theurl url) returns string\n\texternal name url.""getQuery"";"	"url"	1	1	false	false	false	2000
-6323	"getuser"	"create function getuser(theurl url) returns string\n\texternal name url.""getUser"";"	"url"	1	1	false	false	false	2000
-6327	"getroboturl"	"create function getroboturl(theurl url) returns string\n\texternal name url.""getRobotURL"";"	"url"	1	1	false	false	false	2000
-6331	"isaurl"	"create function isaurl(theurl url) returns bool\n\texternal name url.""isaURL"";"	"url"	1	1	false	false	false	2000
-6335	"newurl"	"create function newurl(protocol string, hostname string, ""port"" int, file string)\n\treturns url\n\texternal name url.""new"";"	"url"	1	1	false	false	false	2000
-6342	"newurl"	"create function newurl(protocol string, hostname string, file string)\n\treturns url\n\texternal name url.""new"";"	"url"	1	1	false	false	false	2000
-6348	"str_to_date"	"-- This Source Code Form is subject to the terms of the Mozilla Public\n-- License, v. 2.0.  If a copy of the MPL was not distributed with this\n-- file, You can obtain one at http://mozilla.org/MPL/2.0/.\n--\n-- Copyright 1997 - July 2008 CWI, August 2008 - 2016 MonetDB B.V.\n\ncreate function str_to_date(s string, format string) returns date\n\texternal name mtime.""str_to_date"";"	"mtime"	1	1	false	false	false	2000
-6353	"date_to_str"	"create function date_to_str(d date, format string) returns string\n\texternal name mtime.""date_to_str"";"	"mtime"	1	1	false	false	false	2000
-6358	"str_to_time"	"create function str_to_time(s string, format string) returns time\n\texternal name mtime.""str_to_time"";"	"mtime"	1	1	false	false	false	2000
-6363	"time_to_str"	"create function time_to_str(d time, format string) returns string\n\texternal name mtime.""time_to_str"";"	"mtime"	1	1	false	false	false	2000
-6368	"str_to_timestamp"	"create function str_to_timestamp(s string, format string) returns timestamp\n\texternal name mtime.""str_to_timestamp"";"	"mtime"	1	1	false	false	false	2000
-6373	"timestamp_to_str"	"create function timestamp_to_str(d timestamp, format string) returns string\n\texternal name mtime.""timestamp_to_str"";"	"mtime"	1	1	false	false	false	2000
-6379	"broadcast"	"create function ""broadcast"" (p inet) returns inet\n\texternal name inet.""broadcast"";"	"inet"	1	1	false	false	false	2000
-6383	"host"	"create function ""host"" (p inet) returns clob\n\texternal name inet.""host"";"	"inet"	1	1	false	false	false	2000
-6387	"masklen"	"create function ""masklen"" (p inet) returns int\n\texternal name inet.""masklen"";"	"inet"	1	1	false	false	false	2000
-6391	"setmasklen"	"create function ""setmasklen"" (p inet, mask int) returns inet\n\texternal name inet.""setmasklen"";"	"inet"	1	1	false	false	false	2000
-6396	"netmask"	"create function ""netmask"" (p inet) returns inet\n\texternal name inet.""netmask"";"	"inet"	1	1	false	false	false	2000
-6400	"hostmask"	"create function ""hostmask"" (p inet) returns inet\n\texternal name inet.""hostmask"";"	"inet"	1	1	false	false	false	2000
-6404	"network"	"create function ""network"" (p inet) returns inet\n\texternal name inet.""network"";"	"inet"	1	1	false	false	false	2000
-6408	"text"	"create function ""text"" (p inet) returns clob\n\texternal name inet.""text"";"	"inet"	1	1	false	false	false	2000
-6412	"abbrev"	"create function ""abbrev"" (p inet) returns clob\n\texternal name inet.""abbrev"";"	"inet"	1	1	false	false	false	2000
-6416	"left_shift"	"create function ""left_shift""(i1 inet, i2 inet) returns boolean\n\texternal name inet.""<<"";"	"inet"	1	1	false	false	false	2000
-6421	"right_shift"	"create function ""right_shift""(i1 inet, i2 inet) returns boolean\n\texternal name inet."">>"";"	"inet"	1	1	false	false	false	2000
-6426	"left_shift_assign"	"create function ""left_shift_assign""(i1 inet, i2 inet) returns boolean\n\texternal name inet.""<<="";"	"inet"	1	1	false	false	false	2000
-6431	"right_shift_assign"	"create function ""right_shift_assign""(i1 inet, i2 inet) returns boolean\n\texternal name inet."">>="";"	"inet"	1	1	false	false	false	2000
-6436	"querylog_catalog"	"-- This Source Code Form is subject to the terms of the Mozilla Public\n-- License, v. 2.0.  If a copy of the MPL was not distributed with this\n-- file, You can obtain one at http://mozilla.org/MPL/2.0/.\n--\n-- Copyright 1997 - July 2008 CWI, August 2008 - 2016 MonetDB B.V.\n\n-- QUERY HISTORY\n-- The query history mechanism of MonetDB/SQL relies on a few hooks.\n-- The most important one is a global system variable which controls\n--  monitoring of all sessions.\n\ncreate function sys.querylog_catalog()\nreturns table(\n\tid oid,\n\towner string,\n\tdefined timestamp,\n\tquery string,\n\tpipe string,\n\t""plan"" string,\t\t-- Name of MAL plan\n\tmal int,\t\t-- size of MAL plan\n\toptimize bigint\t-- time in usec\n)\nexternal name sql.querylog_catalog;"	"sql"	1	5	false	false	false	2000
-6446	"querylog_calls"	"-- Each query call is stored in the table calls\n-- At regular intervals the query history table should be cleaned.\n-- This can be done manually on the SQL console, or be integrated\n-- in the keepQuery and keepCall upon need.\n-- The parameters are geared at understanding the resource claims\n-- They reflect the effect of the total workload mix during execution.\n-- The 'cpu' gives the average cpu load percentage over all cores on the\n-- server during execution phase.\n-- increasing cpu load indicates better use of multi-cores.\n-- The 'io' indicate IOs during complete query run.\n-- The 'space' is the total amount of intermediates created in MB.\n-- Reducing the space component improves performance/\n-- All timing in usec and all storage in bytes.\n\ncreate function sys.querylog_calls()\nreturns table(\n\tid oid,\t\t -- references query plan\n\t""start"" timestamp,\t-- time the statement was started\n\t""stop"" timestamp,\t-- time the statement was completely finished\n\targuments string,\t-- actual call structure\n\ttuples wrd,\t\t-- number of tuples in the result set\n\trun bigint,\t\t-- time spent (in usec)  until the result export\n\tship bigint,\t\t-- time spent (in usec)  to ship the result set\n\tcpu int,\t\t-- average cpu load percentage during execution\n\tio int\t\t\t-- percentage time waiting for IO to finish\n)\nexternal name sql.querylog_calls;"	"sql"	1	5	false	false	false	2000
-6496	"querylog_empty"	"-- reset history for a particular user\ncreate procedure sys.querylog_empty()\nexternal name sql.querylog_empty;"	"sql"	1	2	true	false	false	2000
-6498	"querylog_enable"	"-- manipulate the query logger\ncreate procedure sys.querylog_enable()\nexternal name sql.querylog_enable;"	"sql"	1	2	true	false	false	2000
+6268	"degrees"	"create function degrees(r double)\nreturns double\n return r*180/pi();"	"user"	2	1	false	false	false	2000
+6272	"radians"	"create function radians(d double)\nreturns double\n return d*pi()/180;"	"user"	2	1	false	false	false	2000
+6276	"times"	"create procedure times()\nexternal name sql.times;"	"sql"	1	2	true	false	false	2000
+6279	"getanchor"	"create function getanchor( theurl url ) returns string\n external name url.""getAnchor"";"	"url"	1	1	false	false	false	2000
+6283	"getbasename"	"create function getbasename(theurl url) returns string\n external name url.""getBasename"";"	"url"	1	1	false	false	false	2000
+6287	"getcontent"	"create function getcontent(theurl url) returns string\n external name url.""getContent"";"	"url"	1	1	false	false	false	2000
+6291	"getcontext"	"create function getcontext(theurl url) returns string\n external name url.""getContext"";"	"url"	1	1	false	false	false	2000
+6295	"getdomain"	"create function getdomain(theurl url) returns string\n external name url.""getDomain"";"	"url"	1	1	false	false	false	2000
+6299	"getextension"	"create function getextension(theurl url) returns string\n external name url.""getExtension"";"	"url"	1	1	false	false	false	2000
+6303	"getfile"	"create function getfile(theurl url) returns string\n external name url.""getFile"";"	"url"	1	1	false	false	false	2000
+6307	"gethost"	"create function gethost(theurl url) returns string\n external name url.""getHost"";"	"url"	1	1	false	false	false	2000
+6311	"getport"	"create function getport(theurl url) returns string\n external name url.""getPort"";"	"url"	1	1	false	false	false	2000
+6315	"getprotocol"	"create function getprotocol(theurl url) returns string\n external name url.""getProtocol"";"	"url"	1	1	false	false	false	2000
+6319	"getquery"	"create function getquery(theurl url) returns string\n external name url.""getQuery"";"	"url"	1	1	false	false	false	2000
+6323	"getuser"	"create function getuser(theurl url) returns string\n external name url.""getUser"";"	"url"	1	1	false	false	false	2000
+6327	"getroboturl"	"create function getroboturl(theurl url) returns string\n external name url.""getRobotURL"";"	"url"	1	1	false	false	false	2000
+6331	"isaurl"	"create function isaurl(theurl url) returns bool\n external name url.""isaURL"";"	"url"	1	1	false	false	false	2000
+6335	"newurl"	"create function newurl(protocol string, hostname string, ""port"" int, file string)\n returns url\n external name url.""new"";"	"url"	1	1	false	false	false	2000
+6342	"newurl"	"create function newurl(protocol string, hostname string, file string)\n returns url\n external name url.""new"";"	"url"	1	1	false	false	false	2000
+6348	"str_to_date"	"create function str_to_date(s string, format string) returns date\n external name mtime.""str_to_date"";"	"mtime"	1	1	false	false	false	2000
+6353	"date_to_str"	"create function date_to_str(d date, format string) returns string\n external name mtime.""date_to_str"";"	"mtime"	1	1	false	false	false	2000
+6358	"str_to_time"	"create function str_to_time(s string, format string) returns time\n external name mtime.""str_to_time"";"	"mtime"	1	1	false	false	false	2000
+6363	"time_to_str"	"create function time_to_str(d time, format string) returns string\n external name mtime.""time_to_str"";"	"mtime"	1	1	false	false	false	2000
+6368	"str_to_timestamp"	"create function str_to_timestamp(s string, format string) returns timestamp\n external name mtime.""str_to_timestamp"";"	"mtime"	1	1	false	false	false	2000
+6373	"timestamp_to_str"	"create function timestamp_to_str(d timestamp, format string) returns string\n external name mtime.""timestamp_to_str"";"	"mtime"	1	1	false	false	false	2000
+6379	"broadcast"	"create function ""broadcast"" (p inet) returns inet\n external name inet.""broadcast"";"	"inet"	1	1	false	false	false	2000
+6383	"host"	"create function ""host"" (p inet) returns clob\n external name inet.""host"";"	"inet"	1	1	false	false	false	2000
+6387	"masklen"	"create function ""masklen"" (p inet) returns int\n external name inet.""masklen"";"	"inet"	1	1	false	false	false	2000
+6391	"setmasklen"	"create function ""setmasklen"" (p inet, mask int) returns inet\n external name inet.""setmasklen"";"	"inet"	1	1	false	false	false	2000
+6396	"netmask"	"create function ""netmask"" (p inet) returns inet\n external name inet.""netmask"";"	"inet"	1	1	false	false	false	2000
+6400	"hostmask"	"create function ""hostmask"" (p inet) returns inet\n external name inet.""hostmask"";"	"inet"	1	1	false	false	false	2000
+6404	"network"	"create function ""network"" (p inet) returns inet\n external name inet.""network"";"	"inet"	1	1	false	false	false	2000
+6408	"text"	"create function ""text"" (p inet) returns clob\n external name inet.""text"";"	"inet"	1	1	false	false	false	2000
+6412	"abbrev"	"create function ""abbrev"" (p inet) returns clob\n external name inet.""abbrev"";"	"inet"	1	1	false	false	false	2000
+6416	"left_shift"	"create function ""left_shift""(i1 inet, i2 inet) returns boolean\n external name inet.""<<"";"	"inet"	1	1	false	false	false	2000
+6421	"right_shift"	"create function ""right_shift""(i1 inet, i2 inet) returns boolean\n external name inet."">>"";"	"inet"	1	1	false	false	false	2000
+6426	"left_shift_assign"	"create function ""left_shift_assign""(i1 inet, i2 inet) returns boolean\n external name inet.""<<="";"	"inet"	1	1	false	false	false	2000
+6431	"right_shift_assign"	"create function ""right_shift_assign""(i1 inet, i2 inet) returns boolean\n external name inet."">>="";"	"inet"	1	1	false	false	false	2000
+6436	"querylog_catalog"	"create function sys.querylog_catalog()\nreturns table(\n id oid,\n owner string,\n defined timestamp,\n query string,\n pipe string,\n ""plan"" string, \n mal int, \n optimize bigint \n)\nexternal name sql.querylog_catalog;"	"sql"	1	5	false	false	false	2000
+6446	"querylog_calls"	"create function sys.querylog_calls()\nreturns table(\n id oid, \n ""start"" timestamp, \n ""stop"" timestamp, \n arguments string, \n tuples wrd, \n run bigint, \n ship bigint, \n cpu int, \n io int \n)\nexternal name sql.querylog_calls;"	"sql"	1	5	false	false	false	2000
+6496	"querylog_empty"	"create procedure sys.querylog_empty()\nexternal name sql.querylog_empty;"	"sql"	1	2	true	false	false	2000
+6498	"querylog_enable"	"create procedure sys.querylog_enable()\nexternal name sql.querylog_enable;"	"sql"	1	2	true	false	false	2000
 6500	"querylog_enable"	"create procedure sys.querylog_enable(threshold smallint)\nexternal name sql.querylog_enable_threshold;"	"sql"	1	2	true	false	false	2000
 6503	"querylog_disable"	"create procedure sys.querylog_disable()\nexternal name sql.querylog_disable;"	"sql"	1	2	true	false	false	2000
-6505	"tracelog"	"-- This Source Code Form is subject to the terms of the Mozilla Public\n-- License, v. 2.0.  If a copy of the MPL was not distributed with this\n-- file, You can obtain one at http://mozilla.org/MPL/2.0/.\n--\n-- Copyright 1997 - July 2008 CWI, August 2008 - 2016 MonetDB B.V.\n\n-- make the offline tracing table available for inspection\ncreate function sys.tracelog()\n\treturns table (\n\t\tevent integer,\t\t-- event counter\n\t\tclk varchar(20),\t-- wallclock, no mtime in kernel\n\t\tpc varchar(50),\t-- module.function[nr]\n\t\tthread int,\t\t-- thread identifier\n\t\tticks bigint,\t\t-- time in microseconds\n\t\trrsmb bigint,\t\t-- resident memory in MB\n\t\tvmmb bigint,\t\t-- virtual size in MB\n\t\treads bigint,\t\t-- number of blocks read\n\t\twrites bigint,\t\t-- number of blocks written\n\t\tminflt bigint,\t\t-- minor page faults\n\t\tmajflt bigint,\t\t-- major page faults\n\t\tnvcsw bigint,\t\t-- non-volantary conext switch\n\t\tstmt string\t\t-- actual statement executed\n\t)\n\texternal name sql.dump_trace;"	"sql"	1	5	false	false	false	2000
-6535	"epoch"	"-- This Source Code Form is subject to the terms of the Mozilla Public\n-- License, v. 2.0.  If a copy of the MPL was not distributed with this\n-- file, You can obtain one at http://mozilla.org/MPL/2.0/.\n--\n-- Copyright 1997 - July 2008 CWI, August 2008 - 2016 MonetDB B.V.\n\n-- assume milliseconds when converted to TIMESTAMP\ncreate function sys.""epoch""(sec bigint) returns timestamp\n\texternal name timestamp.""epoch"";"	"timestamp"	1	1	false	false	false	2000
-6539	"epoch"	"create function sys.""epoch""(sec int) returns timestamp\n\texternal name timestamp.""epoch"";"	"timestamp"	1	1	false	false	false	2000
-6543	"epoch"	"create function sys.""epoch""(ts timestamp) returns int\n\texternal name timestamp.""epoch"";"	"timestamp"	1	1	false	false	false	2000
-6547	"epoch"	"create function sys.""epoch""(ts timestamp with time zone) returns int\n\texternal name timestamp.""epoch"";"	"timestamp"	1	1	false	false	false	2000
-6551	"shrink"	"-- This Source Code Form is subject to the terms of the Mozilla Public\n-- License, v. 2.0.  If a copy of the MPL was not distributed with this\n-- file, You can obtain one at http://mozilla.org/MPL/2.0/.\n--\n-- Copyright 1997 - July 2008 CWI, August 2008 - 2016 MonetDB B.V.\n\n-- Vacuum a relational table should be done with care.\n-- For, the oid's are used in join-indices.\n\n-- Vacuum of tables may improve IO performance and disk footprint.\n-- The foreign key constraints should be dropped before\n-- and re-established after the cluster operation.\n\ncreate procedure shrink(sys string, tab string)\n\texternal name sql.shrink;"	"sql"	1	2	true	false	false	2000
-6555	"reuse"	"create procedure reuse(sys string, tab string)\n\texternal name sql.reuse;"	"sql"	1	2	true	false	false	2000
-6559	"vacuum"	"create procedure vacuum(sys string, tab string)\n\texternal name sql.vacuum;"	"sql"	1	2	true	false	false	2000
-6563	"dependencies_schemas_on_users"	"-- This Source Code Form is subject to the terms of the Mozilla Public\n-- License, v. 2.0.  If a copy of the MPL was not distributed with this\n-- file, You can obtain one at http://mozilla.org/MPL/2.0/.\n--\n-- Copyright 1997 - July 2008 CWI, August 2008 - 2016 MonetDB B.V.\n\n--Schema s has a dependency on user u\ncreate function dependencies_schemas_on_users()\nreturns table (sch varchar(100), usr varchar(100), dep_type varchar(32))\nreturn table (select s.name, u.name, 'DEP_USER' from schemas as s, users u where u.default_schema = s.id);"	"user"	2	5	false	false	false	2000
-6568	"dependencies_owners_on_schemas"	"--User (owner) has a dependency in schema s\ncreate function dependencies_owners_on_schemas()\nreturns table (sch varchar(100), usr varchar(100), dep_type varchar(32))\nreturn table (select a.name, s.name, 'DEP_SCHEMA' from schemas as s, auths a where s.owner = a.id);"	"user"	2	5	false	false	false	2000
-6573	"dependencies_tables_on_views"	"--Table t has a dependency on view v\ncreate function dependencies_tables_on_views()\nreturns table (sch varchar(100), usr varchar(100), dep_type varchar(32))\nreturn table (select t.name, v.name, 'DEP_VIEW' from tables as t, tables as v, dependencies as dep where t.id = dep.id and v.id = dep.depend_id and dep.depend_type = 5 and v.type = 1);"	"user"	2	5	false	false	false	2000
-6578	"dependencies_tables_on_indexes"	"--Table t has a dependency on index  i\ncreate function dependencies_tables_on_indexes()\nreturns table (sch varchar(100), usr varchar(100), dep_type varchar(32))\nreturn table (select t.name, i.name, 'DEP_INDEX' from tables as t, idxs as i where i.table_id = t.id and i.name not in (select name from keys) and t.type = 0);"	"user"	2	5	false	false	false	2000
-6583	"dependencies_tables_on_triggers"	"--Table t has a dependency on trigger tri\n\ncreate function dependencies_tables_on_triggers()\nreturns table (sch varchar(100), usr varchar(100), dep_type varchar(32))\nreturn table ((select t.name, tri.name, 'DEP_TRIGGER' from tables as t, triggers as tri where tri.table_id = t.id) union (select t.name, tri.name, 'DEP_TRIGGER' from triggers tri, tables t, dependencies dep where dep.id = t.id and dep.depend_id =tri.id and dep.depend_type = 8));"	"user"	2	5	false	false	false	2000
-6588	"dependencies_tables_on_foreignkeys"	"--Table t has a dependency on foreign key k\ncreate function dependencies_tables_on_foreignkeys()\nreturns table (sch varchar(100), usr varchar(100), dep_type varchar(32))\nreturn table (select t.name, fk.name, 'DEP_FKEY' from tables as t, keys as k, keys as fk where fk.rkey = k.id and k.table_id = t.id);"	"user"	2	5	false	false	false	2000
-6593	"dependencies_tables_on_functions"	"--Table t has a dependency on function f\ncreate function dependencies_tables_on_functions()\nreturns table (sch varchar(100), usr varchar(100), dep_type varchar(32))\nreturn table (select t.name, f.name, 'DEP_FUNC' from functions as f, tables as t, dependencies as dep where t.id = dep.id and f.id = dep.depend_id and dep.depend_type = 7 and t.type = 0);"	"user"	2	5	false	false	false	2000
-6598	"dependencies_columns_on_views"	"--Column c has a dependency on view v\ncreate function dependencies_columns_on_views()\nreturns table (sch varchar(100), usr varchar(100), dep_type varchar(32))\nreturn table (select c.name, v.name, 'DEP_VIEW' from columns as c, tables as v, dependencies as dep where c.id = dep.id and v.id = dep.depend_id and dep.depend_type = 5 and v.type = 1);"	"user"	2	5	false	false	false	2000
-6603	"dependencies_columns_on_keys"	"--Column c has a dependency on key k\ncreate function dependencies_columns_on_keys()\nreturns table (sch varchar(100), usr varchar(100), dep_type varchar(32))\nreturn table (select c.name, k.name, 'DEP_KEY' from columns as c, objects as kc, keys as k where kc.""name"" = c.name and kc.id = k.id and k.table_id = c.table_id and k.rkey = -1);"	"user"	2	5	false	false	false	2000
-6608	"dependencies_columns_on_indexes"	"--Column c has a dependency on index i\ncreate function dependencies_columns_on_indexes()\nreturns table (sch varchar(100), usr varchar(100), dep_type varchar(32))\nreturn table (select c.name, i.name, 'DEP_INDEX' from columns as c, objects as kc, idxs as i where kc.""name"" = c.name and kc.id = i.id and c.table_id = i.table_id and i.name not in (select name from keys));"	"user"	2	5	false	false	false	2000
-6613	"dependencies_columns_on_functions"	"--Column c has a dependency on function f\ncreate function dependencies_columns_on_functions()\nreturns table (sch varchar(100), usr varchar(100), dep_type varchar(32))\nreturn table (select c.name, f.name, 'DEP_FUNC' from functions as f, columns as c, dependencies as dep where c.id = dep.id and f.id = dep.depend_id and dep.depend_type = 7);"	"user"	2	5	false	false	false	2000
-6618	"dependencies_columns_on_triggers"	"--Column c has a dependency on trigger tri\ncreate function dependencies_columns_on_triggers()\nreturns table (sch varchar(100), usr varchar(100), dep_type varchar(32))\nreturn table (select c.name, tri.name, 'DEP_TRIGGER' from columns as c, triggers as tri, dependencies as dep where dep.id = c.id and dep.depend_id =tri.id and dep.depend_type = 8);"	"user"	2	5	false	false	false	2000
-6623	"dependencies_views_on_functions"	"--View v has a dependency on function f\ncreate function dependencies_views_on_functions()\nreturns table (sch varchar(100), usr varchar(100), dep_type varchar(32))\nreturn table (select v.name, f.name, 'DEP_FUNC' from functions as f, tables as v, dependencies as dep where v.id = dep.id and f.id = dep.depend_id and dep.depend_type = 7 and v.type = 1);"	"user"	2	5	false	false	false	2000
-6628	"dependencies_views_on_triggers"	"--View v has a dependency on trigger tri\ncreate function dependencies_views_on_triggers()\nreturns table (sch varchar(100), usr varchar(100), dep_type varchar(32))\nreturn table (select v.name, tri.name, 'DEP_TRIGGER' from tables as v, triggers as tri, dependencies as dep where dep.id = v.id and dep.depend_id =tri.id and dep.depend_type = 8 and v.type = 1);"	"user"	2	5	false	false	false	2000
-6633	"dependencies_functions_on_functions"	"--Function f1 has a dependency on function f2\ncreate function dependencies_functions_on_functions()\nreturns table (sch varchar(100), usr varchar(100), dep_type varchar(32))\nreturn table (select f1.name, f2.name, 'DEP_FUNC' from functions as f1, functions as f2, dependencies as dep where f1.id = dep.id and f2.id = dep.depend_id and dep.depend_type = 7);"	"user"	2	5	false	false	false	2000
-6638	"dependencies_functions_os_triggers"	"--Function f1 has a dependency on trigger tri\ncreate function dependencies_functions_os_triggers()\nreturns table (sch varchar(100), usr varchar(100), dep_type varchar(32))\nreturn table (select f.name, tri.name, 'DEP_TRIGGER' from functions as f, triggers as tri, dependencies as dep where dep.id = f.id and dep.depend_id =tri.id and dep.depend_type = 8);"	"user"	2	5	false	false	false	2000
-6643	"dependencies_keys_on_foreignkeys"	"--Key k has a dependency on foreign key fk\ncreate function dependencies_keys_on_foreignkeys()\nreturns table (sch varchar(100), usr varchar(100), dep_type varchar(32))\nreturn table (select k.name, fk.name, 'DEP_FKEY' from keys as k, keys as fk where fk.rkey = k.id);"	"user"	2	5	false	false	false	2000
-6648	"password_hash"	"-- This Source Code Form is subject to the terms of the Mozilla Public\n-- License, v. 2.0.  If a copy of the MPL was not distributed with this\n-- file, You can obtain one at http://mozilla.org/MPL/2.0/.\n--\n-- Copyright 1997 - July 2008 CWI, August 2008 - 2016 MonetDB B.V.\n\ncreate function sys.password_hash (username string)\n\treturns string\n\texternal name sql.password;"	"sql"	1	1	false	false	false	2000
+6505	"tracelog"	"create function sys.tracelog()\n returns table (\n event integer, \n clk varchar(20), \n pc varchar(50), \n thread int, \n ticks bigint, \n rrsmb bigint, \n vmmb bigint, \n reads bigint, \n writes bigint, \n minflt bigint, \n majflt bigint, \n nvcsw bigint, \n stmt string \n )\n external name sql.dump_trace;"	"sql"	1	5	false	false	false	2000
+6535	"epoch"	"create function sys.""epoch""(sec bigint) returns timestamp\n external name timestamp.""epoch"";"	"timestamp"	1	1	false	false	false	2000
+6539	"epoch"	"create function sys.""epoch""(sec int) returns timestamp\n external name timestamp.""epoch"";"	"timestamp"	1	1	false	false	false	2000
+6543	"epoch"	"create function sys.""epoch""(ts timestamp) returns int\n external name timestamp.""epoch"";"	"timestamp"	1	1	false	false	false	2000
+6547	"epoch"	"create function sys.""epoch""(ts timestamp with time zone) returns int\n external name timestamp.""epoch"";"	"timestamp"	1	1	false	false	false	2000
+6551	"shrink"	"create procedure shrink(sys string, tab string)\n external name sql.shrink;"	"sql"	1	2	true	false	false	2000
+6555	"reuse"	"create procedure reuse(sys string, tab string)\n external name sql.reuse;"	"sql"	1	2	true	false	false	2000
+6559	"vacuum"	"create procedure vacuum(sys string, tab string)\n external name sql.vacuum;"	"sql"	1	2	true	false	false	2000
+6563	"dependencies_schemas_on_users"	"create function dependencies_schemas_on_users()\nreturns table (sch varchar(100), usr varchar(100), dep_type varchar(32))\nreturn table (select s.name, u.name, 'DEP_USER' from schemas as s, users u where u.default_schema = s.id);"	"user"	2	5	false	false	false	2000
+6568	"dependencies_owners_on_schemas"	"create function dependencies_owners_on_schemas()\nreturns table (sch varchar(100), usr varchar(100), dep_type varchar(32))\nreturn table (select a.name, s.name, 'DEP_SCHEMA' from schemas as s, auths a where s.owner = a.id);"	"user"	2	5	false	false	false	2000
+6573	"dependencies_tables_on_views"	"create function dependencies_tables_on_views()\nreturns table (sch varchar(100), usr varchar(100), dep_type varchar(32))\nreturn table (select t.name, v.name, 'DEP_VIEW' from tables as t, tables as v, dependencies as dep where t.id = dep.id and v.id = dep.depend_id and dep.depend_type = 5 and v.type = 1);"	"user"	2	5	false	false	false	2000
+6578	"dependencies_tables_on_indexes"	"create function dependencies_tables_on_indexes()\nreturns table (sch varchar(100), usr varchar(100), dep_type varchar(32))\nreturn table (select t.name, i.name, 'DEP_INDEX' from tables as t, idxs as i where i.table_id = t.id and i.name not in (select name from keys) and t.type = 0);"	"user"	2	5	false	false	false	2000
+6583	"dependencies_tables_on_triggers"	"create function dependencies_tables_on_triggers()\nreturns table (sch varchar(100), usr varchar(100), dep_type varchar(32))\nreturn table ((select t.name, tri.name, 'DEP_TRIGGER' from tables as t, triggers as tri where tri.table_id = t.id) union (select t.name, tri.name, 'DEP_TRIGGER' from triggers tri, tables t, dependencies dep where dep.id = t.id and dep.depend_id =tri.id and dep.depend_type = 8));"	"user"	2	5	false	false	false	2000
+6588	"dependencies_tables_on_foreignkeys"	"create function dependencies_tables_on_foreignkeys()\nreturns table (sch varchar(100), usr varchar(100), dep_type varchar(32))\nreturn table (select t.name, fk.name, 'DEP_FKEY' from tables as t, keys as k, keys as fk where fk.rkey = k.id and k.table_id = t.id);"	"user"	2	5	false	false	false	2000
+6593	"dependencies_tables_on_functions"	"create function dependencies_tables_on_functions()\nreturns table (sch varchar(100), usr varchar(100), dep_type varchar(32))\nreturn table (select t.name, f.name, 'DEP_FUNC' from functions as f, tables as t, dependencies as dep where t.id = dep.id and f.id = dep.depend_id and dep.depend_type = 7 and t.type = 0);"	"user"	2	5	false	false	false	2000
+6598	"dependencies_columns_on_views"	"create function dependencies_columns_on_views()\nreturns table (sch varchar(100), usr varchar(100), dep_type varchar(32))\nreturn table (select c.name, v.name, 'DEP_VIEW' from columns as c, tables as v, dependencies as dep where c.id = dep.id and v.id = dep.depend_id and dep.depend_type = 5 and v.type = 1);"	"user"	2	5	false	false	false	2000
+6603	"dependencies_columns_on_keys"	"create function dependencies_columns_on_keys()\nreturns table (sch varchar(100), usr varchar(100), dep_type varchar(32))\nreturn table (select c.name, k.name, 'DEP_KEY' from columns as c, objects as kc, keys as k where kc.""name"" = c.name and kc.id = k.id and k.table_id = c.table_id and k.rkey = -1);"	"user"	2	5	false	false	false	2000
+6608	"dependencies_columns_on_indexes"	"create function dependencies_columns_on_indexes()\nreturns table (sch varchar(100), usr varchar(100), dep_type varchar(32))\nreturn table (select c.name, i.name, 'DEP_INDEX' from columns as c, objects as kc, idxs as i where kc.""name"" = c.name and kc.id = i.id and c.table_id = i.table_id and i.name not in (select name from keys));"	"user"	2	5	false	false	false	2000
+6613	"dependencies_columns_on_functions"	"create function dependencies_columns_on_functions()\nreturns table (sch varchar(100), usr varchar(100), dep_type varchar(32))\nreturn table (select c.name, f.name, 'DEP_FUNC' from functions as f, columns as c, dependencies as dep where c.id = dep.id and f.id = dep.depend_id and dep.depend_type = 7);"	"user"	2	5	false	false	false	2000
+6618	"dependencies_columns_on_triggers"	"create function dependencies_columns_on_triggers()\nreturns table (sch varchar(100), usr varchar(100), dep_type varchar(32))\nreturn table (select c.name, tri.name, 'DEP_TRIGGER' from columns as c, triggers as tri, dependencies as dep where dep.id = c.id and dep.depend_id =tri.id and dep.depend_type = 8);"	"user"	2	5	false	false	false	2000
+6623	"dependencies_views_on_functions"	"create function dependencies_views_on_functions()\nreturns table (sch varchar(100), usr varchar(100), dep_type varchar(32))\nreturn table (select v.name, f.name, 'DEP_FUNC' from functions as f, tables as v, dependencies as dep where v.id = dep.id and f.id = dep.depend_id and dep.depend_type = 7 and v.type = 1);"	"user"	2	5	false	false	false	2000
+6628	"dependencies_views_on_triggers"	"create function dependencies_views_on_triggers()\nreturns table (sch varchar(100), usr varchar(100), dep_type varchar(32))\nreturn table (select v.name, tri.name, 'DEP_TRIGGER' from tables as v, triggers as tri, dependencies as dep where dep.id = v.id and dep.depend_id =tri.id and dep.depend_type = 8 and v.type = 1);"	"user"	2	5	false	false	false	2000
+6633	"dependencies_functions_on_functions"	"create function dependencies_functions_on_functions()\nreturns table (sch varchar(100), usr varchar(100), dep_type varchar(32))\nreturn table (select f1.name, f2.name, 'DEP_FUNC' from functions as f1, functions as f2, dependencies as dep where f1.id = dep.id and f2.id = dep.depend_id and dep.depend_type = 7);"	"user"	2	5	false	false	false	2000
+6638	"dependencies_functions_os_triggers"	"create function dependencies_functions_os_triggers()\nreturns table (sch varchar(100), usr varchar(100), dep_type varchar(32))\nreturn table (select f.name, tri.name, 'DEP_TRIGGER' from functions as f, triggers as tri, dependencies as dep where dep.id = f.id and dep.depend_id =tri.id and dep.depend_type = 8);"	"user"	2	5	false	false	false	2000
+6643	"dependencies_keys_on_foreignkeys"	"create function dependencies_keys_on_foreignkeys()\nreturns table (sch varchar(100), usr varchar(100), dep_type varchar(32))\nreturn table (select k.name, fk.name, 'DEP_FKEY' from keys as k, keys as fk where fk.rkey = k.id);"	"user"	2	5	false	false	false	2000
+6648	"password_hash"	"create function sys.password_hash (username string)\n returns string\n external name sql.password;"	"sql"	1	1	false	false	false	2000
 6652	"sessions"	"create function sys.sessions()\nreturns table(""user"" string, ""login"" timestamp, ""sessiontimeout"" bigint, ""lastcommand"" timestamp, ""querytimeout"" bigint, ""active"" bool)\nexternal name sql.sessions;"	"sql"	1	5	false	false	false	2000
 6668	"shutdown"	"create procedure sys.shutdown(delay tinyint)\nexternal name sql.shutdown;"	"sql"	1	2	true	false	false	2000
 6671	"shutdown"	"create procedure sys.shutdown(delay tinyint, force bool)\nexternal name sql.shutdown;"	"sql"	1	2	true	false	false	2000
-6675	"settimeout"	"-- control the query and session time out\ncreate procedure sys.settimeout(""query"" bigint)\n\texternal name sql.settimeout;"	"sql"	1	2	true	false	false	2000
-6678	"settimeout"	"create procedure sys.settimeout(""query"" bigint, ""session"" bigint)\n\texternal name sql.settimeout;"	"sql"	1	2	true	false	false	2000
-6682	"setsession"	"create procedure sys.setsession(""timeout"" bigint)\n\texternal name sql.setsession;"	"sql"	1	2	true	false	false	2000
-6685	"ms_stuff"	"-- This Source Code Form is subject to the terms of the Mozilla Public\n-- License, v. 2.0.  If a copy of the MPL was not distributed with this\n-- file, You can obtain one at http://mozilla.org/MPL/2.0/.\n--\n-- Copyright 1997 - July 2008 CWI, August 2008 - 2016 MonetDB B.V.\n\ncreate function ms_stuff( s1 varchar(32), st int, len int, s3 varchar(32))\nreturns varchar(32)\nbegin\n\tdeclare res varchar(32), aux varchar(32);\n\tdeclare ofset int;\n\n    if ( st < 0 or st > length(s1))\n        then return '';\n    end if;\n\n    set ofset = 1;\n    set res = substring(s1,ofset,st-1);\n    set res = res || s3;\n    set ofset = st + len;\n    set aux = substring(s1,ofset,length(s1)-ofset+1);\n\tset res = res || aux;\n\treturn res;\nend;"	"user"	2	1	false	false	false	2000
+6675	"settimeout"	"create procedure sys.settimeout(""query"" bigint)\n external name sql.settimeout;"	"sql"	1	2	true	false	false	2000
+6678	"settimeout"	"create procedure sys.settimeout(""query"" bigint, ""session"" bigint)\n external name sql.settimeout;"	"sql"	1	2	true	false	false	2000
+6682	"setsession"	"create procedure sys.setsession(""timeout"" bigint)\n external name sql.setsession;"	"sql"	1	2	true	false	false	2000
+6685	"ms_stuff"	"create function ms_stuff( s1 varchar(32), st int, len int, s3 varchar(32))\nreturns varchar(32)\nbegin\n declare res varchar(32), aux varchar(32);\n declare ofset int;\n if ( st < 0 or st > length(s1))\n then return '';\n end if;\n set ofset = 1;\n set res = substring(s1,ofset,st-1);\n set res = res || s3;\n set ofset = st + len;\n set aux = substring(s1,ofset,length(s1)-ofset+1);\n set res = res || aux;\n return res;\nend;"	"user"	2	1	false	false	false	2000
 6692	"ms_trunc"	"create function ms_trunc(num double, prc int)\nreturns double\nexternal name sql.ms_trunc;"	"sql"	1	1	false	false	false	2000
-6697	"ms_round"	"create function ms_round(num double, prc int, truncat int)\nreturns double\nbegin\n\tif (truncat = 0)\n\t\tthen return round(num, prc);\n\t\telse return ms_trunc(num, prc);\n\tend if;\nend;"	"user"	2	1	false	false	false	2000
+6697	"ms_round"	"create function ms_round(num double, prc int, truncat int)\nreturns double\nbegin\n if (truncat = 0)\n then return round(num, prc);\n else return ms_trunc(num, prc);\n end if;\nend;"	"user"	2	1	false	false	false	2000
 6703	"ms_str"	"create function ms_str(num float, prc int, truncat int)\nreturns string\nbegin\n        return cast(num as string);\nend;"	"user"	2	1	false	false	false	2000
 6709	"alpha"	"create function alpha(pdec double, pradius double)\nreturns double external name sql.alpha;"	"sql"	1	1	false	false	false	2000
-6714	"zorder_encode"	"-- This Source Code Form is subject to the terms of the Mozilla Public\n-- License, v. 2.0.  If a copy of the MPL was not distributed with this\n-- file, You can obtain one at http://mozilla.org/MPL/2.0/.\n--\n-- Copyright 1997 - July 2008 CWI, August 2008 - 2016 MonetDB B.V.\n\ncreate function zorder_encode(x integer, y integer) returns oid\n    external name zorder.encode;"	"zorder"	1	1	false	false	false	2000
+6714	"zorder_encode"	"create function zorder_encode(x integer, y integer) returns oid\n external name zorder.encode;"	"zorder"	1	1	false	false	false	2000
 6719	"zorder_decode_x"	"create function zorder_decode_x(z oid) returns integer\n    external name zorder.decode_x;"	"zorder"	1	1	false	false	false	2000
 6723	"zorder_decode_y"	"create function zorder_decode_y(z oid) returns integer\n    external name zorder.decode_y;"	"zorder"	1	1	false	false	false	2000
-6727	"optimizer_stats"	"-- This Source Code Form is subject to the terms of the Mozilla Public\n-- License, v. 2.0.  If a copy of the MPL was not distributed with this\n-- file, You can obtain one at http://mozilla.org/MPL/2.0/.\n--\n-- Copyright 1997 - July 2008 CWI, August 2008 - 2016 MonetDB B.V.\n\n-- show the optimizer statistics maintained by the SQL frontend\ncreate function sys.optimizer_stats ()\n\treturns table (rewrite string, count int)\n\texternal name sql.dump_opt_stats;"	"sql"	1	5	false	false	false	2000
-6731	"querycache"	"-- SQL QUERY CACHE\n-- The SQL query cache returns a table with the query plans kept\n\ncreate function sys.querycache()\n\treturns table (query string, count int)\n\texternal name sql.dump_cache;"	"sql"	1	5	false	false	false	2000
-6735	"querylog"	"-- Trace the SQL input\ncreate procedure sys.querylog(filename string)\n\texternal name sql.logfile;"	"sql"	1	2	true	false	false	2000
-6738	"optimizers"	"-- MONETDB KERNEL SECTION\n-- optimizer pipe catalog\ncreate function sys.optimizers ()\n\treturns table (name string, def string, status string)\n\texternal name sql.optimizers;"	"sql"	1	5	false	false	false	2000
-6748	"environment"	"-- The environment table\ncreate function sys.environment()\n\treturns table (""name"" string, value string)\n\texternal name sql.sql_environment;"	"sql"	1	5	false	false	false	2000
-6756	"bbp"	"-- The BAT buffer pool overview\ncreate function sys.bbp ()\n\treturns table (id int, name string, \n\t\tttype string, count bigint, refcnt int, lrefcnt int,\n\t\tlocation string, heat int, dirty string,\n\t\tstatus string, kind string)\n\texternal name bbp.get;"	"bbp"	1	5	false	false	false	2000
-6769	"malfunctions"	"create function sys.malfunctions()\n\treturns table(""signature"" string, ""address"" string, ""comment"" string)\n\texternal name ""manual"".""functions"";"	"manual"	1	5	false	false	false	2000
-6774	"evalalgebra"	"create procedure sys.evalalgebra( ra_stmt string, opt bool)\n\texternal name sql.""evalAlgebra"";"	"sql"	1	2	true	false	false	2000
-6778	"flush_log"	"-- enqueue a flush log, ie as soon as no transactions are active \n-- flush the log and cleanup the used storage\ncreate procedure sys.flush_log ()\n\texternal name sql.""flush_log"";"	"sql"	1	2	true	false	false	2000
-6780	"debug"	"create function sys.debug(debug int) returns integer\n\texternal name mdb.""setDebug"";"	"mdb"	1	1	false	false	false	2000
-6784	"queue"	"-- This Source Code Form is subject to the terms of the Mozilla Public\n-- License, v. 2.0.  If a copy of the MPL was not distributed with this\n-- file, You can obtain one at http://mozilla.org/MPL/2.0/.\n--\n-- Copyright 1997 - July 2008 CWI, August 2008 - 2016 MonetDB B.V.\n\n-- System monitoring\n\n-- show status of all active SQL queries.\ncreate function sys.queue()\nreturns table(\n\tqtag bigint,\n\t""user"" string,\n\tstarted timestamp,\n\testimate timestamp,\n\tprogress int,\n\tstatus string,\n\ttag oid,\n\tquery string\n)\nexternal name sql.sysmon_queue;"	"sql"	1	5	false	false	false	2000
-6804	"pause"	"-- operations to manipulate the state of havoc queries\ncreate procedure sys.pause(tag int)\nexternal name sql.sysmon_pause;"	"sql"	1	2	true	false	false	2000
+6727	"optimizer_stats"	"create function sys.optimizer_stats ()\n returns table (rewrite string, count int)\n external name sql.dump_opt_stats;"	"sql"	1	5	false	false	false	2000
+6731	"querycache"	"create function sys.querycache()\n returns table (query string, count int)\n external name sql.dump_cache;"	"sql"	1	5	false	false	false	2000
+6735	"querylog"	"create procedure sys.querylog(filename string)\n external name sql.logfile;"	"sql"	1	2	true	false	false	2000
+6738	"optimizers"	"create function sys.optimizers ()\n returns table (name string, def string, status string)\n external name sql.optimizers;"	"sql"	1	5	false	false	false	2000
+6748	"environment"	"create function sys.environment()\n returns table (""name"" string, value string)\n external name sql.sql_environment;"	"sql"	1	5	false	false	false	2000
+6756	"bbp"	"create function sys.bbp ()\n returns table (id int, name string, \n ttype string, count bigint, refcnt int, lrefcnt int,\n location string, heat int, dirty string,\n status string, kind string)\n external name bbp.get;"	"bbp"	1	5	false	false	false	2000
+6769	"malfunctions"	"create function sys.malfunctions()\n returns table(""signature"" string, ""address"" string, ""comment"" string)\n external name ""manual"".""functions"";"	"manual"	1	5	false	false	false	2000
+6774	"evalalgebra"	"create procedure sys.evalalgebra( ra_stmt string, opt bool)\n external name sql.""evalAlgebra"";"	"sql"	1	2	true	false	false	2000
+6778	"flush_log"	"create procedure sys.flush_log ()\n external name sql.""flush_log"";"	"sql"	1	2	true	false	false	2000
+6780	"debug"	"create function sys.debug(debug int) returns integer\n external name mdb.""setDebug"";"	"mdb"	1	1	false	false	false	2000
+6784	"queue"	"create function sys.queue()\nreturns table(\n qtag bigint,\n ""user"" string,\n started timestamp,\n estimate timestamp,\n progress int,\n status string,\n tag oid,\n query string\n)\nexternal name sql.sysmon_queue;"	"sql"	1	5	false	false	false	2000
+6804	"pause"	"create procedure sys.pause(tag int)\nexternal name sql.sysmon_pause;"	"sql"	1	2	true	false	false	2000
 6807	"resume"	"create procedure sys.resume(tag int)\nexternal name sql.sysmon_resume;"	"sql"	1	2	true	false	false	2000
 6810	"stop"	"create procedure sys.stop(tag int)\nexternal name sql.sysmon_stop;"	"sql"	1	2	true	false	false	2000
 6813	"pause"	"create procedure sys.pause(tag bigint)\nexternal name sql.sysmon_pause;"	"sql"	1	2	true	false	false	2000
 6816	"resume"	"create procedure sys.resume(tag bigint)\nexternal name sql.sysmon_resume;"	"sql"	1	2	true	false	false	2000
 6819	"stop"	"create procedure sys.stop(tag bigint)\nexternal name sql.sysmon_stop;"	"sql"	1	2	true	false	false	2000
-6822	"rejects"	"-- This Source Code Form is subject to the terms of the Mozilla Public\n-- License, v. 2.0.  If a copy of the MPL was not distributed with this\n-- file, You can obtain one at http://mozilla.org/MPL/2.0/.\n--\n-- Copyright 1997 - July 2008 CWI, August 2008 - 2016 MonetDB B.V.\n\n-- COPY into reject management\n\ncreate function sys.rejects()\nreturns table(\n\trowid bigint,\n\tfldid int,\n\t""message"" string,\n\t""input"" string\n)\nexternal name sql.copy_rejects;"	"sql"	1	5	false	false	false	2000
+6822	"rejects"	"create function sys.rejects()\nreturns table(\n rowid bigint,\n fldid int,\n ""message"" string,\n ""input"" string\n)\nexternal name sql.copy_rejects;"	"sql"	1	5	false	false	false	2000
 6834	"clearrejects"	"create procedure sys.clearrejects()\nexternal name sql.copy_rejects_clear;"	"sql"	1	2	true	false	false	2000
-6836	"stddev_samp"	"-- This Source Code Form is subject to the terms of the Mozilla Public\n-- License, v. 2.0.  If a copy of the MPL was not distributed with this\n-- file, You can obtain one at http://mozilla.org/MPL/2.0/.\n--\n-- Copyright 1997 - July 2008 CWI, August 2008 - 2016 MonetDB B.V.\n\ncreate aggregate stddev_samp(val tinyint) returns double\n\texternal name ""aggr"".""stdev"";"	"aggr"	1	3	false	false	false	2000
-6840	"stddev_samp"	"create aggregate stddev_samp(val smallint) returns double\n\texternal name ""aggr"".""stdev"";"	"aggr"	1	3	false	false	false	2000
-6844	"stddev_samp"	"create aggregate stddev_samp(val integer) returns double\n\texternal name ""aggr"".""stdev"";"	"aggr"	1	3	false	false	false	2000
-6848	"stddev_samp"	"create aggregate stddev_samp(val wrd) returns double\n\texternal name ""aggr"".""stdev"";"	"aggr"	1	3	false	false	false	2000
-6852	"stddev_samp"	"create aggregate stddev_samp(val bigint) returns double\n\texternal name ""aggr"".""stdev"";"	"aggr"	1	3	false	false	false	2000
-6856	"stddev_samp"	"create aggregate stddev_samp(val real) returns double\n\texternal name ""aggr"".""stdev"";"	"aggr"	1	3	false	false	false	2000
-6860	"stddev_samp"	"create aggregate stddev_samp(val double) returns double\n\texternal name ""aggr"".""stdev"";"	"aggr"	1	3	false	false	false	2000
-6864	"stddev_samp"	"create aggregate stddev_samp(val date) returns double\n\texternal name ""aggr"".""stdev"";"	"aggr"	1	3	false	false	false	2000
-6868	"stddev_samp"	"create aggregate stddev_samp(val time) returns double\n\texternal name ""aggr"".""stdev"";"	"aggr"	1	3	false	false	false	2000
-6872	"stddev_samp"	"create aggregate stddev_samp(val timestamp) returns double\n\texternal name ""aggr"".""stdev"";"	"aggr"	1	3	false	false	false	2000
-6876	"stddev_pop"	"create aggregate stddev_pop(val tinyint) returns double\n\texternal name ""aggr"".""stdevp"";"	"aggr"	1	3	false	false	false	2000
-6880	"stddev_pop"	"create aggregate stddev_pop(val smallint) returns double\n\texternal name ""aggr"".""stdevp"";"	"aggr"	1	3	false	false	false	2000
-6884	"stddev_pop"	"create aggregate stddev_pop(val integer) returns double\n\texternal name ""aggr"".""stdevp"";"	"aggr"	1	3	false	false	false	2000
-6888	"stddev_pop"	"create aggregate stddev_pop(val wrd) returns double\n\texternal name ""aggr"".""stdevp"";"	"aggr"	1	3	false	false	false	2000
-6892	"stddev_pop"	"create aggregate stddev_pop(val bigint) returns double\n\texternal name ""aggr"".""stdevp"";"	"aggr"	1	3	false	false	false	2000
-6896	"stddev_pop"	"create aggregate stddev_pop(val real) returns double\n\texternal name ""aggr"".""stdevp"";"	"aggr"	1	3	false	false	false	2000
-6900	"stddev_pop"	"create aggregate stddev_pop(val double) returns double\n\texternal name ""aggr"".""stdevp"";"	"aggr"	1	3	false	false	false	2000
-6904	"stddev_pop"	"create aggregate stddev_pop(val date) returns double\n\texternal name ""aggr"".""stdevp"";"	"aggr"	1	3	false	false	false	2000
-6908	"stddev_pop"	"create aggregate stddev_pop(val time) returns double\n\texternal name ""aggr"".""stdevp"";"	"aggr"	1	3	false	false	false	2000
-6912	"stddev_pop"	"create aggregate stddev_pop(val timestamp) returns double\n\texternal name ""aggr"".""stdevp"";"	"aggr"	1	3	false	false	false	2000
-6916	"var_samp"	"create aggregate var_samp(val tinyint) returns double\n\texternal name ""aggr"".""variance"";"	"aggr"	1	3	false	false	false	2000
-6920	"var_samp"	"create aggregate var_samp(val smallint) returns double\n\texternal name ""aggr"".""variance"";"	"aggr"	1	3	false	false	false	2000
-6924	"var_samp"	"create aggregate var_samp(val integer) returns double\n\texternal name ""aggr"".""variance"";"	"aggr"	1	3	false	false	false	2000
-6928	"var_samp"	"create aggregate var_samp(val wrd) returns double\n\texternal name ""aggr"".""variance"";"	"aggr"	1	3	false	false	false	2000
-6932	"var_samp"	"create aggregate var_samp(val bigint) returns double\n\texternal name ""aggr"".""variance"";"	"aggr"	1	3	false	false	false	2000
-6936	"var_samp"	"create aggregate var_samp(val real) returns double\n\texternal name ""aggr"".""variance"";"	"aggr"	1	3	false	false	false	2000
-6940	"var_samp"	"create aggregate var_samp(val double) returns double\n\texternal name ""aggr"".""variance"";"	"aggr"	1	3	false	false	false	2000
-6944	"var_samp"	"create aggregate var_samp(val date) returns double\n\texternal name ""aggr"".""variance"";"	"aggr"	1	3	false	false	false	2000
-6948	"var_samp"	"create aggregate var_samp(val time) returns double\n\texternal name ""aggr"".""variance"";"	"aggr"	1	3	false	false	false	2000
-6952	"var_samp"	"create aggregate var_samp(val timestamp) returns double\n\texternal name ""aggr"".""variance"";"	"aggr"	1	3	false	false	false	2000
-6956	"var_pop"	"create aggregate var_pop(val tinyint) returns double\n\texternal name ""aggr"".""variancep"";"	"aggr"	1	3	false	false	false	2000
-6960	"var_pop"	"create aggregate var_pop(val smallint) returns double\n\texternal name ""aggr"".""variancep"";"	"aggr"	1	3	false	false	false	2000
-6964	"var_pop"	"create aggregate var_pop(val integer) returns double\n\texternal name ""aggr"".""variancep"";"	"aggr"	1	3	false	false	false	2000
-6968	"var_pop"	"create aggregate var_pop(val wrd) returns double\n\texternal name ""aggr"".""variancep"";"	"aggr"	1	3	false	false	false	2000
-6972	"var_pop"	"create aggregate var_pop(val bigint) returns double\n\texternal name ""aggr"".""variancep"";"	"aggr"	1	3	false	false	false	2000
-6976	"var_pop"	"create aggregate var_pop(val real) returns double\n\texternal name ""aggr"".""variancep"";"	"aggr"	1	3	false	false	false	2000
-6980	"var_pop"	"create aggregate var_pop(val double) returns double\n\texternal name ""aggr"".""variancep"";"	"aggr"	1	3	false	false	false	2000
-6984	"var_pop"	"create aggregate var_pop(val date) returns double\n\texternal name ""aggr"".""variancep"";"	"aggr"	1	3	false	false	false	2000
-6988	"var_pop"	"create aggregate var_pop(val time) returns double\n\texternal name ""aggr"".""variancep"";"	"aggr"	1	3	false	false	false	2000
-6992	"var_pop"	"create aggregate var_pop(val timestamp) returns double\n\texternal name ""aggr"".""variancep"";"	"aggr"	1	3	false	false	false	2000
-6996	"median"	"create aggregate median(val tinyint) returns tinyint\n\texternal name ""aggr"".""median"";"	"aggr"	1	3	false	false	false	2000
-7000	"median"	"create aggregate median(val smallint) returns smallint\n\texternal name ""aggr"".""median"";"	"aggr"	1	3	false	false	false	2000
-7004	"median"	"create aggregate median(val integer) returns integer\n\texternal name ""aggr"".""median"";"	"aggr"	1	3	false	false	false	2000
-7008	"median"	"create aggregate median(val wrd) returns wrd\n\texternal name ""aggr"".""median"";"	"aggr"	1	3	false	false	false	2000
-7012	"median"	"create aggregate median(val bigint) returns bigint\n\texternal name ""aggr"".""median"";"	"aggr"	1	3	false	false	false	2000
-7016	"median"	"create aggregate median(val decimal) returns decimal\n\texternal name ""aggr"".""median"";"	"aggr"	1	3	false	false	false	2000
-7020	"median"	"create aggregate median(val real) returns real\n\texternal name ""aggr"".""median"";"	"aggr"	1	3	false	false	false	2000
-7024	"median"	"create aggregate median(val double) returns double\n\texternal name ""aggr"".""median"";"	"aggr"	1	3	false	false	false	2000
-7028	"median"	"create aggregate median(val date) returns date\n\texternal name ""aggr"".""median"";"	"aggr"	1	3	false	false	false	2000
-7032	"median"	"create aggregate median(val time) returns time\n\texternal name ""aggr"".""median"";"	"aggr"	1	3	false	false	false	2000
-7036	"median"	"create aggregate median(val timestamp) returns timestamp\n\texternal name ""aggr"".""median"";"	"aggr"	1	3	false	false	false	2000
-7040	"quantile"	"create aggregate quantile(val tinyint, q double) returns tinyint\n\texternal name ""aggr"".""quantile"";"	"aggr"	1	3	false	false	false	2000
-7045	"quantile"	"create aggregate quantile(val smallint, q double) returns smallint\n\texternal name ""aggr"".""quantile"";"	"aggr"	1	3	false	false	false	2000
-7050	"quantile"	"create aggregate quantile(val integer, q double) returns integer\n\texternal name ""aggr"".""quantile"";"	"aggr"	1	3	false	false	false	2000
-7055	"quantile"	"create aggregate quantile(val wrd, q double) returns wrd\n\texternal name ""aggr"".""quantile"";"	"aggr"	1	3	false	false	false	2000
-7060	"quantile"	"create aggregate quantile(val bigint, q double) returns bigint\n\texternal name ""aggr"".""quantile"";"	"aggr"	1	3	false	false	false	2000
-7065	"quantile"	"create aggregate quantile(val decimal, q double) returns decimal\n\texternal name ""aggr"".""quantile"";"	"aggr"	1	3	false	false	false	2000
-7070	"quantile"	"create aggregate quantile(val real, q double) returns real\n\texternal name ""aggr"".""quantile"";"	"aggr"	1	3	false	false	false	2000
-7075	"quantile"	"create aggregate quantile(val double, q double) returns double\n\texternal name ""aggr"".""quantile"";"	"aggr"	1	3	false	false	false	2000
-7080	"quantile"	"create aggregate quantile(val date, q double) returns date\n\texternal name ""aggr"".""quantile"";"	"aggr"	1	3	false	false	false	2000
-7085	"quantile"	"create aggregate quantile(val time, q double) returns time\n\texternal name ""aggr"".""quantile"";"	"aggr"	1	3	false	false	false	2000
-7090	"quantile"	"create aggregate quantile(val timestamp, q double) returns timestamp\n\texternal name ""aggr"".""quantile"";"	"aggr"	1	3	false	false	false	2000
-7095	"corr"	"create aggregate corr(e1 tinyint, e2 tinyint) returns tinyint\n\texternal name ""aggr"".""corr"";"	"aggr"	1	3	false	false	false	2000
-7100	"corr"	"create aggregate corr(e1 smallint, e2 smallint) returns smallint\n\texternal name ""aggr"".""corr"";"	"aggr"	1	3	false	false	false	2000
-7105	"corr"	"create aggregate corr(e1 integer, e2 integer) returns integer\n\texternal name ""aggr"".""corr"";"	"aggr"	1	3	false	false	false	2000
-7110	"corr"	"create aggregate corr(e1 wrd, e2 wrd) returns wrd\n\texternal name ""aggr"".""corr"";"	"aggr"	1	3	false	false	false	2000
-7115	"corr"	"create aggregate corr(e1 bigint, e2 bigint) returns bigint\n\texternal name ""aggr"".""corr"";"	"aggr"	1	3	false	false	false	2000
-7120	"corr"	"create aggregate corr(e1 real, e2 real) returns real\n\texternal name ""aggr"".""corr"";"	"aggr"	1	3	false	false	false	2000
-7125	"corr"	"create aggregate corr(e1 double, e2 double) returns double\n\texternal name ""aggr"".""corr"";"	"aggr"	1	3	false	false	false	2000
-7130	"stddev_samp"	"-- This Source Code Form is subject to the terms of the Mozilla Public\n-- License, v. 2.0.  If a copy of the MPL was not distributed with this\n-- file, You can obtain one at http://mozilla.org/MPL/2.0/.\n--\n-- Copyright 1997 - July 2008 CWI, August 2008 - 2016 MonetDB B.V.\n\ncreate aggregate stddev_samp(val hugeint) returns double\n\texternal name ""aggr"".""stdev"";"	"aggr"	1	3	false	false	false	2000
-7134	"stddev_pop"	"create aggregate stddev_pop(val hugeint) returns double\n\texternal name ""aggr"".""stdevp"";"	"aggr"	1	3	false	false	false	2000
-7138	"var_samp"	"create aggregate var_samp(val hugeint) returns double\n\texternal name ""aggr"".""variance"";"	"aggr"	1	3	false	false	false	2000
-7142	"var_pop"	"create aggregate var_pop(val hugeint) returns double\n\texternal name ""aggr"".""variancep"";"	"aggr"	1	3	false	false	false	2000
-7146	"median"	"create aggregate median(val hugeint) returns hugeint\n\texternal name ""aggr"".""median"";"	"aggr"	1	3	false	false	false	2000
-7150	"quantile"	"create aggregate quantile(val hugeint, q double) returns hugeint\n\texternal name ""aggr"".""quantile"";"	"aggr"	1	3	false	false	false	2000
-7155	"corr"	"create aggregate corr(e1 hugeint, e2 hugeint) returns hugeint\n\texternal name ""aggr"".""corr"";"	"aggr"	1	3	false	false	false	2000
-7160	"has_z"	"-- This Source Code Form is subject to the terms of the Mozilla Public\n-- License, v. 2.0.  If a copy of the MPL was not distributed with this\n-- file, You can obtain one at http://mozilla.org/MPL/2.0/.\n--\n-- Copyright 1997 - July 2008 CWI, August 2008 - 2016 MonetDB B.V.\n\n-- make sure you load the geom module before loading this sql module\n-- create spatial_ref_sys metadata table\n\ncreate function has_z(info integer) returns integer external name geom.""hasZ"";"	"geom"	1	1	false	false	false	2000
+6836	"stddev_samp"	"create aggregate stddev_samp(val tinyint) returns double\n external name ""aggr"".""stdev"";"	"aggr"	1	3	false	false	false	2000
+6840	"stddev_samp"	"create aggregate stddev_samp(val smallint) returns double\n external name ""aggr"".""stdev"";"	"aggr"	1	3	false	false	false	2000
+6844	"stddev_samp"	"create aggregate stddev_samp(val integer) returns double\n external name ""aggr"".""stdev"";"	"aggr"	1	3	false	false	false	2000
+6848	"stddev_samp"	"create aggregate stddev_samp(val wrd) returns double\n external name ""aggr"".""stdev"";"	"aggr"	1	3	false	false	false	2000
+6852	"stddev_samp"	"create aggregate stddev_samp(val bigint) returns double\n external name ""aggr"".""stdev"";"	"aggr"	1	3	false	false	false	2000
+6856	"stddev_samp"	"create aggregate stddev_samp(val real) returns double\n external name ""aggr"".""stdev"";"	"aggr"	1	3	false	false	false	2000
+6860	"stddev_samp"	"create aggregate stddev_samp(val double) returns double\n external name ""aggr"".""stdev"";"	"aggr"	1	3	false	false	false	2000
+6864	"stddev_samp"	"create aggregate stddev_samp(val date) returns double\n external name ""aggr"".""stdev"";"	"aggr"	1	3	false	false	false	2000
+6868	"stddev_samp"	"create aggregate stddev_samp(val time) returns double\n external name ""aggr"".""stdev"";"	"aggr"	1	3	false	false	false	2000
+6872	"stddev_samp"	"create aggregate stddev_samp(val timestamp) returns double\n external name ""aggr"".""stdev"";"	"aggr"	1	3	false	false	false	2000
+6876	"stddev_pop"	"create aggregate stddev_pop(val tinyint) returns double\n external name ""aggr"".""stdevp"";"	"aggr"	1	3	false	false	false	2000
+6880	"stddev_pop"	"create aggregate stddev_pop(val smallint) returns double\n external name ""aggr"".""stdevp"";"	"aggr"	1	3	false	false	false	2000
+6884	"stddev_pop"	"create aggregate stddev_pop(val integer) returns double\n external name ""aggr"".""stdevp"";"	"aggr"	1	3	false	false	false	2000
+6888	"stddev_pop"	"create aggregate stddev_pop(val wrd) returns double\n external name ""aggr"".""stdevp"";"	"aggr"	1	3	false	false	false	2000
+6892	"stddev_pop"	"create aggregate stddev_pop(val bigint) returns double\n external name ""aggr"".""stdevp"";"	"aggr"	1	3	false	false	false	2000
+6896	"stddev_pop"	"create aggregate stddev_pop(val real) returns double\n external name ""aggr"".""stdevp"";"	"aggr"	1	3	false	false	false	2000
+6900	"stddev_pop"	"create aggregate stddev_pop(val double) returns double\n external name ""aggr"".""stdevp"";"	"aggr"	1	3	false	false	false	2000
+6904	"stddev_pop"	"create aggregate stddev_pop(val date) returns double\n external name ""aggr"".""stdevp"";"	"aggr"	1	3	false	false	false	2000
+6908	"stddev_pop"	"create aggregate stddev_pop(val time) returns double\n external name ""aggr"".""stdevp"";"	"aggr"	1	3	false	false	false	2000
+6912	"stddev_pop"	"create aggregate stddev_pop(val timestamp) returns double\n external name ""aggr"".""stdevp"";"	"aggr"	1	3	false	false	false	2000
+6916	"var_samp"	"create aggregate var_samp(val tinyint) returns double\n external name ""aggr"".""variance"";"	"aggr"	1	3	false	false	false	2000
+6920	"var_samp"	"create aggregate var_samp(val smallint) returns double\n external name ""aggr"".""variance"";"	"aggr"	1	3	false	false	false	2000
+6924	"var_samp"	"create aggregate var_samp(val integer) returns double\n external name ""aggr"".""variance"";"	"aggr"	1	3	false	false	false	2000
+6928	"var_samp"	"create aggregate var_samp(val wrd) returns double\n external name ""aggr"".""variance"";"	"aggr"	1	3	false	false	false	2000
+6932	"var_samp"	"create aggregate var_samp(val bigint) returns double\n external name ""aggr"".""variance"";"	"aggr"	1	3	false	false	false	2000
+6936	"var_samp"	"create aggregate var_samp(val real) returns double\n external name ""aggr"".""variance"";"	"aggr"	1	3	false	false	false	2000
+6940	"var_samp"	"create aggregate var_samp(val double) returns double\n external name ""aggr"".""variance"";"	"aggr"	1	3	false	false	false	2000
+6944	"var_samp"	"create aggregate var_samp(val date) returns double\n external name ""aggr"".""variance"";"	"aggr"	1	3	false	false	false	2000
+6948	"var_samp"	"create aggregate var_samp(val time) returns double\n external name ""aggr"".""variance"";"	"aggr"	1	3	false	false	false	2000
+6952	"var_samp"	"create aggregate var_samp(val timestamp) returns double\n external name ""aggr"".""variance"";"	"aggr"	1	3	false	false	false	2000
+6956	"var_pop"	"create aggregate var_pop(val tinyint) returns double\n external name ""aggr"".""variancep"";"	"aggr"	1	3	false	false	false	2000
+6960	"var_pop"	"create aggregate var_pop(val smallint) returns double\n external name ""aggr"".""variancep"";"	"aggr"	1	3	false	false	false	2000
+6964	"var_pop"	"create aggregate var_pop(val integer) returns double\n external name ""aggr"".""variancep"";"	"aggr"	1	3	false	false	false	2000
+6968	"var_pop"	"create aggregate var_pop(val wrd) returns double\n external name ""aggr"".""variancep"";"	"aggr"	1	3	false	false	false	2000
+6972	"var_pop"	"create aggregate var_pop(val bigint) returns double\n external name ""aggr"".""variancep"";"	"aggr"	1	3	false	false	false	2000
+6976	"var_pop"	"create aggregate var_pop(val real) returns double\n external name ""aggr"".""variancep"";"	"aggr"	1	3	false	false	false	2000
+6980	"var_pop"	"create aggregate var_pop(val double) returns double\n external name ""aggr"".""variancep"";"	"aggr"	1	3	false	false	false	2000
+6984	"var_pop"	"create aggregate var_pop(val date) returns double\n external name ""aggr"".""variancep"";"	"aggr"	1	3	false	false	false	2000
+6988	"var_pop"	"create aggregate var_pop(val time) returns double\n external name ""aggr"".""variancep"";"	"aggr"	1	3	false	false	false	2000
+6992	"var_pop"	"create aggregate var_pop(val timestamp) returns double\n external name ""aggr"".""variancep"";"	"aggr"	1	3	false	false	false	2000
+6996	"median"	"create aggregate median(val tinyint) returns tinyint\n external name ""aggr"".""median"";"	"aggr"	1	3	false	false	false	2000
+7000	"median"	"create aggregate median(val smallint) returns smallint\n external name ""aggr"".""median"";"	"aggr"	1	3	false	false	false	2000
+7004	"median"	"create aggregate median(val integer) returns integer\n external name ""aggr"".""median"";"	"aggr"	1	3	false	false	false	2000
+7008	"median"	"create aggregate median(val wrd) returns wrd\n external name ""aggr"".""median"";"	"aggr"	1	3	false	false	false	2000
+7012	"median"	"create aggregate median(val bigint) returns bigint\n external name ""aggr"".""median"";"	"aggr"	1	3	false	false	false	2000
+7016	"median"	"create aggregate median(val decimal) returns decimal\n external name ""aggr"".""median"";"	"aggr"	1	3	false	false	false	2000
+7020	"median"	"create aggregate median(val real) returns real\n external name ""aggr"".""median"";"	"aggr"	1	3	false	false	false	2000
+7024	"median"	"create aggregate median(val double) returns double\n external name ""aggr"".""median"";"	"aggr"	1	3	false	false	false	2000
+7028	"median"	"create aggregate median(val date) returns date\n external name ""aggr"".""median"";"	"aggr"	1	3	false	false	false	2000
+7032	"median"	"create aggregate median(val time) returns time\n external name ""aggr"".""median"";"	"aggr"	1	3	false	false	false	2000
+7036	"median"	"create aggregate median(val timestamp) returns timestamp\n external name ""aggr"".""median"";"	"aggr"	1	3	false	false	false	2000
+7040	"quantile"	"create aggregate quantile(val tinyint, q double) returns tinyint\n external name ""aggr"".""quantile"";"	"aggr"	1	3	false	false	false	2000
+7045	"quantile"	"create aggregate quantile(val smallint, q double) returns smallint\n external name ""aggr"".""quantile"";"	"aggr"	1	3	false	false	false	2000
+7050	"quantile"	"create aggregate quantile(val integer, q double) returns integer\n external name ""aggr"".""quantile"";"	"aggr"	1	3	false	false	false	2000
+7055	"quantile"	"create aggregate quantile(val wrd, q double) returns wrd\n external name ""aggr"".""quantile"";"	"aggr"	1	3	false	false	false	2000
+7060	"quantile"	"create aggregate quantile(val bigint, q double) returns bigint\n external name ""aggr"".""quantile"";"	"aggr"	1	3	false	false	false	2000
+7065	"quantile"	"create aggregate quantile(val decimal, q double) returns decimal\n external name ""aggr"".""quantile"";"	"aggr"	1	3	false	false	false	2000
+7070	"quantile"	"create aggregate quantile(val real, q double) returns real\n external name ""aggr"".""quantile"";"	"aggr"	1	3	false	false	false	2000
+7075	"quantile"	"create aggregate quantile(val double, q double) returns double\n external name ""aggr"".""quantile"";"	"aggr"	1	3	false	false	false	2000
+7080	"quantile"	"create aggregate quantile(val date, q double) returns date\n external name ""aggr"".""quantile"";"	"aggr"	1	3	false	false	false	2000
+7085	"quantile"	"create aggregate quantile(val time, q double) returns time\n external name ""aggr"".""quantile"";"	"aggr"	1	3	false	false	false	2000
+7090	"quantile"	"create aggregate quantile(val timestamp, q double) returns timestamp\n external name ""aggr"".""quantile"";"	"aggr"	1	3	false	false	false	2000
+7095	"corr"	"create aggregate corr(e1 tinyint, e2 tinyint) returns tinyint\n external name ""aggr"".""corr"";"	"aggr"	1	3	false	false	false	2000
+7100	"corr"	"create aggregate corr(e1 smallint, e2 smallint) returns smallint\n external name ""aggr"".""corr"";"	"aggr"	1	3	false	false	false	2000
+7105	"corr"	"create aggregate corr(e1 integer, e2 integer) returns integer\n external name ""aggr"".""corr"";"	"aggr"	1	3	false	false	false	2000
+7110	"corr"	"create aggregate corr(e1 wrd, e2 wrd) returns wrd\n external name ""aggr"".""corr"";"	"aggr"	1	3	false	false	false	2000
+7115	"corr"	"create aggregate corr(e1 bigint, e2 bigint) returns bigint\n external name ""aggr"".""corr"";"	"aggr"	1	3	false	false	false	2000
+7120	"corr"	"create aggregate corr(e1 real, e2 real) returns real\n external name ""aggr"".""corr"";"	"aggr"	1	3	false	false	false	2000
+7125	"corr"	"create aggregate corr(e1 double, e2 double) returns double\n external name ""aggr"".""corr"";"	"aggr"	1	3	false	false	false	2000
+7130	"stddev_samp"	"create aggregate stddev_samp(val hugeint) returns double\n external name ""aggr"".""stdev"";"	"aggr"	1	3	false	false	false	2000
+7134	"stddev_pop"	"create aggregate stddev_pop(val hugeint) returns double\n external name ""aggr"".""stdevp"";"	"aggr"	1	3	false	false	false	2000
+7138	"var_samp"	"create aggregate var_samp(val hugeint) returns double\n external name ""aggr"".""variance"";"	"aggr"	1	3	false	false	false	2000
+7142	"var_pop"	"create aggregate var_pop(val hugeint) returns double\n external name ""aggr"".""variancep"";"	"aggr"	1	3	false	false	false	2000
+7146	"median"	"create aggregate median(val hugeint) returns hugeint\n external name ""aggr"".""median"";"	"aggr"	1	3	false	false	false	2000
+7150	"quantile"	"create aggregate quantile(val hugeint, q double) returns hugeint\n external name ""aggr"".""quantile"";"	"aggr"	1	3	false	false	false	2000
+7155	"corr"	"create aggregate corr(e1 hugeint, e2 hugeint) returns hugeint\n external name ""aggr"".""corr"";"	"aggr"	1	3	false	false	false	2000
+7160	"has_z"	"create function has_z(info integer) returns integer external name geom.""hasZ"";"	"geom"	1	1	false	false	false	2000
 7164	"has_m"	"create function has_m(info integer) returns integer external name geom.""hasM"";"	"geom"	1	1	false	false	false	2000
 7168	"get_type"	"create function get_type(info integer, format integer) returns string external name geom.""getType"";"	"geom"	1	1	false	false	false	2000
-7192	"mbr"	"-- currently we only use mbr instead of\n-- Envelope():Geometry\n-- as that returns Geometry objects, and we prefer the explicit mbr's\n-- minimum bounding rectangle (mbr)\ncreate function mbr(geom geometry) returns mbr external name geom.""mbr"";"	"geom"	1	1	false	false	false	2000
-7196	"st_overlaps"	"create function st_overlaps(box1 mbr, box2 mbr) returns boolean external name geom.""mbrOverlaps"";"	"geom"	1	1	false	false	false	2000
-7201	"st_contains"	"create function st_contains(box1 mbr, box2 mbr) returns boolean external name geom.""mbrContains"";"	"geom"	1	1	false	false	false	2000
-7206	"st_equals"	"create function st_equals(box1 mbr, box2 mbr) returns boolean external name geom.""mbrEqual"";"	"geom"	1	1	false	false	false	2000
-7211	"st_distance"	"create function st_distance(box1 mbr, box2 mbr) returns double external name geom.""mbrDistance"";"	"geom"	1	1	false	false	false	2000
-7216	"st_wkttosql"	"--CREATE FUNCTION mbrOverlapOrLeft(box1 mbr, box2 mbr) RETURNS boolean external name geom.""mbrOverlapOrLeft"";\n--CREATE FUNCTION mbrOverlapOrBelow(box1 mbr, box2 mbr) RETURNS boolean external name geom.""mbrOverlapOrBelow"";\n--CREATE FUNCTION mbrOverlapOrRight(box1 mbr, box2 mbr) RETURNS boolean external name geom.""mbrOverlapOrRight"";\n--CREATE FUNCTION mbrLeft(box1 mbr, box2 mbr) RETURNS boolean external name geom.""mbrLeft"";\n--CREATE FUNCTION mbrBelow(box1 mbr, box2 mbr) RETURNS boolean external name geom.""mbrBelow"";\n--CREATE FUNCTION mbrEqual(box1 mbr, box2 mbr) RETURNS boolean external name geom.""mbrEqual"";\n--CREATE FUNCTION mbrRight(box1 mbr, box2 mbr) RETURNS boolean external name geom.""mbrRight"";\n--CREATE FUNCTION mbrContained(box1 mbr, box2 mbr) RETURNS boolean external name geom.""mbrContained"";\n--CREATE FUNCTION mbrOverlapOrAbove(box1 mbr, box2 mbr) RETURNS boolean external name geom.""mbrOverlapOrAbove"";\n--CREATE FUNCTION mbrAbove(box1 mbr, box2 mbr) RETURNS boolean external name geom.""mbrAbove"";\n\n\n-------------------------------------------------------------------------\n------------------------- Management Functions- -------------------------\n-------------------------------------------------------------------------\n--CREATE PROCEDURE AddGeometryColumn(table_name string, column_name string, srid integer, geometryType string, dimension integer) \n--CREATE FUNCTION AddGeometryColumn(table_name string, column_name string, srid integer, geometryType string, dimension integer) RETURNS string\n--BEGIN\n--\tDECLARE column_type string;\n--\tSET column_type = concat('geometry( ', geometryType);\n--\tSET column_type = concat(column_type, ', ');\n--\tSET column_type = concat(column_type, srid);\n--\tSET column_type = concat(column_type, ' )'); \n--\tALTER TABLE table_name ADD column_name column_type; --geometry('point', 28992);\n--\t\n--\tRETURN column_type;\n--END;\n\n--CREATE PROCEDURE t(table_name string, column_name string, column_type string)\n--BEGIN\n--\tALTER TABLE table_name ADD column_name;\n--END;\n\n--CREATE FUNCTION t(table_name string, column_name string, srid integer, type string, dimension integer) RETURNS string \n--BEGIN\n--\tEXECUTE PROCEDURE AddGeometryColumn(table_name, column_name, srid, type, dimension);\n--\tRETURN '';\n--END;\n\n\n\n---------------------------------\n-- OGC - Simple Feature Access --\n---------------------------------\n\n--Construct a Geometry from a WKT\ncreate function st_wkttosql(wkt string) returns geometry external name geom.""GeomFromText"";"	"geom"	1	1	false	false	false	2000
-7220	"st_wkbtosql"	"--Construct a Geometry from a WKB\ncreate function st_wkbtosql(geom string) returns geometry external name geom.""FromBinary"";"	"geom"	1	1	false	false	false	2000
-7224	"st_astext"	"--Obtaining WKT from Geometry\ncreate function st_astext(geom geometry) returns string external name geom.""AsText"";"	"geom"	1	1	false	false	false	2000
-7228	"st_asbinary"	"--Obtainig WKB from Geometry\ncreate function st_asbinary(geom geometry) returns string external name geom.""AsBinary"";"	"geom"	1	1	false	false	false	2000
-7232	"st_dimension"	"--Functions on Geometries\ncreate function st_dimension(geom geometry) returns integer external name geom.""Dimension"";"	"geom"	1	1	false	false	false	2000
-7236	"st_geometrytype"	"create function st_geometrytype(geom geometry) returns string external name geom.""GeometryType2"";"	"geom"	1	1	false	false	false	2000
-7240	"st_srid"	"create function st_srid(geom geometry) returns integer external name geom.""getSRID"";"	"geom"	1	1	false	false	false	2000
-7244	"st_setsrid"	"create function st_setsrid(geom geometry, srid integer) returns geometry external name geom.""setSRID"";"	"geom"	1	1	false	false	false	2000
-7249	"st_isempty"	"create function st_isempty(geom geometry) returns boolean external name geom.""IsEmpty"";"	"geom"	1	1	false	false	false	2000
-7253	"st_issimple"	"create function st_issimple(geom geometry) returns boolean external name geom.""IsSimple"";"	"geom"	1	1	false	false	false	2000
-7257	"st_boundary"	"create function st_boundary(geom geometry) returns geometry external name geom.""Boundary"";"	"geom"	1	1	false	false	false	2000
-7261	"st_envelope"	"create function st_envelope(geom geometry) returns geometry external name geom.""Envelope"";"	"geom"	1	1	false	false	false	2000
-7265	"st_equals"	"--Functions testing spatial relations between Geometries\ncreate function st_equals(geom1 geometry, geom2 geometry) returns boolean external name geom.""Equals"";"	"geom"	1	1	false	false	false	2000
-7270	"st_disjoint"	"create function st_disjoint(geom1 geometry, geom2 geometry) returns boolean external name geom.""Disjoint"";"	"geom"	1	1	false	false	false	2000
-7275	"st_intersects"	"create function st_intersects(geom1 geometry, geom2 geometry) returns boolean external name geom.""Intersects"";"	"geom"	1	1	false	false	false	2000
-7280	"st_touches"	"create function st_touches(geom1 geometry, geom2 geometry) returns boolean external name geom.""Touches"";"	"geom"	1	1	false	false	false	2000
-7285	"st_crosses"	"create function st_crosses(geom1 geometry, geom2 geometry) returns boolean external name geom.""Crosses"";"	"geom"	1	1	false	false	false	2000
-7290	"st_within"	"create function st_within(geom1 geometry, geom2 geometry) returns boolean external name geom.""Within"";"	"geom"	1	1	false	false	false	2000
-7295	"st_contains"	"create function st_contains(geom1 geometry, geom2 geometry) returns boolean external name geom.""Contains"";"	"geom"	1	1	false	false	false	2000
-7300	"st_overlaps"	"create function st_overlaps(geom1 geometry, geom2 geometry) returns boolean external name geom.""Overlaps"";"	"geom"	1	1	false	false	false	2000
-7305	"st_relate"	"create function st_relate(geom1 geometry, geom2 geometry, intersection_matrix_pattern string) returns boolean external name geom.""Relate"";"	"geom"	1	1	false	false	false	2000
-7311	"st_distance"	"--Distance between Geometries\ncreate function st_distance(geom1 geometry, geom2 geometry) returns double external name geom.""Distance"";"	"geom"	1	1	false	false	false	2000
-7316	"st_intersection"	"--Functions that implement spatial operators\ncreate function st_intersection(geom1 geometry, geom2 geometry) returns geometry external name geom.""Intersection"";"	"geom"	1	1	false	false	false	2000
-7321	"st_difference"	"create function st_difference(geom1 geometry, geom2 geometry) returns geometry external name geom.""Difference"";"	"geom"	1	1	false	false	false	2000
-7326	"st_union"	"create function st_union(geom1 geometry, geom2 geometry) returns geometry external name geom.""Union"";"	"geom"	1	1	false	false	false	2000
-7331	"st_union"	"create aggregate st_union(geom geometry) returns geometry external name geom.""Union"";"	"geom"	1	3	false	false	false	2000
-7335	"st_symdifference"	"create function st_symdifference(geom1 geometry, geom2 geometry) returns geometry external name geom.""SymDifference"";"	"geom"	1	1	false	false	false	2000
-7340	"st_buffer"	"create function st_buffer(geom geometry, radius double) returns geometry external name geom.""Buffer"";"	"geom"	1	1	false	false	false	2000
-7345	"st_convexhull"	"create function st_convexhull(geom geometry) returns geometry external name geom.""ConvexHull"";"	"geom"	1	1	false	false	false	2000
-7349	"st_x"	"--Functions on Point\ncreate function st_x(geom geometry) returns double external name geom.""X"";"	"geom"	1	1	false	false	false	2000
-7353	"st_y"	"create function st_y(geom geometry) returns double external name geom.""Y"";"	"geom"	1	1	false	false	false	2000
-7357	"st_z"	"create function st_z(geom geometry) returns double external name geom.""Z"";"	"geom"	1	1	false	false	false	2000
-7361	"st_startpoint"	"--Functions on Curve (i.e. LineString)\ncreate function st_startpoint(geom geometry) returns geometry external name geom.""StartPoint"";"	"geom"	1	1	false	false	false	2000
-7365	"st_endpoint"	"create function st_endpoint(geom geometry) returns geometry external name geom.""EndPoint"";"	"geom"	1	1	false	false	false	2000
-7369	"st_isring"	"create function st_isring(geom geometry) returns boolean external name geom.""IsRing"";"	"geom"	1	1	false	false	false	2000
-7373	"st_length"	"create function st_length(geom geometry) returns double external name geom.""Length"";"	"geom"	1	1	false	false	false	2000
-7377	"st_isclosed"	"--valid also for MultiCurve\ncreate function st_isclosed(geom geometry) returns boolean external name geom.""IsClosed"";"	"geom"	1	1	false	false	false	2000
-7381	"st_numpoints"	"--valid also for MultiCurve\n\n--Functions on LineString\ncreate function st_numpoints(geom geometry) returns integer external name geom.""NumPoints"";"	"geom"	1	1	false	false	false	2000
-7385	"st_pointn"	"create function st_pointn(geom geometry, positionnum integer) returns geometry external name geom.""PointN"";"	"geom"	1	1	false	false	false	2000
-7390	"st_centroid"	"--Functions on Surface (i.e. Polygon and Polyhedral Surface) and MultiSurface\ncreate function st_centroid(geom geometry) returns geometry external name geom.""Centroid"";"	"geom"	1	1	false	false	false	2000
-7394	"st_pointonsurface"	"create function st_pointonsurface(geom geometry) returns geometry external name geom.""PointOnSurface"";"	"geom"	1	1	false	false	false	2000
-7398	"st_area"	"create function st_area(geom geometry) returns double external name geom.""Area"";"	"geom"	1	1	false	false	false	2000
-7402	"st_exteriorring"	"--Functions on Polygon\ncreate function st_exteriorring(geom geometry) returns geometry external name geom.""ExteriorRing"";"	"geom"	1	1	false	false	false	2000
-7406	"st_setexteriorring"	"create function st_setexteriorring(geom geometry) returns geometry external name geom.""MakePolygon"";"	"geom"	1	1	false	false	false	2000
-7410	"st_numinteriorring"	"--gets a linestring and creates a polygon (postGIS: ST_MakePolygon)\ncreate function st_numinteriorring(geom geometry) returns integer external name geom.""NumInteriorRings"";"	"geom"	1	1	false	false	false	2000
-7414	"st_interiorringn"	"create function st_interiorringn(geom geometry, positionnum integer) returns geometry external name geom.""InteriorRingN"";"	"geom"	1	1	false	false	false	2000
-7419	"st_interiorrings"	"create function st_interiorrings(geom geometry) returns geometrya external name geom.""InteriorRings"";"	"geom"	1	1	false	false	false	2000
-7423	"st_numgeometries"	"--CREATE FUNCTION ST_SetInteriorRings(geom GeometryA) RETURNS Geometry EXTERNAL NAME geom.""SetInteriorRings""; --what is this function supposed to do????\n\n--Functions on GeomCollection\ncreate function st_numgeometries(geom geometry) returns integer external name geom.""NumGeometries"";"	"geom"	1	1	false	false	false	2000
-7427	"st_geometryn"	"create function st_geometryn(geom geometry, positionnum integer) returns geometry external name geom.""GeometryN"";"	"geom"	1	1	false	false	false	2000
-7432	"st_numpatches"	"--Functions on Polyhedral Surfaces (a simple surface, consisting of a number of Polygon pathes or facets)\n--CREATE FUNCTION ST_Geometries(geom Geometry) RETURNS TABLE(geom Geometries) EXTERNAL NAME geom.""Geometries"";\n--CREATE FUNCTION NumSurfaces(geom Geometry) RETURNS integer EXTERNAL NAME geom.""NumSurfaces"";\n--CREATE FUNCTION Surface(positionNum integer) RETURNS Geometry EXTERNAL NAME geom.""SurfaceN"";\n--from Part 1\ncreate function st_numpatches(geom geometry) returns integer --EXTERNAL NAME geom.""NumPatches""; --same with NumSurfaces\nbegin\n\treturn select st_numgeometries(geom);\nend;"	"user"	2	1	false	false	false	2000
-7436	"st_patchn"	"create function st_patchn(geom geometry, patchnum integer) returns geometry --EXTERNAL NAME geom.""PatchN"" --same with Surface\nbegin\n\treturn select st_geometryn(geom, patchnum);\nend;"	"user"	2	1	false	false	false	2000
-7441	"st_geomfromtext"	"--BoundingPolygons\n--IsClosed\n\n-------------------------------------------\n-- DEPRECATED BUT IMPLEMENTED BY postGIS --\n-------------------------------------------\n\n--Construct a Geometry from a WKT\ncreate function st_geomfromtext(wkt string, srid integer) returns geometry external name geom.""GeomFromText"";"	"geom"	1	1	false	false	false	2000
-7446	"st_pointfromtext"	"create function st_pointfromtext(wkt string, srid integer) returns geometry external name geom.""PointFromText"";"	"geom"	1	1	false	false	false	2000
-7451	"st_linefromtext"	"create function st_linefromtext(wkt string, srid integer) returns geometry external name geom.""LineFromText"";"	"geom"	1	1	false	false	false	2000
-7456	"st_polygonfromtext"	"create function st_polygonfromtext(wkt string, srid integer) returns geometry external name geom.""PolygonFromText"";"	"geom"	1	1	false	false	false	2000
-7461	"st_mpointfromtext"	"create function st_mpointfromtext(wkt string, srid integer) returns geometry external name geom.""MPointFromText"";"	"geom"	1	1	false	false	false	2000
-7466	"st_mlinefromtext"	"create function st_mlinefromtext(wkt string, srid integer) returns geometry external name geom.""MLineFromText"";"	"geom"	1	1	false	false	false	2000
-7471	"st_mpolyfromtext"	"create function st_mpolyfromtext(wkt string, srid integer) returns geometry external name geom.""MPolyFromText"";"	"geom"	1	1	false	false	false	2000
-7476	"st_geomcollfromtext"	"create function st_geomcollfromtext(wkt string, srid integer) returns geometry external name geom.""GeomCollFromText"";"	"geom"	1	1	false	false	false	2000
-7481	"st_bdpolyfromtext"	"create function st_bdpolyfromtext(wkt string, srid integer) returns geometry external name geom.""BdPolyFromText"";"	"geom"	1	1	false	false	false	2000
-7486	"st_bdmpolyfromtext"	"create function st_bdmpolyfromtext(wkt string, srid integer) returns geometry external name geom.""BdMPolyFromText"";"	"geom"	1	1	false	false	false	2000
-7491	"st_geometryfromtext"	"--Construct a Geoemtry from a WKB\n--CREATE FUNCTION ST_GeomFromWKB(wkb_raw WHATEVER_IS_STORED_IN_DB, srid integer) RETURNS Geometry EXTERNAL NAME geom.""GeomFromWKB"";\n--CREATE FUNCTION ST_PointFromWKB(wkb_arr WHATEVER_IS_STORED_IN_DB, srid integer) RETURNS Geometry EXTERNAL NAME geom.""PointFromWKB"";\n--CREATE FUNCTION ST_LineFromWKB(wkb_arr WHATEVER_IS_STORED_IN_DB, srid integer) RETURNS Geometry EXTERNAL NAME geom.""LineFromWKB"";\n--CREATE FUNCTION ST_PolygonFromWKB(wkb_raw WHATEVER_IS_STORED_IN_DB, srid integer) RETURNS Geometry EXTERNAL NAME geom.""PolygonFromWKB"";\n--CREATE FUNCTION ST_MPointFromWKB(wkb_raw WHATEVER_IS_STORED_IN_DB, srid integer) RETURNS Geometry EXTERNAL NAME geom.""MPointFromWKB"";\n--CREATE FUNCTION ST_MLineFromWKB(wkb_raw WHATEVER_IS_STORED_IN_DB, srid integer) RETURNS Geometry EXTERNAL NAME geom.""MLineFromWKB"";\n--CREATE FUNCTION ST_MPolyFromWKB(wkb_raw WHATEVER_IS_STORED_IN_DB, srid integer) RETURNS Geometry EXTERNAL NAME geom.""MPolyFromWKB"";\n--CREATE FUNCTION ST_GeomCollFromWKB(wkb_raw WHATEVER_IS_STORED_IN_DB, srid integer) RETURNS Geometry EXTERNAL NAME geom.""GeomCollFromWKB"";\n--CREATE FUNCTION ST_BdPolyFromWKB(wkb_raw WHATEVER_IS_STORED_IN_DB, srid integer) RETURNS Geometry external name geom.""BdPolyFromWKB""; \n--CREATE FUNCTION ST_BdMPolyFromWKB(wkb_raw WHATEVER_IS_STORED_IN_DB, srid integer) RETURNS Geometry external name geom.""BdMPolyFromWKB"";\n\n--CREATE FUNCTION ST_M(geom Geometry) RETURNS double EXTERNAL NAME geom.""M""; --geos does not support M coordinate (at least in the c version)\n--CREATE FUNCTION ST_CurveToLine RETURNS EXTERNAL NAME --geos does not support CIRCULARSTRING and does not have such function\n\n\n\n\n-------------\n-- PostGIS --\n-------------\n\n-------------------------------------------------------------------------\n------------------------- Geometry Constructors -------------------------\n-------------------------------------------------------------------------\n-- Create Geometry from text (wkt)\ncreate function st_geometryfromtext(wkt string, srid integer) returns geometry external name geom.""GeomFromText"";"	"geom"	1	1	false	false	false	2000
-7496	"st_geomfromtext"	"create function st_geomfromtext(wkt string) returns geometry external name geom.""GeomFromText"";"	"geom"	1	1	false	false	false	2000
-7500	"st_geometryfromtext"	"create function st_geometryfromtext(wkt string) returns geometry external name geom.""GeomFromText"";"	"geom"	1	1	false	false	false	2000
-7504	"st_pointfromtext"	"create function st_pointfromtext(wkt string) returns geometry external name geom.""PointFromText"";"	"geom"	1	1	false	false	false	2000
-7508	"st_linefromtext"	"create function st_linefromtext(wkt string) returns geometry external name geom.""LineFromText"";"	"geom"	1	1	false	false	false	2000
-7512	"st_polygonfromtext"	"create function st_polygonfromtext(wkt string) returns geometry external name geom.""PolygonFromText"";"	"geom"	1	1	false	false	false	2000
-7516	"st_mpointfromtext"	"create function st_mpointfromtext(wkt string) returns geometry external name geom.""MPointFromText"";"	"geom"	1	1	false	false	false	2000
-7520	"st_mlinefromtext"	"create function st_mlinefromtext(wkt string) returns geometry external name geom.""MLineFromText"";"	"geom"	1	1	false	false	false	2000
-7524	"st_mpolyfromtext"	"create function st_mpolyfromtext(wkt string) returns geometry external name geom.""MPolyFromText"";"	"geom"	1	1	false	false	false	2000
-7528	"st_geomcollfromtext"	"create function st_geomcollfromtext(wkt string) returns geometry external name geom.""GeomCollFromText"";"	"geom"	1	1	false	false	false	2000
-7532	"st_makepoint"	"--CREATE FUNCTION ST_GeogFromText(wkt string) RETURNS Geography external name geom.""GeographyFromText"";\n--CREATE FUNCTION ST_GeographyFromText(wkt string) RETURNS Geography external name geom.""GeographyFromText"";\n\n\n-- Create Geometry from raw representation (byte array)\n--CREATE FUNCTION ST_LinestringFromWKB(wkb_arr WHATEVER_IS_STORED_IN_DB, srid smallint) RETURNS Geometry EXTERNAL NAME geom.""LineFromWKB"";\n\n--CREATE FUNCTION ST_GeomFromWKB(wkb_raw WHATEVER_IS_STORED_IN_DB) RETURNS Geometry EXTERNAL NAME geom.""GeomFromWKB"";\n--CREATE FUNCTION ST_PointFromWKB(wkb_arr WHATEVER_IS_STORED_IN_DB) RETURNS Geometry EXTERNAL NAME geom.""PointFromWKB"";\n--CREATE FUNCTION ST_LineFromWKB(wkb_arr WHATEVER_IS_STORED_IN_DB) RETURNS Geometry EXTERNAL NAME geom.""LineFromWKB"";\n--CREATE FUNCTION ST_LinestringFromWKB(wkb_arr WHATEVER_IS_STORED_IN_DB) RETURNS Geometry EXTERNAL NAME geom.""LineFromWKB"";\n--CREATE FUNCTION ST_GeogFromWKB(wkb_arr WHATEVER_IS_STORED_IN_DB) RETURNS Geography EXTERNAL NAME geom.""GeogFromWKB"";\n\n-- Create Geometry from simpler geometries\ncreate function st_makepoint(x double, y double) returns geometry external name geom.""MakePoint"";"	"geom"	1	1	false	false	false	2000
-7537	"st_point"	"create function st_point(x double, y double) returns geometry external name geom.""MakePoint"";"	"geom"	1	1	false	false	false	2000
-7542	"st_makepoint"	"create function st_makepoint(x double, y double, z double) returns geometry external name geom.""MakePoint"";"	"geom"	1	1	false	false	false	2000
-7548	"st_makepoint"	"create function st_makepoint(x double, y double, z double, m double) returns geometry external name geom.""MakePoint"";"	"geom"	1	1	false	false	false	2000
-7555	"st_makepointm"	"create function st_makepointm(x double, y double, m double) returns geometry external name geom.""MakePointM"";"	"geom"	1	1	false	false	false	2000
-7561	"st_makeline"	"--CREATE FUNCTION ST_MakeLine(geometry set geoms)?????\ncreate aggregate st_makeline(geom geometry) returns geometry external name geom.""MakeLine"";"	"geom"	1	3	false	false	false	2000
-7565	"st_makeline"	"create function st_makeline(geom1 geometry, geom2 geometry) returns geometry external name geom.""MakeLine"";"	"geom"	1	1	false	false	false	2000
-7570	"st_makeenvelope"	"--two single geometries\n--CREATE FUNCTION ST_MakeLine(geoms_arr Geometry[]) RETURNS Geometry external name geom.""MakeLine"";\n--CREATE FUNCTION ST_LineFromMultiPoint(pointGeom Geometry) RETURNS Geometry external name geom.""LineFromMultiPoint""; --gets mutlipoint returns linestring\ncreate function st_makeenvelope(xmin double, ymin double, xmax double, ymax double, srid integer) returns geometry external name geom.""MakeEnvelope"";"	"geom"	1	1	false	false	false	2000
-7578	"st_makeenvelope"	"create function st_makeenvelope(xmin double, ymin double, xmax double, ymax double) returns geometry external name geom.""MakeEnvelope"";"	"geom"	1	1	false	false	false	2000
-7585	"st_makepolygon"	"create function st_makepolygon(geom geometry) returns geometry external name geom.""MakePolygon"";"	"geom"	1	1	false	false	false	2000
-7589	"st_polygon"	"--gets linestring\n--CREATE FUNCTION ST_MakePolygon(outerGeom Geometry, interiorGeoms table(g Geometry)) RETURNS Geometry external name geom.""MakePolygon""; --gets linestrings\ncreate function st_polygon(geom geometry, srid integer) returns geometry external name geom.""MakePolygon"";"	"geom"	1	1	false	false	false	2000
-7594	"st_makebox2d"	"--gets linestring\ncreate function st_makebox2d(lowleftpointgeom geometry, uprightpointgeom geometry) returns mbr external name geom.""MakeBox2D"";"	"geom"	1	1	false	false	false	2000
-7599	"geometrytype"	"--gets 2d points\n--CREATE FUNCTION ST_3DMakeBox(lowLeftPointGeom Geometry, upRightPointGeom Geometry) RETURNS mbr external name geom.""MakeBox3D""; --gets 3d points\n\n-- Other constructors\n--CREATE FUNCTION ST_Box2dFromGeoHash() RETURNS mbr external name geom.""Box2dFromGeoHash"";\n--CREATE FUNCTION ST_GeomFromEWKB\n--CREATE FUNCTION ST_GeomFromEWKT\n--CREATE FUNCTION ST_GeomFromGML\n--CREATE FUNCTION ST_GeomFromGeoJSON\n--CREATE FUNCTION ST_GeomFromKML\n--CREATE FUNCTION ST_GMLToSQL\n--CREATE FUNCTION ST_PointFromGeoHash\n\n-------------------------------------------------------------------------\n-------------------------- Geometry Accessors ---------------------------\n-------------------------------------------------------------------------\ncreate function geometrytype(geom geometry) returns string external name geom.""GeometryType1"";"	"geom"	1	1	false	false	false	2000
-7603	"st_coorddim"	"create function st_coorddim(geom geometry) returns integer external name geom.""CoordDim"";"	"geom"	1	1	false	false	false	2000
-7607	"st_isvalid"	"--CREATE FUNCTION ST_IsCollection(geom Geometry) RETURNS boolean EXTERNAL NAME\ncreate function st_isvalid(geom geometry) returns boolean external name geom.""IsValid"";"	"geom"	1	1	false	false	false	2000
-7611	"st_isvalidreason"	"--CREATE FUNCTION ST_IsValid(geom Geometry, flags integer) RETURNS boolean EXTERNAL NAME\ncreate function st_isvalidreason(geom geometry) returns string external name geom.""IsValidReason"";"	"geom"	1	1	false	false	false	2000
-7615	"st_npoints"	"--CREATE FUNCTION ST_IsValidReason(geom Geometry, flags integer) RETURNS string EXTERNAL NAME\n--CREATE FUNCTION ST_IsValidDetail(geom Geometry) RETURNS string EXTERNAL NAME geom.""IsValidDetail""; \n--CREATE FUNCTION ST_IsValidDetail(geom Geometry, flags integer) RETURNS A_CUSTOM_ROW EXTERNAL NAME\n--CREATE FUNCTION ST_NDims(geom Geometry) RETURNS integer EXTERNAL NAME\ncreate function st_npoints(geom geometry) returns integer external name geom.""NPoints"";"	"geom"	1	1	false	false	false	2000
-7619	"st_nrings"	"create function st_nrings(geom geometry) returns integer external name geom.""NRings"";"	"geom"	1	1	false	false	false	2000
-7623	"st_numinteriorrings"	"--is meaningfull for polygon and multipolygon\ncreate function st_numinteriorrings(geom geometry) returns integer external name geom.""NumInteriorRings"";"	"geom"	1	1	false	false	false	2000
-7627	"st_xmax"	"--CREATE FUNCTION ST_Summary(geom Geometry) RETURNS string EXTERNAL NAME\ncreate function st_xmax(geom geometry) returns double external name geom.""XMaxFromWKB"";"	"geom"	1	1	false	false	false	2000
-7631	"st_xmax"	"create function st_xmax(box mbr) returns double external name geom.""XMaxFromMBR"";"	"geom"	1	1	false	false	false	2000
-7635	"st_xmin"	"create function st_xmin(geom geometry) returns double external name geom.""XMinFromWKB"";"	"geom"	1	1	false	false	false	2000
-7639	"st_xmin"	"create function st_xmin(box mbr) returns double external name geom.""XMinFromMBR"";"	"geom"	1	1	false	false	false	2000
-7643	"st_ymax"	"create function st_ymax(geom geometry) returns double external name geom.""YMaxFromWKB"";"	"geom"	1	1	false	false	false	2000
-7647	"st_ymax"	"create function st_ymax(box mbr) returns double external name geom.""YMaxFromMBR"";"	"geom"	1	1	false	false	false	2000
-7651	"st_ymin"	"create function st_ymin(geom geometry) returns double external name geom.""YMinFromWKB"";"	"geom"	1	1	false	false	false	2000
-7655	"st_ymin"	"create function st_ymin(box mbr) returns double external name geom.""YMinFromMBR"";"	"geom"	1	1	false	false	false	2000
-7659	"st_force2d"	"--GEOS creates only 2D Envelope\n--CREATE FUNCTION ST_ZMax(geom Geometry) RETURNS double EXTERNAL NAME geom.""ZMaxFromWKB"";\n--CREATE FUNCTION ST_ZMax(box mbr) RETURNS double EXTERNAL NAME geom.""ZMaxFromMBR"";\n--CREATE FUNCTION ST_ZMin(geom Geometry) RETURNS double EXTERNAL NAME geom.""ZMinFromWKB"";\n--CREATE FUNCTION ST_ZMin(box mbr) RETURNS double EXTERNAL NAME geom.""ZMinFromMBR"";\n--CREATE FUNCTION ST_Zmflag(geom Geometry) RETURNS smallint EXTERNAL NAME --0=2d, 1=3dm, 2=3dz, 4=4d\n\n-------------------------------------------------------------------------\n--------------------------- Geometry Editors ----------------------------\n-------------------------------------------------------------------------\n--CREATE FUNCTION ST_AddPoint RETURNS EXTERNAL NAME\n--CREATE FUNCTION ST_Affine RETURNS EXTERNAL NAME\ncreate function st_force2d(geom geometry) returns geometry external name geom.""Force2D"";"	"geom"	1	1	false	false	false	2000
-7663	"st_force3d"	"create function st_force3d(geom geometry) returns geometry external name geom.""Force3D"";"	"geom"	1	1	false	false	false	2000
-7667	"st_segmentize"	"--CREATE FUNCTION ST_Force3DZ RETURNS EXTERNAL NAME\n--CREATE FUNCTION ST_Force3DM RETURNS EXTERNAL NAME\n--CREATE FUNCTION ST_Force4D RETURNS EXTERNAL NAME\n--CREATE FUNCTION ST_ForceCollection RETURNS EXTERNAL NAME\n--CREATE FUNCTION ST_ForceRHR RETURNS EXTERNAL NAME\n--CREATE FUNCTION ST_LineMerge RETURNS EXTERNAL NAME\n--CREATE FUNCTION ST_CollectionExtract RETURNS EXTERNAL NAME\n--CREATE FUNCTION ST_CollectionHomogenize RETURNS EXTERNAL NAME\n--CREATE FUNCTION ST_Multi RETURNS EXTERNAL NAME\n--CREATE FUNCTION ST_RemovePoint RETURNS EXTERNAL NAME\n--CREATE FUNCTION ST_Reverse RETURNS EXTERNAL NAME\n--CREATE FUNCTION ST_Rotate RETURNS EXTERNAL NAME\n--CREATE FUNCTION ST_RotateX RETURNS EXTERNAL NAME\n--CREATE FUNCTION ST_RotateY RETURNS EXTERNAL NAME\n--CREATE FUNCTION ST_RotateZ RETURNS EXTERNAL NAME\n--CREATE FUNCTION ST_Scale RETURNS EXTERNAL NAME\ncreate function st_segmentize(geom geometry, sz double) returns geometry external name geom.""Segmentize"";"	"geom"	1	1	false	false	false	2000
-7672	"getproj4"	"--CREATE FUNCTION ST_SetPoint RETURNS EXTERNAL NAME\n--CREATE FUNCTION ST_SnapToGrid RETURNS EXTERNAL NAME\n--CREATE FUNCTION ST_Snap RETURNS EXTERNAL NAME\ncreate function getproj4(srid_in integer) returns string \nbegin\n\treturn select proj4text from spatial_ref_sys where srid=srid_in; \nend;"	"user"	2	1	false	false	false	2000
-7676	"internaltransform"	"create function internaltransform(geom geometry, srid_src integer, srid_dest integer, proj4_src string, proj4_dest string) returns geometry external name geom.""Transform"";"	"geom"	1	1	false	false	false	2000
-7684	"st_transform"	"create function st_transform(geom geometry, srid integer) returns geometry\nbegin\n\tdeclare srid_src integer;\n\tdeclare proj4_src string;\n\tdeclare proj4_dest string;\n\n\tselect st_srid(geom) into srid_src;\n\tselect getproj4(srid_src) into proj4_src;\n\tselect getproj4(srid) into proj4_dest;\n\n\tif proj4_src is null then\n\t\treturn select internaltransform(geom, srid_src, srid, 'null', proj4_dest); \n\telse\n\t\tif proj4_dest is null then\n\t\t\treturn select internaltransform(geom, srid_src, srid, proj4_src, 'null'); \n\t\telse\n\t\t\treturn select internaltransform(geom, srid_src, srid, proj4_src, proj4_dest);\n\t\tend if;\t\n\tend if;\nend;"	"user"	2	1	false	false	false	2000
-7689	"st_translate"	"--Translate moves all points of a geometry dx, dy, dz\ncreate function st_translate(geom geometry, dx double, dy double) returns geometry external name geom.""Translate"";"	"geom"	1	1	false	false	false	2000
-7695	"st_translate"	"create function st_translate(geom geometry, dx double, dy double, dz double) returns geometry external name geom.""Translate"";"	"geom"	1	1	false	false	false	2000
-7702	"st_asewkt"	"--CREATE FUNCTION ST_TransScale RETURNS EXTERNAL NAME\n\n-------------------------------------------------------------------------\n--------------------------- Geometry Outputs ----------------------------\n-------------------------------------------------------------------------\n--CREATE FUNCTION ST_AsEWKB RETURNS EXTERNAL NAME\ncreate function st_asewkt(geom geometry) returns string external name geom.""AsEWKT"";"	"geom"	1	1	false	false	false	2000
-7706	"st_covers"	"--CREATE FUNCTION ST_AsGeoJSON RETURNS EXTERNAL NAME\n--CREATE FUNCTION ST_AsGML RETURNS EXTERNAL NAME\n--CREATE FUNCTION ST_AsHEXEWKB RETURNS EXTERNAL NAME\n--CREATE FUNCTION ST_AsKML RETURNS EXTERNAL NAME\n--CREATE FUNCTION ST_AsSVG RETURNS EXTERNAL NAME\n--CREATE FUNCTION ST_AsX3D RETURNS EXTERNAL NAME\n--CREATE FUNCTION ST_GeoHash RETURNS EXTERNAL NAME\n--CREATE FUNCTION ST_AsLatLonText RETURNS EXTERNAL NAME\n\n-------------------------------------------------------------------------\n------------------------------ Operators --------------------------------\n-------------------------------------------------------------------------\n\n-------------------------------------------------------------------------\n---------------- Spatial Relationships and Measurements -----------------\n-------------------------------------------------------------------------\n--CREATE FUNCTION ST_3DClosestPoint RETURNS EXTERNAL NAME\n--CREATE FUNCTION ST_3DDistance RETURNS EXTERNAL NAME\n--CREATE FUNCTION ST_3DDWithin RETURNS EXTERNAL NAME\n--CREATE FUNCTION ST_3DDFullyWithin RETURNS EXTERNAL NAME\n--CREATE FUNCTION ST_3DIntersects RETURNS EXTERNAL NAME\n--CREATE FUNCTION ST_3DLongestLine RETURNS EXTERNAL NAME\n--CREATE FUNCTION ST_3DMaxDistance RETURNS EXTERNAL NAME\n--CREATE FUNCTION ST_3DShortestLine RETURNS EXTERNAL NAME\n--CREATE FUNCTION ST_Area(geog Geography, use_spheroid boolean) RETURNS flt EXTERNAL NAME geom.""Area"";\n--CREATE FUNCTION ST_Azimuth RETURNS EXTERNAL NAME\n--CREATE FUNCTION ST_ClosestPoint RETURNS EXTERNAL NAME\n--CREATE FUNCTION ST_ContainsProperly RETURNS EXTERNAL NAME\ncreate function st_covers(geom1 geometry, geom2 geometry) returns boolean external name geom.""Covers"";"	"geom"	1	1	false	false	false	2000
-7711	"st_coveredby"	"--CREATE FUNCTION ST_Covers(geog1 Geography, geog2 Geography) RETURNS boolean EXTERNAL NAME geom.""Covers"";\ncreate function st_coveredby(geom1 geometry, geom2 geometry) returns boolean external name geom.""CoveredBy"";"	"geom"	1	1	false	false	false	2000
-7716	"st_dwithin"	"--CREATE FUNCTION ST_CoveredBy(geog1 Geography, geog2 Geography) RETURNS boolean EXTERNAL NAME geom.""CoveredBy"";\n--CREATE FUNCTION ST_LineCrossingDirection RETURNS EXTERNAL NAME\n--CREATE FUNCTION ST_Distance(geog1 Geometry, geog2 Geometry) RETURNS double EXTERNAL NAME geom.""Distance""\n--CREATE FUNCTION ST_Distance(geog1 Geometry, geog2 Geometry, use_spheroid boolean) RETURNS double EXTERNAL NAME geom.""Distance""\ncreate function st_dwithin(geom1 geometry, geom2 geometry, dst double) returns boolean external name geom.""DWithin"";"	"geom"	1	1	false	false	false	2000
-7722	"st_length2d"	"--CREATE FUNCTION ST_HausdorffDistance RETURNS EXTERNAL NAME\n--CREATE FUNCTION ST_MaxDistance RETURNS EXTERNAL NAME\n--CREATE FUNCTION ST_Distance_Sphere RETURNS EXTERNAL NAME\n--CREATE FUNCTION ST_Distance_Spheroid RETURNS EXTERNAL NAME\n--CREATE FUNCTION ST_DFullyWithin RETURNS EXTERNAL NAME\n--CREATE FUNCTION ST_HasArc RETURNS EXTERNAL NAME\n--CREATE FUNCTION ST_Intersects(geog1 Geography, geog2 Geography) RETURNS boolean EXTERNAL NAME geom.""Intersects"";\n--CREATE FUNCTION ST_Length(geog Geography, use_spheroid boolean) RETURNS double EXTERNAL NAME geom.""Length"";\ncreate function st_length2d(geom geometry) returns double external name geom.""Length"";"	"geom"	1	1	false	false	false	2000
-7726	"st_collect"	"--CREATE FUNCTION ST_3DLength RETURNS EXTERNAL NAME\n--CREATE FUNCTION ST_Length_Spheroid RETURNS EXTERNAL NAME\n--CREATE FUNCTION ST_Length2D_Spheroid RETURNS EXTERNAL NAME\n--CREATE FUNCTION ST_3DLength_Spheroid RETURNS EXTERNAL NAME\n--CREATE FUNCTION ST_LongestLine RETURNS EXTERNAL NAME\n--CREATE FUNCTION ST_OrderingEquals RETURNS EXTERNAL NAME\n--CREATE FUNCTION ST_Perimeter RETURNS EXTERNAL NAME\n--CREATE FUNCTION ST_Perimeter2D RETURNS EXTERNAL NAME\n--CREATE FUNCTION ST_3DPerimeter RETURNS EXTERNAL NAME\n--CREATE FUNCTION ST_Project RETURNS EXTERNAL NAME\n--CREATE FUNCTION ST_Relate(geom1 Geometry, geom2 Geometry) RETURNS string EXTERNAL NAME geom.""Relate"";\n--CREATE FUNCTION ST_Relate(geom1 Geometry, geom2 Geometry, boundary_node_rule integer) RETURNS string EXTERNAL NAME geom.""Relate"";\n--CREATE FUNCTION ST_RelateMatch RETURNS EXTERNAL NAME\n--CREATE FUNCTION ST_ShortestLine RETURNS EXTERNAL NAME\n\n-------------------------------------------------------------------------\n------------------------- Geometry Processing ---------------------------\n-------------------------------------------------------------------------\n--CREATE FUNCTION ST_Buffer(geom Geometry, radius double, circle_quarters_num integer) RETURNS Geometry EXTERNAL NAME geom.""Buffer"";\n--CREATE FUNCTION ST_Buffer(geom Geometry, radius double, buffer_style_parameters string) RETURNS Geometry EXTERNAL NAME geom.""Buffer"";\n--CREATE FUNCTION ST_Buffer(geog Geography, radius double) RETURNS Geometry EXTERNAL NAME geom.""Buffer"";\n--CREATE FUNCTION ST_BuildArea RETURNS EXTERNAL NAME\n--collect is the same to union. POstGIS just has a more efficient implementation for it compared to union\ncreate function st_collect(geom1 geometry, geom2 geometry) returns geometry external name geom.""Union"";"	"geom"	1	1	false	false	false	2000
-7731	"st_collect"	"create aggregate st_collect(geom geometry) returns geometry external name geom.""Union"";"	"geom"	1	3	false	false	false	2000
-7735	"st_delaunaytriangles"	"--CREATE FUNCTION ST_ConcaveHull RETURNS EXTERNAL NAME\ncreate function st_delaunaytriangles(geom geometry, tolerance double, flags integer) returns geometry external name geom.""DelaunayTriangles"";"	"geom"	1	1	false	false	false	2000
-7741	"st_dump"	"create function st_dump(geom geometry) returns table(id string, polygonwkb geometry) external name geom.""Dump"";"	"geom"	1	5	false	false	false	2000
-7746	"st_dumppoints"	"create function st_dumppoints(geom geometry) returns table(path string, pointg geometry) external name geom.""DumpPoints"";"	"geom"	1	5	false	false	false	2000
-7751	"contains"	"--CREATE FUNCTION ST_DumpRings RETURNS EXTERNAL NAME\n--CREATE FUNCTION ST_FlipCoordinates RETURNS EXTERNAL NAME\n--CREATE FUNCTION ST_Intersection(geog1 Geography, geog2 Geography) RETURNS Geography EXTERNAL NAME geom.""Intersection"";\n--CREATE FUNCTION ST_LineToCurve RETURNS EXTERNAL NAME\n--CREATE FUNCTION ST_MakeValid RETURNS EXTERNAL NAME\n--CREATE FUNCTION ST_MemUnion RETURNS EXTERNAL NAME\n--CREATE FUNCTION ST_MinimumBoundingCircle RETURNS EXTERNAL NAME\n--CREATE FUNCTION ST_Polygonize RETURNS EXTERNAL NAME\n--CREATE FUNCTION ST_Node RETURNS EXTERNAL NAME\n--CREATE FUNCTION ST_OffsetCurve RETURNS EXTERNAL NAME\n--CREATE FUNCTION ST_RemoveRepeatedPoints RETURNS EXTERNAL NAME\n--CREATE FUNCTION ST_SharedPaths RETURNS EXTERNAL NAME\n--CREATE FUNCTION ST_Shift_Longitude RETURNS EXTERNAL NAME\n--CREATE FUNCTION ST_Simplify RETURNS EXTERNAL NAME\n--CREATE FUNCTION ST_SimplifyPreserveTopology RETURNS EXTERNAL NAME\n--CREATE FUNCTION ST_Split RETURNS EXTERNAL NAME\n--CREATE FUNCTION ST_Union(geometry set geoms)?????\n--CREATE FUNCTION ST_UnaryUnion RETURNS EXTERNAL NAME\n\n-------------------------------------------------------------------------\n-------------------------- Linear Referencing ---------------------------\n-------------------------------------------------------------------------\n--CREATE FUNCTION ST_LineInterpolatePoint RETURNS EXTERNAL NAME\n--CREATE FUNCTION ST_LineLocatePoint RETURNS EXTERNAL NAME\n--CREATE FUNCTION ST_LineSubstring RETURNS EXTERNAL NAME\n--CREATE FUNCTION ST_LocateAlong RETURNS EXTERNAL NAME\n--CREATE FUNCTION ST_LocateBetween RETURNS EXTERNAL NAME\n--CREATE FUNCTION ST_LocateBetweenElevations RETURNS EXTERNAL NAME\n--CREATE FUNCTION ST_InterpolatePoint RETURNS EXTERNAL NAME\n--CREATE FUNCTION ST_AddMeasure RETURNS EXTERNAL NAME\n\n-------------------------------------------------------------------------\n---------------------- Long Transactions Support ------------------------\n-------------------------------------------------------------------------\n\n-------------------------------------------------------------------------\n----------------------- Miscellaneous Functions -------------------------\n-------------------------------------------------------------------------\n\n-------------------------------------------------------------------------\n------------------------ Exceptional Functions --------------------------\n-------------------------------------------------------------------------\n\n\n-- CREATE FUNCTION Point(g Geometry) RETURNS Point external name geom.point;\n-- CREATE FUNCTION Curve(g Geometry) RETURNS Curve external name geom.curve;\n-- CREATE FUNCTION LineString(g Geometry) RETURNS LineString external name geom.linestring;\n-- CREATE FUNCTION Surface(g Geometry) RETURNS Surface external name geom.surface;\n-- CREATE FUNCTION Polygon(g Geometry) RETURNS Polygon external name geom.polygon;\n\ncreate function contains(a geometry, x double, y double) returns boolean external name geom.""Contains"";"	"geom"	1	1	false	false	false	2000
-7759	"filter"	"-- access the top level key by name, return its value\ncreate function json.filter(js json, pathexpr string)\nreturns json external name json.filter;"	"json"	1	1	false	false	false	7756
-7764	"filter"	"create function json.filter(js json, name tinyint)\nreturns json external name json.filter;"	"json"	1	1	false	false	false	7756
-7769	"filter"	"create function json.filter(js json, name integer)\nreturns json external name json.filter;"	"json"	1	1	false	false	false	7756
-7774	"filter"	"create function json.filter(js json, name bigint)\nreturns json external name json.filter;"	"json"	1	1	false	false	false	7756
-7779	"text"	"create function json.text(js json, e string)\nreturns string external name json.text;"	"json"	1	1	false	false	false	7756
-7784	"number"	"create function json.number(js json)\nreturns float external name json.number;"	"json"	1	1	false	false	false	7756
-7788	"integer"	"create function json.""integer""(js json)\nreturns bigint external name json.""integer"";"	"json"	1	1	false	false	false	7756
-7792	"isvalid"	"-- test string for JSON compliancy\ncreate function json.isvalid(js string)\nreturns bool external name json.isvalid;"	"json"	1	1	false	false	false	7756
-7796	"isobject"	"create function json.isobject(js string)\nreturns bool external name json.isobject;"	"json"	1	1	false	false	false	7756
-7800	"isarray"	"create function json.isarray(js string)\nreturns bool external name json.isarray;"	"json"	1	1	false	false	false	7756
-7804	"isvalid"	"create function json.isvalid(js json)\nreturns bool external name json.isvalid;"	"json"	1	1	false	false	false	7756
-7808	"isobject"	"create function json.isobject(js json)\nreturns bool external name json.isobject;"	"json"	1	1	false	false	false	7756
-7812	"isarray"	"create function json.isarray(js json)\nreturns bool external name json.isarray;"	"json"	1	1	false	false	false	7756
-7816	"length"	"-- return the number of primary components\ncreate function json.length(js json)\nreturns integer external name json.length;"	"json"	1	1	false	false	false	7756
-7820	"keyarray"	"create function json.keyarray(js json)\nreturns json external name json.keyarray;"	"json"	1	1	false	false	false	7756
-7824	"valuearray"	"create function json.valuearray(js json)\nreturns  json external name json.valuearray;"	"json"	1	1	false	false	false	7756
-7828	"text"	"create function json.text(js json)\nreturns string external name json.text;"	"json"	1	1	false	false	false	7756
-7832	"text"	"create function json.text(js string)\nreturns string external name json.text;"	"json"	1	1	false	false	false	7756
-7836	"text"	"create function json.text(js int)\nreturns string external name json.text;"	"json"	1	1	false	false	false	7756
-7840	"output"	"-- The remainder awaits the implementation\n\ncreate aggregate json.output(js json)\nreturns string external name json.output;"	"json"	1	3	false	false	false	7756
-7844	"tojsonarray"	"-- create function json.object(*) returns json external name json.objectrender;\n\n-- create function json.array(*) returns json external name json.arrayrender;\n\n-- unnesting the JSON structure\n\n-- create function json.unnest(js json)\n-- returns table( id integer, k string, v string) external name json.unnest;\n\n-- create function json.unnest(js json)\n-- returns table( k string, v string) external name json.unnest;\n\n-- create function json.unnest(js json)\n-- returns table( v string) external name json.unnest;\n\n-- create function json.nest table( id integer, k string, v string)\n-- returns json external name json.nest;\n\ncreate aggregate json.tojsonarray( x string ) returns string external name aggr.jsonaggr;"	"aggr"	1	3	false	false	false	7756
-7848	"tojsonarray"	"create aggregate json.tojsonarray( x double ) returns string external name aggr.jsonaggr;"	"aggr"	1	3	false	false	false	7756
-7852	"filter"	"-- This Source Code Form is subject to the terms of the Mozilla Public\n-- License, v. 2.0.  If a copy of the MPL was not distributed with this\n-- file, You can obtain one at http://mozilla.org/MPL/2.0/.\n--\n-- Copyright 1997 - July 2008 CWI, August 2008 - 2016 MonetDB B.V.\n\n-- (co) Martin Kersten\n-- The JSON type comes with a few operators.\n\ncreate function json.filter(js json, name hugeint)\nreturns json external name json.filter;"	"json"	1	1	false	false	false	7756
-7857	"md5"	"-- This Source Code Form is subject to the terms of the Mozilla Public\n-- License, v. 2.0.  If a copy of the MPL was not distributed with this\n-- file, You can obtain one at http://mozilla.org/MPL/2.0/.\n--\n-- Copyright 1997 - July 2008 CWI, August 2008 - 2016 MonetDB B.V.\n\n-- (co) Arjen de Rijke\n\ncreate function sys.md5(v string)\nreturns string external name clients.md5sum;"	"clients"	1	1	false	false	false	2000
-7862	"uuid"	"-- generate a new uuid\ncreate function sys.uuid()\nreturns uuid external name uuid.""new"";"	"uuid"	1	1	false	false	false	2000
-7865	"isauuid"	"create function sys.isauuid(u uuid)\nreturns uuid external name uuid.""isaUUID"";"	"uuid"	1	1	false	false	false	2000
-7869	"isauuid"	"create function sys.isauuid(u string)\nreturns uuid external name uuid.""isaUUID"";"	"uuid"	1	1	false	false	false	2000
-7873	"chi2prob"	"-- This Source Code Form is subject to the terms of the Mozilla Public\n-- License, v. 2.0.  If a copy of the MPL was not distributed with this\n-- file, You can obtain one at http://mozilla.org/MPL/2.0/.\n--\n-- Copyright 1997 - July 2008 CWI, August 2008 - 2016 MonetDB B.V.\n\n-- (co) Arjen de Rijke, Bart Scheers\n-- Use statistical functions from gsl library\n\n-- Calculate Chi squared probability\ncreate function sys.chi2prob(chi2 double, datapoints double)\nreturns double external name gsl.""chi2prob"";"	"gsl"	1	1	false	false	false	2000
-7879	"start"	"create procedure profiler.start() external name profiler.""start"";"	"profiler"	1	2	true	false	false	7877
-7881	"stop"	"create procedure profiler.stop() external name profiler.stop;"	"profiler"	1	2	true	false	false	7877
-7883	"setheartbeat"	"create procedure profiler.setheartbeat(beat int) external name profiler.setheartbeat;"	"profiler"	1	2	true	false	false	7877
-7886	"setpoolsize"	"create procedure profiler.setpoolsize(poolsize int) external name profiler.setpoolsize;"	"profiler"	1	2	true	false	false	7877
-7889	"setstream"	"create procedure profiler.setstream(host string, port int) external name profiler.setstream;"	"profiler"	1	2	true	false	false	7877
-7914	"listdir"	"\n\ncreate procedure listdir(dirname string) external name fits.listdir;"	"fits"	1	2	true	false	false	2000
-7917	"fitsattach"	"create procedure fitsattach(fname string) external name fits.attach;"	"fits"	1	2	true	false	false	2000
-7920	"fitsload"	"create procedure fitsload(tname string) external name fits.load;"	"fits"	1	2	true	false	false	2000
-7923	"listdirpat"	"create procedure listdirpat(dirname string,pat string) external name fits.listdirpattern;"	"fits"	1	2	true	false	false	2000
-7959	"netcdf_attach"	"-- gr_name is ""GLOBAL"" or ""ROOT"" for classic NetCDF files\n-- used for groups in HDF5 files\n-- global attributes have obj_name=""""\n\n-- create function netcdfvar (fname varchar(256)) \n--\treturns int external name netcdf.test;\n\ncreate procedure netcdf_attach(fname varchar(256))\n    external name netcdf.attach;"	"netcdf"	1	2	true	false	false	2000
-7962	"netcdf_importvar"	"create procedure netcdf_importvar(fid integer, varnname varchar(256))\n    external name netcdf.importvariable;"	"netcdf"	1	2	true	false	false	2000
-7966	"lidarattach"	"create procedure lidarattach(fname string) external name lidar.attach;"	"lidar"	1	2	true	false	false	2000
-7969	"lidarload"	"create procedure lidarload(tname string) external name lidar.load;"	"lidar"	1	2	true	false	false	2000
-7972	"storage"	"-- This Source Code Form is subject to the terms of the Mozilla Public\n-- License, v. 2.0.  If a copy of the MPL was not distributed with this\n-- file, You can obtain one at http://mozilla.org/MPL/2.0/.\n--\n-- Copyright 1997 - July 2008 CWI, August 2008 - 2016 MonetDB B.V.\n\n-- Author M.Kersten\n-- This script gives the database administrator insight in the actual\n-- footprint of the persistent tables and the maximum playground used\n-- when indices are introduced upon them.\n-- By changing the storagemodelinput table directly, the footprint for\n-- yet to be loaded databases can be assessed.\n\n-- The actual storage footprint of an existing database can be\n-- obtained by the table producing function storage()\n-- It represents the actual state of affairs, i.e. storage on disk\n-- of columns and foreign key indices, and possible temporary hash indices.\n-- For strings we take a sample to determine their average length.\n\ncreate function sys.""storage""()\nreturns table (\n\t""schema"" string,\n\t""table"" string,\n\t""column"" string,\n\t""type"" string,\n\t""mode"" string,\n\tlocation string,\n\t""count"" bigint,\n\ttypewidth int,\n\tcolumnsize bigint,\n\theapsize bigint,\n\thashes bigint,\n\tphash boolean,\n\timprints bigint,\n\tsorted boolean\n)\nexternal name sql.""storage"";"	"sql"	1	5	false	false	false	2000
-8016	"storagemodelinit"	"-- this table can be adjusted to reflect the anticipated final database size\n\n-- The model input can be derived from the current database using\ncreate procedure sys.storagemodelinit()\nbegin\n\tdelete from sys.storagemodelinput;\n\n\tinsert into sys.storagemodelinput\n\tselect x.""schema"", x.""table"", x.""column"", x.""type"", x.typewidth, x.count, 0, x.typewidth, false, x.sorted from sys.""storage""() x;\n\n\tupdate sys.storagemodelinput\n\tset reference = true\n\twhere concat(concat(""schema"",""table""), ""column"") in (\n\t\tselect concat( concat(""fkschema"".""name"", ""fktable"".""name""), ""fkkeycol"".""name"" )\n\t\tfrom\t""sys"".""keys"" as    ""fkkey"",\n\t\t\t\t""sys"".""objects"" as ""fkkeycol"",\n\t\t\t\t""sys"".""tables"" as  ""fktable"",\n\t\t\t\t""sys"".""schemas"" as ""fkschema""\n\t\twhere   ""fktable"".""id"" = ""fkkey"".""table_id""\n\t\t\tand ""fkkey"".""id"" = ""fkkeycol"".""id""\n\t\t\tand ""fkschema"".""id"" = ""fktable"".""schema_id""\n\t\t\tand ""fkkey"".""rkey"" > -1);\n\n\tupdate sys.storagemodelinput\n\tset ""distinct"" = ""count"" -- assume all distinct\n\twhere ""type"" = 'varchar' or ""type""='clob';\nend;"	"user"	2	2	true	false	false	2000
-8018	"columnsize"	"-- The predicted storage footprint of the complete database\n-- determines the amount of diskspace needed for persistent storage\n-- and the upperbound when all possible index structures are created.\n-- The storage requirement for foreign key joins is split amongst the participants.\n\ncreate function sys.columnsize(nme string, i bigint, d bigint)\nreturns bigint\nbegin\n\tcase\n\twhen nme = 'boolean' then return i;\n\twhen nme = 'char' then return 2*i;\n\twhen nme = 'smallint' then return 2 * i;\n\twhen nme = 'int' then return 4 * i;\n\twhen nme = 'bigint' then return 8 * i;\n\twhen nme = 'hugeint' then return 16 * i;\n\twhen nme = 'timestamp' then return 8 * i;\n\twhen  nme = 'varchar' then\n\t\tcase\n\t\twhen cast(d as bigint) << 8 then return i;\n\t\twhen cast(d as bigint) << 16 then return 2 * i;\n\t\twhen cast(d as bigint) << 32 then return 4 * i;\n\t\telse return 8 * i;\n\t\tend case;\n\telse return 8 * i;\n\tend case;\nend;"	"user"	2	1	false	false	false	2000
-8024	"heapsize"	"create function sys.heapsize(tpe string, i bigint, w int)\nreturns bigint\nbegin\n\tif  tpe <> 'varchar' and tpe <> 'clob'\n\tthen\n\t\treturn 0;\n\tend if;\n\treturn 10240 + i * w;\nend;"	"user"	2	1	false	false	false	2000
-8030	"hashsize"	"create function sys.hashsize(b boolean, i bigint)\nreturns bigint\nbegin\n\t-- assume non-compound keys\n\tif  b = true\n\tthen\n\t\treturn 8 * i;\n\tend if;\n\treturn 0;\nend;"	"user"	2	1	false	false	false	2000
-8035	"imprintsize"	"create function sys.imprintsize(i bigint, nme string)\nreturns bigint\nbegin\n\tif nme = 'boolean'\n\t\tor nme = 'tinyint'\n\t\tor nme = 'smallint'\n\t\tor nme = 'int'\n\t\tor nme = 'bigint'\n\t\tor nme = 'hugeint'\n\t\tor nme = 'decimal'\n\t\tor nme = 'date'\n\t\tor nme = 'timestamp'\n\t\tor nme = 'real'\n\t\tor nme = 'double'\n\tthen\n\t\treturn cast( i * 0.12 as bigint);\n\tend if ;\n\treturn 0;\nend;"	"user"	2	1	false	false	false	2000
-8040	"storagemodel"	"create function sys.storagemodel()\nreturns table (\n\t""schema"" string,\n\t""table"" string,\n\t""column"" string,\n\t""type"" string,\n\t""count"" bigint,\n\tcolumnsize bigint,\n\theapsize bigint,\n\thashes bigint,\n\timprints bigint,\n\tsorted boolean)\nbegin\n\treturn select i.""schema"", i.""table"", i.""column"", i.""type"", i.""count"",\n\tcolumnsize(i.""type"", i.count, i.""distinct""),\n\theapsize(i.""type"", i.""distinct"", i.""atomwidth""),\n\thashsize(i.""reference"", i.""count""),\n\timprintsize(i.""count"",i.""type""),\n\ti.sorted\n\tfrom sys.storagemodelinput i;\nend;"	"user"	2	5	false	false	false	2000
-8087	"analyze"	"create procedure sys.analyze(minmax int, ""sample"" bigint)\nexternal name sql.analyze;"	"sql"	1	2	true	false	false	2000
-8091	"analyze"	"create procedure sys.analyze(minmax int, ""sample"" bigint, sch string)\nexternal name sql.analyze;"	"sql"	1	2	true	false	false	2000
-8096	"analyze"	"create procedure sys.analyze(minmax int, ""sample"" bigint, sch string, tbl string)\nexternal name sql.analyze;"	"sql"	1	2	true	false	false	2000
-8102	"analyze"	"create procedure sys.analyze(minmax int, ""sample"" bigint, sch string, tbl string, col string)\nexternal name sql.analyze;"	"sql"	1	2	true	false	false	2000
-8109	"reverse"	"-- This Source Code Form is subject to the terms of the Mozilla Public\n-- License, v. 2.0.  If a copy of the MPL was not distributed with this\n-- file, You can obtain one at http://mozilla.org/MPL/2.0/.\n--\n-- Copyright 1997 - July 2008 CWI, August 2008 - 2016 MonetDB B.V.\n\n-- add function signatures to SQL catalog\n\n\n-- Reverse a string\ncreate function reverse(src string)\nreturns string external name udf.reverse;"	"udf"	1	1	false	false	false	2000
-8113	"fuse"	"-- fuse two (1-byte) tinyint values into one (2-byte) smallint value\ncreate function fuse(one tinyint, two tinyint)\nreturns smallint external name udf.fuse;"	"udf"	1	1	false	false	false	2000
-8118	"fuse"	"-- fuse two (2-byte) smallint values into one (4-byte) integer value\ncreate function fuse(one smallint, two smallint)\nreturns integer external name udf.fuse;"	"udf"	1	1	false	false	false	2000
-8123	"fuse"	"-- fuse two (4-byte) integer values into one (8-byte) bigint value\ncreate function fuse(one integer, two integer)\nreturns bigint external name udf.fuse;"	"udf"	1	1	false	false	false	2000
-8128	"fuse"	"-- This Source Code Form is subject to the terms of the Mozilla Public\n-- License, v. 2.0.  If a copy of the MPL was not distributed with this\n-- file, You can obtain one at http://mozilla.org/MPL/2.0/.\n--\n-- Copyright 1997 - July 2008 CWI, August 2008 - 2016 MonetDB B.V.\n\n-- add function signatures to SQL catalog\n\n\n-- fuse two (8-byte) integer values into one (16-byte) bigint value\ncreate function fuse(one bigint, two bigint)\nreturns hugeint external name udf.fuse;"	"udf"	1	1	false	false	false	2000
-8134	"bam_loader_repos"	"create procedure bam.bam_loader_repos(bam_repos string, dbschema smallint)\nexternal name bam.bam_loader_repos;"	"bam"	1	2	true	false	false	8132
-8138	"bam_loader_files"	"create procedure bam.bam_loader_files(bam_files string, dbschema smallint)\nexternal name bam.bam_loader_files;"	"bam"	1	2	true	false	false	8132
-8142	"bam_loader_file"	"create procedure bam.bam_loader_file(bam_file string, dbschema smallint)\nexternal name bam.bam_loader_file;"	"bam"	1	2	true	false	false	8132
-8146	"bam_drop_file"	"create procedure bam.bam_drop_file(file_id bigint, dbschema smallint)\nexternal name bam.bam_drop_file;"	"bam"	1	2	true	false	false	8132
-8150	"bam_flag"	"create function bam.bam_flag(flag smallint, name string)\nreturns boolean external name bam.bam_flag;"	"bam"	1	1	false	false	false	8132
-8155	"reverse_seq"	"create function bam.reverse_seq(seq string)\nreturns string external name bam.reverse_seq;"	"bam"	1	1	false	false	false	8132
-8159	"reverse_qual"	"create function bam.reverse_qual(qual string)\nreturns string external name bam.reverse_qual;"	"bam"	1	1	false	false	false	8132
-8163	"seq_length"	"create function bam.seq_length(cigar string)\nreturns int external name bam.seq_length;"	"bam"	1	1	false	false	false	8132
-8167	"seq_char"	"create function bam.seq_char(ref_pos int, alg_seq string, alg_pos int, alg_cigar string)\nreturns char(1) external name bam.seq_char;"	"bam"	1	1	false	false	false	8132
-8174	"sam_export"	"create procedure bam.sam_export(output_path string)\nexternal name bam.sam_export;"	"bam"	1	2	true	false	false	8132
-8177	"bam_export"	"create procedure bam.bam_export(output_path string)\nexternal name bam.bam_export;"	"bam"	1	2	true	false	false	8132
-8247	"generate_series"	"-- This Source Code Form is subject to the terms of the Mozilla Public\n-- License, v. 2.0.  If a copy of the MPL was not distributed with this\n-- file, You can obtain one at http://mozilla.org/MPL/2.0/.\n--\n-- Copyright 1997 - July 2008 CWI, August 2008 - 2016 MonetDB B.V.\n\n-- (c) Author M.Kersten\n\ncreate function sys.generate_series(first tinyint, last tinyint)\nreturns table (value tinyint)\nexternal name generator.series;"	"generator"	1	5	false	false	false	2000
-8252	"generate_series"	"create function sys.generate_series(first tinyint, last tinyint, stepsize tinyint)\nreturns table (value tinyint)\nexternal name generator.series;"	"generator"	1	5	false	false	false	2000
-8258	"generate_series"	"create function sys.generate_series(first smallint, last smallint)\nreturns table (value smallint)\nexternal name generator.series;"	"generator"	1	5	false	false	false	2000
-8263	"generate_series"	"create function sys.generate_series(first smallint, last smallint, stepsize smallint)\nreturns table (value smallint)\nexternal name generator.series;"	"generator"	1	5	false	false	false	2000
-8269	"generate_series"	"create function sys.generate_series(first int, last int)\nreturns table (value int)\nexternal name generator.series;"	"generator"	1	5	false	false	false	2000
-8274	"generate_series"	"create function sys.generate_series(first int, last int, stepsize int)\nreturns table (value int)\nexternal name generator.series;"	"generator"	1	5	false	false	false	2000
-8280	"generate_series"	"create function sys.generate_series(first bigint, last bigint)\nreturns table (value bigint)\nexternal name generator.series;"	"generator"	1	5	false	false	false	2000
-8285	"generate_series"	"create function sys.generate_series(first bigint, last bigint, stepsize bigint)\nreturns table (value bigint)\nexternal name generator.series;"	"generator"	1	5	false	false	false	2000
-8291	"generate_series"	"create function sys.generate_series(first real, last real, stepsize real)\nreturns table (value real)\nexternal name generator.series;"	"generator"	1	5	false	false	false	2000
-8297	"generate_series"	"create function sys.generate_series(first double, last double, stepsize double)\nreturns table (value double)\nexternal name generator.series;"	"generator"	1	5	false	false	false	2000
-8303	"generate_series"	"create function sys.generate_series(first decimal(10,2), last decimal(10,2), stepsize decimal(10,2))\nreturns table (value decimal(10,2))\nexternal name generator.series;"	"generator"	1	5	false	false	false	2000
-8309	"generate_series"	"create function sys.generate_series(first timestamp, last timestamp, stepsize interval second)\nreturns table (value timestamp)\nexternal name generator.series;"	"generator"	1	5	false	false	false	2000
-8315	"generate_series"	"-- This Source Code Form is subject to the terms of the Mozilla Public\n-- License, v. 2.0.  If a copy of the MPL was not distributed with this\n-- file, You can obtain one at http://mozilla.org/MPL/2.0/.\n--\n-- Copyright 1997 - July 2008 CWI, August 2008 - 2016 MonetDB B.V.\n\n-- (c) Author M.Kersten\n\ncreate function sys.generate_series(first hugeint, last hugeint)\nreturns table (value hugeint)\nexternal name generator.series;"	"generator"	1	5	false	false	false	2000
-8320	"generate_series"	"create function sys.generate_series(first hugeint, last hugeint, stepsize hugeint)\nreturns table (value hugeint)\nexternal name generator.series;"	"generator"	1	5	false	false	false	2000
-=======
-94	"avg"	"avg"	"aggr"	0	3	false	false	false	0
-95	"count_no_nil"	"count_no_nil"	"aggr"	0	3	false	false	false	0
-96	"count"	"count"	"aggr"	0	3	false	false	false	0
-5708	"env"	"CREATE FUNCTION env () RETURNS TABLE( name varchar(1024), value varchar(2048)) EXTERNAL NAME sql.sql_environment;"	"sql"	2	5	false	false	false	2000
-5711	"var"	"CREATE FUNCTION var() RETURNS TABLE( name varchar(1024)) EXTERNAL NAME sql.sql_variables;"	"sql"	2	5	false	false	false	2000
-5717	"db_users"	"CREATE FUNCTION db_users () RETURNS TABLE( name varchar(2048)) EXTERNAL NAME sql.db_users;"	"sql"	2	5	false	false	false	2000
-5737	"like"	"create filter function ""like""(val string, pat string, esc string) external name algebra.""like"";"	"algebra"	1	4	true	false	false	2000
-5742	"ilike"	"create filter function ""ilike""(val string, pat string, esc string) external name algebra.""ilike"";"	"algebra"	1	4	true	false	false	2000
-5747	"like"	"create filter function ""like""(val string, pat string) external name algebra.""like"";"	"algebra"	1	4	true	false	false	2000
-5751	"ilike"	"create filter function ""ilike""(val string, pat string) external name algebra.""ilike"";"	"algebra"	1	4	true	false	false	2000
-5755	"degrees"	"create function degrees(r double)\nreturns double\n return r*180/pi();"	"user"	2	1	false	false	false	2000
-5759	"radians"	"create function radians(d double)\nreturns double\n return d*pi()/180;"	"user"	2	1	false	false	false	2000
-5763	"times"	"create procedure times()\nexternal name sql.times;"	"sql"	1	2	true	false	false	2000
-5766	"getanchor"	"create function getanchor( theurl url ) returns string\n external name url.""getAnchor"";"	"url"	1	1	false	false	false	2000
-5770	"getbasename"	"create function getbasename(theurl url) returns string\n external name url.""getBasename"";"	"url"	1	1	false	false	false	2000
-5774	"getcontent"	"create function getcontent(theurl url) returns string\n external name url.""getContent"";"	"url"	1	1	false	false	false	2000
-5778	"getcontext"	"create function getcontext(theurl url) returns string\n external name url.""getContext"";"	"url"	1	1	false	false	false	2000
-5782	"getdomain"	"create function getdomain(theurl url) returns string\n external name url.""getDomain"";"	"url"	1	1	false	false	false	2000
-5786	"getextension"	"create function getextension(theurl url) returns string\n external name url.""getExtension"";"	"url"	1	1	false	false	false	2000
-5790	"getfile"	"create function getfile(theurl url) returns string\n external name url.""getFile"";"	"url"	1	1	false	false	false	2000
-5794	"gethost"	"create function gethost(theurl url) returns string\n external name url.""getHost"";"	"url"	1	1	false	false	false	2000
-5798	"getport"	"create function getport(theurl url) returns string\n external name url.""getPort"";"	"url"	1	1	false	false	false	2000
-5802	"getprotocol"	"create function getprotocol(theurl url) returns string\n external name url.""getProtocol"";"	"url"	1	1	false	false	false	2000
-5806	"getquery"	"create function getquery(theurl url) returns string\n external name url.""getQuery"";"	"url"	1	1	false	false	false	2000
-5810	"getuser"	"create function getuser(theurl url) returns string\n external name url.""getUser"";"	"url"	1	1	false	false	false	2000
-5814	"getroboturl"	"create function getroboturl(theurl url) returns string\n external name url.""getRobotURL"";"	"url"	1	1	false	false	false	2000
-5818	"isaurl"	"create function isaurl(theurl url) returns bool\n external name url.""isaURL"";"	"url"	1	1	false	false	false	2000
-5822	"newurl"	"create function newurl(protocol string, hostname string, ""port"" int, file string)\n returns url\n external name url.""new"";"	"url"	1	1	false	false	false	2000
-5829	"newurl"	"create function newurl(protocol string, hostname string, file string)\n returns url\n external name url.""new"";"	"url"	1	1	false	false	false	2000
-5835	"str_to_date"	"create function str_to_date(s string, format string) returns date\n external name mtime.""str_to_date"";"	"mtime"	1	1	false	false	false	2000
-5840	"date_to_str"	"create function date_to_str(d date, format string) returns string\n external name mtime.""date_to_str"";"	"mtime"	1	1	false	false	false	2000
-5845	"str_to_time"	"create function str_to_time(s string, format string) returns time\n external name mtime.""str_to_time"";"	"mtime"	1	1	false	false	false	2000
-5850	"time_to_str"	"create function time_to_str(d time, format string) returns string\n external name mtime.""time_to_str"";"	"mtime"	1	1	false	false	false	2000
-5855	"str_to_timestamp"	"create function str_to_timestamp(s string, format string) returns timestamp\n external name mtime.""str_to_timestamp"";"	"mtime"	1	1	false	false	false	2000
-5860	"timestamp_to_str"	"create function timestamp_to_str(d timestamp, format string) returns string\n external name mtime.""timestamp_to_str"";"	"mtime"	1	1	false	false	false	2000
-5866	"broadcast"	"create function ""broadcast"" (p inet) returns inet\n external name inet.""broadcast"";"	"inet"	1	1	false	false	false	2000
-5870	"host"	"create function ""host"" (p inet) returns clob\n external name inet.""host"";"	"inet"	1	1	false	false	false	2000
-5874	"masklen"	"create function ""masklen"" (p inet) returns int\n external name inet.""masklen"";"	"inet"	1	1	false	false	false	2000
-5878	"setmasklen"	"create function ""setmasklen"" (p inet, mask int) returns inet\n external name inet.""setmasklen"";"	"inet"	1	1	false	false	false	2000
-5883	"netmask"	"create function ""netmask"" (p inet) returns inet\n external name inet.""netmask"";"	"inet"	1	1	false	false	false	2000
-5887	"hostmask"	"create function ""hostmask"" (p inet) returns inet\n external name inet.""hostmask"";"	"inet"	1	1	false	false	false	2000
-5891	"network"	"create function ""network"" (p inet) returns inet\n external name inet.""network"";"	"inet"	1	1	false	false	false	2000
-5895	"text"	"create function ""text"" (p inet) returns clob\n external name inet.""text"";"	"inet"	1	1	false	false	false	2000
-5899	"abbrev"	"create function ""abbrev"" (p inet) returns clob\n external name inet.""abbrev"";"	"inet"	1	1	false	false	false	2000
-5903	"left_shift"	"create function ""left_shift""(i1 inet, i2 inet) returns boolean\n external name inet.""<<"";"	"inet"	1	1	false	false	false	2000
-5908	"right_shift"	"create function ""right_shift""(i1 inet, i2 inet) returns boolean\n external name inet."">>"";"	"inet"	1	1	false	false	false	2000
-5913	"left_shift_assign"	"create function ""left_shift_assign""(i1 inet, i2 inet) returns boolean\n external name inet.""<<="";"	"inet"	1	1	false	false	false	2000
-5918	"right_shift_assign"	"create function ""right_shift_assign""(i1 inet, i2 inet) returns boolean\n external name inet."">>="";"	"inet"	1	1	false	false	false	2000
-5923	"querylog_catalog"	"create function sys.querylog_catalog()\nreturns table(\n id oid,\n owner string,\n defined timestamp,\n query string,\n pipe string,\n ""plan"" string, \n mal int, \n optimize bigint \n)\nexternal name sql.querylog_catalog;"	"sql"	1	5	false	false	false	2000
-5933	"querylog_calls"	"create function sys.querylog_calls()\nreturns table(\n id oid, \n ""start"" timestamp, \n ""stop"" timestamp, \n arguments string, \n tuples wrd, \n run bigint, \n ship bigint, \n cpu int, \n io int \n)\nexternal name sql.querylog_calls;"	"sql"	1	5	false	false	false	2000
-5983	"querylog_empty"	"create procedure sys.querylog_empty()\nexternal name sql.querylog_empty;"	"sql"	1	2	true	false	false	2000
-5985	"querylog_enable"	"create procedure sys.querylog_enable()\nexternal name sql.querylog_enable;"	"sql"	1	2	true	false	false	2000
-5987	"querylog_enable"	"create procedure sys.querylog_enable(threshold smallint)\nexternal name sql.querylog_enable_threshold;"	"sql"	1	2	true	false	false	2000
-5990	"querylog_disable"	"create procedure sys.querylog_disable()\nexternal name sql.querylog_disable;"	"sql"	1	2	true	false	false	2000
-5992	"tracelog"	"create function sys.tracelog()\n returns table (\n event integer, \n clk varchar(20), \n pc varchar(50), \n thread int, \n ticks bigint, \n rrsmb bigint, \n vmmb bigint, \n reads bigint, \n writes bigint, \n minflt bigint, \n majflt bigint, \n nvcsw bigint, \n stmt string \n )\n external name sql.dump_trace;"	"sql"	1	5	false	false	false	2000
-6022	"epoch"	"create function sys.""epoch""(sec bigint) returns timestamp\n external name timestamp.""epoch"";"	"timestamp"	1	1	false	false	false	2000
-6026	"epoch"	"create function sys.""epoch""(sec int) returns timestamp\n external name timestamp.""epoch"";"	"timestamp"	1	1	false	false	false	2000
-6030	"epoch"	"create function sys.""epoch""(ts timestamp) returns int\n external name timestamp.""epoch"";"	"timestamp"	1	1	false	false	false	2000
-6034	"epoch"	"create function sys.""epoch""(ts timestamp with time zone) returns int\n external name timestamp.""epoch"";"	"timestamp"	1	1	false	false	false	2000
-6038	"shrink"	"create procedure shrink(sys string, tab string)\n external name sql.shrink;"	"sql"	1	2	true	false	false	2000
-6042	"reuse"	"create procedure reuse(sys string, tab string)\n external name sql.reuse;"	"sql"	1	2	true	false	false	2000
-6046	"vacuum"	"create procedure vacuum(sys string, tab string)\n external name sql.vacuum;"	"sql"	1	2	true	false	false	2000
-6050	"dependencies_schemas_on_users"	"create function dependencies_schemas_on_users()\nreturns table (sch varchar(100), usr varchar(100), dep_type varchar(32))\nreturn table (select s.name, u.name, 'DEP_USER' from schemas as s, users u where u.default_schema = s.id);"	"user"	2	5	false	false	false	2000
-6055	"dependencies_owners_on_schemas"	"create function dependencies_owners_on_schemas()\nreturns table (sch varchar(100), usr varchar(100), dep_type varchar(32))\nreturn table (select a.name, s.name, 'DEP_SCHEMA' from schemas as s, auths a where s.owner = a.id);"	"user"	2	5	false	false	false	2000
-6060	"dependencies_tables_on_views"	"create function dependencies_tables_on_views()\nreturns table (sch varchar(100), usr varchar(100), dep_type varchar(32))\nreturn table (select t.name, v.name, 'DEP_VIEW' from tables as t, tables as v, dependencies as dep where t.id = dep.id and v.id = dep.depend_id and dep.depend_type = 5 and v.type = 1);"	"user"	2	5	false	false	false	2000
-6065	"dependencies_tables_on_indexes"	"create function dependencies_tables_on_indexes()\nreturns table (sch varchar(100), usr varchar(100), dep_type varchar(32))\nreturn table (select t.name, i.name, 'DEP_INDEX' from tables as t, idxs as i where i.table_id = t.id and i.name not in (select name from keys) and t.type = 0);"	"user"	2	5	false	false	false	2000
-6070	"dependencies_tables_on_triggers"	"create function dependencies_tables_on_triggers()\nreturns table (sch varchar(100), usr varchar(100), dep_type varchar(32))\nreturn table ((select t.name, tri.name, 'DEP_TRIGGER' from tables as t, triggers as tri where tri.table_id = t.id) union (select t.name, tri.name, 'DEP_TRIGGER' from triggers tri, tables t, dependencies dep where dep.id = t.id and dep.depend_id =tri.id and dep.depend_type = 8));"	"user"	2	5	false	false	false	2000
-6075	"dependencies_tables_on_foreignkeys"	"create function dependencies_tables_on_foreignkeys()\nreturns table (sch varchar(100), usr varchar(100), dep_type varchar(32))\nreturn table (select t.name, fk.name, 'DEP_FKEY' from tables as t, keys as k, keys as fk where fk.rkey = k.id and k.table_id = t.id);"	"user"	2	5	false	false	false	2000
-6080	"dependencies_tables_on_functions"	"create function dependencies_tables_on_functions()\nreturns table (sch varchar(100), usr varchar(100), dep_type varchar(32))\nreturn table (select t.name, f.name, 'DEP_FUNC' from functions as f, tables as t, dependencies as dep where t.id = dep.id and f.id = dep.depend_id and dep.depend_type = 7 and t.type = 0);"	"user"	2	5	false	false	false	2000
-6085	"dependencies_columns_on_views"	"create function dependencies_columns_on_views()\nreturns table (sch varchar(100), usr varchar(100), dep_type varchar(32))\nreturn table (select c.name, v.name, 'DEP_VIEW' from columns as c, tables as v, dependencies as dep where c.id = dep.id and v.id = dep.depend_id and dep.depend_type = 5 and v.type = 1);"	"user"	2	5	false	false	false	2000
-6090	"dependencies_columns_on_keys"	"create function dependencies_columns_on_keys()\nreturns table (sch varchar(100), usr varchar(100), dep_type varchar(32))\nreturn table (select c.name, k.name, 'DEP_KEY' from columns as c, objects as kc, keys as k where kc.""name"" = c.name and kc.id = k.id and k.table_id = c.table_id and k.rkey = -1);"	"user"	2	5	false	false	false	2000
-6095	"dependencies_columns_on_indexes"	"create function dependencies_columns_on_indexes()\nreturns table (sch varchar(100), usr varchar(100), dep_type varchar(32))\nreturn table (select c.name, i.name, 'DEP_INDEX' from columns as c, objects as kc, idxs as i where kc.""name"" = c.name and kc.id = i.id and c.table_id = i.table_id and i.name not in (select name from keys));"	"user"	2	5	false	false	false	2000
-6100	"dependencies_columns_on_functions"	"create function dependencies_columns_on_functions()\nreturns table (sch varchar(100), usr varchar(100), dep_type varchar(32))\nreturn table (select c.name, f.name, 'DEP_FUNC' from functions as f, columns as c, dependencies as dep where c.id = dep.id and f.id = dep.depend_id and dep.depend_type = 7);"	"user"	2	5	false	false	false	2000
-6105	"dependencies_columns_on_triggers"	"create function dependencies_columns_on_triggers()\nreturns table (sch varchar(100), usr varchar(100), dep_type varchar(32))\nreturn table (select c.name, tri.name, 'DEP_TRIGGER' from columns as c, triggers as tri, dependencies as dep where dep.id = c.id and dep.depend_id =tri.id and dep.depend_type = 8);"	"user"	2	5	false	false	false	2000
-6110	"dependencies_views_on_functions"	"create function dependencies_views_on_functions()\nreturns table (sch varchar(100), usr varchar(100), dep_type varchar(32))\nreturn table (select v.name, f.name, 'DEP_FUNC' from functions as f, tables as v, dependencies as dep where v.id = dep.id and f.id = dep.depend_id and dep.depend_type = 7 and v.type = 1);"	"user"	2	5	false	false	false	2000
-6115	"dependencies_views_on_triggers"	"create function dependencies_views_on_triggers()\nreturns table (sch varchar(100), usr varchar(100), dep_type varchar(32))\nreturn table (select v.name, tri.name, 'DEP_TRIGGER' from tables as v, triggers as tri, dependencies as dep where dep.id = v.id and dep.depend_id =tri.id and dep.depend_type = 8 and v.type = 1);"	"user"	2	5	false	false	false	2000
-6120	"dependencies_functions_on_functions"	"create function dependencies_functions_on_functions()\nreturns table (sch varchar(100), usr varchar(100), dep_type varchar(32))\nreturn table (select f1.name, f2.name, 'DEP_FUNC' from functions as f1, functions as f2, dependencies as dep where f1.id = dep.id and f2.id = dep.depend_id and dep.depend_type = 7);"	"user"	2	5	false	false	false	2000
-6125	"dependencies_functions_os_triggers"	"create function dependencies_functions_os_triggers()\nreturns table (sch varchar(100), usr varchar(100), dep_type varchar(32))\nreturn table (select f.name, tri.name, 'DEP_TRIGGER' from functions as f, triggers as tri, dependencies as dep where dep.id = f.id and dep.depend_id =tri.id and dep.depend_type = 8);"	"user"	2	5	false	false	false	2000
-6130	"dependencies_keys_on_foreignkeys"	"create function dependencies_keys_on_foreignkeys()\nreturns table (sch varchar(100), usr varchar(100), dep_type varchar(32))\nreturn table (select k.name, fk.name, 'DEP_FKEY' from keys as k, keys as fk where fk.rkey = k.id);"	"user"	2	5	false	false	false	2000
-6135	"password_hash"	"create function sys.password_hash (username string)\n returns string\n external name sql.password;"	"sql"	1	1	false	false	false	2000
-6139	"sessions"	"create function sys.sessions()\nreturns table(""user"" string, ""login"" timestamp, ""sessiontimeout"" bigint, ""lastcommand"" timestamp, ""querytimeout"" bigint, ""active"" bool)\nexternal name sql.sessions;"	"sql"	1	5	false	false	false	2000
-6155	"shutdown"	"create procedure sys.shutdown(delay tinyint)\nexternal name sql.shutdown;"	"sql"	1	2	true	false	false	2000
-6158	"shutdown"	"create procedure sys.shutdown(delay tinyint, force bool)\nexternal name sql.shutdown;"	"sql"	1	2	true	false	false	2000
-6162	"settimeout"	"create procedure sys.settimeout(""query"" bigint)\n external name sql.settimeout;"	"sql"	1	2	true	false	false	2000
-6165	"settimeout"	"create procedure sys.settimeout(""query"" bigint, ""session"" bigint)\n external name sql.settimeout;"	"sql"	1	2	true	false	false	2000
-6169	"setsession"	"create procedure sys.setsession(""timeout"" bigint)\n external name sql.setsession;"	"sql"	1	2	true	false	false	2000
-6172	"ms_stuff"	"create function ms_stuff( s1 varchar(32), st int, len int, s3 varchar(32))\nreturns varchar(32)\nbegin\n declare res varchar(32), aux varchar(32);\n declare ofset int;\n if ( st < 0 or st > length(s1))\n then return '';\n end if;\n set ofset = 1;\n set res = substring(s1,ofset,st-1);\n set res = res || s3;\n set ofset = st + len;\n set aux = substring(s1,ofset,length(s1)-ofset+1);\n set res = res || aux;\n return res;\nend;"	"user"	2	1	false	false	false	2000
-6179	"ms_trunc"	"create function ms_trunc(num double, prc int)\nreturns double\nexternal name sql.ms_trunc;"	"sql"	1	1	false	false	false	2000
-6184	"ms_round"	"create function ms_round(num double, prc int, truncat int)\nreturns double\nbegin\n if (truncat = 0)\n then return round(num, prc);\n else return ms_trunc(num, prc);\n end if;\nend;"	"user"	2	1	false	false	false	2000
-6190	"ms_str"	"create function ms_str(num float, prc int, truncat int)\nreturns string\nbegin\n        return cast(num as string);\nend;"	"user"	2	1	false	false	false	2000
-6196	"alpha"	"create function alpha(pdec double, pradius double)\nreturns double external name sql.alpha;"	"sql"	1	1	false	false	false	2000
-6201	"zorder_encode"	"create function zorder_encode(x integer, y integer) returns oid\n external name zorder.encode;"	"zorder"	1	1	false	false	false	2000
-6206	"zorder_decode_x"	"create function zorder_decode_x(z oid) returns integer\n    external name zorder.decode_x;"	"zorder"	1	1	false	false	false	2000
-6210	"zorder_decode_y"	"create function zorder_decode_y(z oid) returns integer\n    external name zorder.decode_y;"	"zorder"	1	1	false	false	false	2000
-6214	"optimizer_stats"	"create function sys.optimizer_stats ()\n returns table (rewrite string, count int)\n external name sql.dump_opt_stats;"	"sql"	1	5	false	false	false	2000
-6218	"querycache"	"create function sys.querycache()\n returns table (query string, count int)\n external name sql.dump_cache;"	"sql"	1	5	false	false	false	2000
-6222	"querylog"	"create procedure sys.querylog(filename string)\n external name sql.logfile;"	"sql"	1	2	true	false	false	2000
-6225	"optimizers"	"create function sys.optimizers ()\n returns table (name string, def string, status string)\n external name sql.optimizers;"	"sql"	1	5	false	false	false	2000
-6235	"environment"	"create function sys.environment()\n returns table (""name"" string, value string)\n external name sql.sql_environment;"	"sql"	1	5	false	false	false	2000
-6243	"bbp"	"create function sys.bbp ()\n returns table (id int, name string, \n ttype string, count bigint, refcnt int, lrefcnt int,\n location string, heat int, dirty string,\n status string, kind string)\n external name bbp.get;"	"bbp"	1	5	false	false	false	2000
-6256	"malfunctions"	"create function sys.malfunctions()\n returns table(""signature"" string, ""address"" string, ""comment"" string)\n external name ""manual"".""functions"";"	"manual"	1	5	false	false	false	2000
-6261	"evalalgebra"	"create procedure sys.evalalgebra( ra_stmt string, opt bool)\n external name sql.""evalAlgebra"";"	"sql"	1	2	true	false	false	2000
-6265	"flush_log"	"create procedure sys.flush_log ()\n external name sql.""flush_log"";"	"sql"	1	2	true	false	false	2000
-6267	"debug"	"create function sys.debug(debug int) returns integer\n external name mdb.""setDebug"";"	"mdb"	1	1	false	false	false	2000
-6271	"queue"	"create function sys.queue()\nreturns table(\n qtag bigint,\n ""user"" string,\n started timestamp,\n estimate timestamp,\n progress int,\n status string,\n tag oid,\n query string\n)\nexternal name sql.sysmon_queue;"	"sql"	1	5	false	false	false	2000
-6291	"pause"	"create procedure sys.pause(tag int)\nexternal name sql.sysmon_pause;"	"sql"	1	2	true	false	false	2000
-6294	"resume"	"create procedure sys.resume(tag int)\nexternal name sql.sysmon_resume;"	"sql"	1	2	true	false	false	2000
-6297	"stop"	"create procedure sys.stop(tag int)\nexternal name sql.sysmon_stop;"	"sql"	1	2	true	false	false	2000
-6300	"pause"	"create procedure sys.pause(tag bigint)\nexternal name sql.sysmon_pause;"	"sql"	1	2	true	false	false	2000
-6303	"resume"	"create procedure sys.resume(tag bigint)\nexternal name sql.sysmon_resume;"	"sql"	1	2	true	false	false	2000
-6306	"stop"	"create procedure sys.stop(tag bigint)\nexternal name sql.sysmon_stop;"	"sql"	1	2	true	false	false	2000
-6309	"rejects"	"create function sys.rejects()\nreturns table(\n rowid bigint,\n fldid int,\n ""message"" string,\n ""input"" string\n)\nexternal name sql.copy_rejects;"	"sql"	1	5	false	false	false	2000
-6321	"clearrejects"	"create procedure sys.clearrejects()\nexternal name sql.copy_rejects_clear;"	"sql"	1	2	true	false	false	2000
-6323	"stddev_samp"	"create aggregate stddev_samp(val tinyint) returns double\n external name ""aggr"".""stdev"";"	"aggr"	1	3	false	false	false	2000
-6327	"stddev_samp"	"create aggregate stddev_samp(val smallint) returns double\n external name ""aggr"".""stdev"";"	"aggr"	1	3	false	false	false	2000
-6331	"stddev_samp"	"create aggregate stddev_samp(val integer) returns double\n external name ""aggr"".""stdev"";"	"aggr"	1	3	false	false	false	2000
-6335	"stddev_samp"	"create aggregate stddev_samp(val wrd) returns double\n external name ""aggr"".""stdev"";"	"aggr"	1	3	false	false	false	2000
-6339	"stddev_samp"	"create aggregate stddev_samp(val bigint) returns double\n external name ""aggr"".""stdev"";"	"aggr"	1	3	false	false	false	2000
-6343	"stddev_samp"	"create aggregate stddev_samp(val real) returns double\n external name ""aggr"".""stdev"";"	"aggr"	1	3	false	false	false	2000
-6347	"stddev_samp"	"create aggregate stddev_samp(val double) returns double\n external name ""aggr"".""stdev"";"	"aggr"	1	3	false	false	false	2000
-6351	"stddev_samp"	"create aggregate stddev_samp(val date) returns double\n external name ""aggr"".""stdev"";"	"aggr"	1	3	false	false	false	2000
-6355	"stddev_samp"	"create aggregate stddev_samp(val time) returns double\n external name ""aggr"".""stdev"";"	"aggr"	1	3	false	false	false	2000
-6359	"stddev_samp"	"create aggregate stddev_samp(val timestamp) returns double\n external name ""aggr"".""stdev"";"	"aggr"	1	3	false	false	false	2000
-6363	"stddev_pop"	"create aggregate stddev_pop(val tinyint) returns double\n external name ""aggr"".""stdevp"";"	"aggr"	1	3	false	false	false	2000
-6367	"stddev_pop"	"create aggregate stddev_pop(val smallint) returns double\n external name ""aggr"".""stdevp"";"	"aggr"	1	3	false	false	false	2000
-6371	"stddev_pop"	"create aggregate stddev_pop(val integer) returns double\n external name ""aggr"".""stdevp"";"	"aggr"	1	3	false	false	false	2000
-6375	"stddev_pop"	"create aggregate stddev_pop(val wrd) returns double\n external name ""aggr"".""stdevp"";"	"aggr"	1	3	false	false	false	2000
-6379	"stddev_pop"	"create aggregate stddev_pop(val bigint) returns double\n external name ""aggr"".""stdevp"";"	"aggr"	1	3	false	false	false	2000
-6383	"stddev_pop"	"create aggregate stddev_pop(val real) returns double\n external name ""aggr"".""stdevp"";"	"aggr"	1	3	false	false	false	2000
-6387	"stddev_pop"	"create aggregate stddev_pop(val double) returns double\n external name ""aggr"".""stdevp"";"	"aggr"	1	3	false	false	false	2000
-6391	"stddev_pop"	"create aggregate stddev_pop(val date) returns double\n external name ""aggr"".""stdevp"";"	"aggr"	1	3	false	false	false	2000
-6395	"stddev_pop"	"create aggregate stddev_pop(val time) returns double\n external name ""aggr"".""stdevp"";"	"aggr"	1	3	false	false	false	2000
-6399	"stddev_pop"	"create aggregate stddev_pop(val timestamp) returns double\n external name ""aggr"".""stdevp"";"	"aggr"	1	3	false	false	false	2000
-6403	"var_samp"	"create aggregate var_samp(val tinyint) returns double\n external name ""aggr"".""variance"";"	"aggr"	1	3	false	false	false	2000
-6407	"var_samp"	"create aggregate var_samp(val smallint) returns double\n external name ""aggr"".""variance"";"	"aggr"	1	3	false	false	false	2000
-6411	"var_samp"	"create aggregate var_samp(val integer) returns double\n external name ""aggr"".""variance"";"	"aggr"	1	3	false	false	false	2000
-6415	"var_samp"	"create aggregate var_samp(val wrd) returns double\n external name ""aggr"".""variance"";"	"aggr"	1	3	false	false	false	2000
-6419	"var_samp"	"create aggregate var_samp(val bigint) returns double\n external name ""aggr"".""variance"";"	"aggr"	1	3	false	false	false	2000
-6423	"var_samp"	"create aggregate var_samp(val real) returns double\n external name ""aggr"".""variance"";"	"aggr"	1	3	false	false	false	2000
-6427	"var_samp"	"create aggregate var_samp(val double) returns double\n external name ""aggr"".""variance"";"	"aggr"	1	3	false	false	false	2000
-6431	"var_samp"	"create aggregate var_samp(val date) returns double\n external name ""aggr"".""variance"";"	"aggr"	1	3	false	false	false	2000
-6435	"var_samp"	"create aggregate var_samp(val time) returns double\n external name ""aggr"".""variance"";"	"aggr"	1	3	false	false	false	2000
-6439	"var_samp"	"create aggregate var_samp(val timestamp) returns double\n external name ""aggr"".""variance"";"	"aggr"	1	3	false	false	false	2000
-6443	"var_pop"	"create aggregate var_pop(val tinyint) returns double\n external name ""aggr"".""variancep"";"	"aggr"	1	3	false	false	false	2000
-6447	"var_pop"	"create aggregate var_pop(val smallint) returns double\n external name ""aggr"".""variancep"";"	"aggr"	1	3	false	false	false	2000
-6451	"var_pop"	"create aggregate var_pop(val integer) returns double\n external name ""aggr"".""variancep"";"	"aggr"	1	3	false	false	false	2000
-6455	"var_pop"	"create aggregate var_pop(val wrd) returns double\n external name ""aggr"".""variancep"";"	"aggr"	1	3	false	false	false	2000
-6459	"var_pop"	"create aggregate var_pop(val bigint) returns double\n external name ""aggr"".""variancep"";"	"aggr"	1	3	false	false	false	2000
-6463	"var_pop"	"create aggregate var_pop(val real) returns double\n external name ""aggr"".""variancep"";"	"aggr"	1	3	false	false	false	2000
-6467	"var_pop"	"create aggregate var_pop(val double) returns double\n external name ""aggr"".""variancep"";"	"aggr"	1	3	false	false	false	2000
-6471	"var_pop"	"create aggregate var_pop(val date) returns double\n external name ""aggr"".""variancep"";"	"aggr"	1	3	false	false	false	2000
-6475	"var_pop"	"create aggregate var_pop(val time) returns double\n external name ""aggr"".""variancep"";"	"aggr"	1	3	false	false	false	2000
-6479	"var_pop"	"create aggregate var_pop(val timestamp) returns double\n external name ""aggr"".""variancep"";"	"aggr"	1	3	false	false	false	2000
-6483	"median"	"create aggregate median(val tinyint) returns tinyint\n external name ""aggr"".""median"";"	"aggr"	1	3	false	false	false	2000
-6487	"median"	"create aggregate median(val smallint) returns smallint\n external name ""aggr"".""median"";"	"aggr"	1	3	false	false	false	2000
-6491	"median"	"create aggregate median(val integer) returns integer\n external name ""aggr"".""median"";"	"aggr"	1	3	false	false	false	2000
-6495	"median"	"create aggregate median(val wrd) returns wrd\n external name ""aggr"".""median"";"	"aggr"	1	3	false	false	false	2000
-6499	"median"	"create aggregate median(val bigint) returns bigint\n external name ""aggr"".""median"";"	"aggr"	1	3	false	false	false	2000
-6503	"median"	"create aggregate median(val decimal) returns decimal\n external name ""aggr"".""median"";"	"aggr"	1	3	false	false	false	2000
-6507	"median"	"create aggregate median(val real) returns real\n external name ""aggr"".""median"";"	"aggr"	1	3	false	false	false	2000
-6511	"median"	"create aggregate median(val double) returns double\n external name ""aggr"".""median"";"	"aggr"	1	3	false	false	false	2000
-6515	"median"	"create aggregate median(val date) returns date\n external name ""aggr"".""median"";"	"aggr"	1	3	false	false	false	2000
-6519	"median"	"create aggregate median(val time) returns time\n external name ""aggr"".""median"";"	"aggr"	1	3	false	false	false	2000
-6523	"median"	"create aggregate median(val timestamp) returns timestamp\n external name ""aggr"".""median"";"	"aggr"	1	3	false	false	false	2000
-6527	"quantile"	"create aggregate quantile(val tinyint, q double) returns tinyint\n external name ""aggr"".""quantile"";"	"aggr"	1	3	false	false	false	2000
-6532	"quantile"	"create aggregate quantile(val smallint, q double) returns smallint\n external name ""aggr"".""quantile"";"	"aggr"	1	3	false	false	false	2000
-6537	"quantile"	"create aggregate quantile(val integer, q double) returns integer\n external name ""aggr"".""quantile"";"	"aggr"	1	3	false	false	false	2000
-6542	"quantile"	"create aggregate quantile(val wrd, q double) returns wrd\n external name ""aggr"".""quantile"";"	"aggr"	1	3	false	false	false	2000
-6547	"quantile"	"create aggregate quantile(val bigint, q double) returns bigint\n external name ""aggr"".""quantile"";"	"aggr"	1	3	false	false	false	2000
-6552	"quantile"	"create aggregate quantile(val decimal, q double) returns decimal\n external name ""aggr"".""quantile"";"	"aggr"	1	3	false	false	false	2000
-6557	"quantile"	"create aggregate quantile(val real, q double) returns real\n external name ""aggr"".""quantile"";"	"aggr"	1	3	false	false	false	2000
-6562	"quantile"	"create aggregate quantile(val double, q double) returns double\n external name ""aggr"".""quantile"";"	"aggr"	1	3	false	false	false	2000
-6567	"quantile"	"create aggregate quantile(val date, q double) returns date\n external name ""aggr"".""quantile"";"	"aggr"	1	3	false	false	false	2000
-6572	"quantile"	"create aggregate quantile(val time, q double) returns time\n external name ""aggr"".""quantile"";"	"aggr"	1	3	false	false	false	2000
-6577	"quantile"	"create aggregate quantile(val timestamp, q double) returns timestamp\n external name ""aggr"".""quantile"";"	"aggr"	1	3	false	false	false	2000
-6582	"corr"	"create aggregate corr(e1 tinyint, e2 tinyint) returns tinyint\n external name ""aggr"".""corr"";"	"aggr"	1	3	false	false	false	2000
-6587	"corr"	"create aggregate corr(e1 smallint, e2 smallint) returns smallint\n external name ""aggr"".""corr"";"	"aggr"	1	3	false	false	false	2000
-6592	"corr"	"create aggregate corr(e1 integer, e2 integer) returns integer\n external name ""aggr"".""corr"";"	"aggr"	1	3	false	false	false	2000
-6597	"corr"	"create aggregate corr(e1 wrd, e2 wrd) returns wrd\n external name ""aggr"".""corr"";"	"aggr"	1	3	false	false	false	2000
-6602	"corr"	"create aggregate corr(e1 bigint, e2 bigint) returns bigint\n external name ""aggr"".""corr"";"	"aggr"	1	3	false	false	false	2000
-6607	"corr"	"create aggregate corr(e1 real, e2 real) returns real\n external name ""aggr"".""corr"";"	"aggr"	1	3	false	false	false	2000
-6612	"corr"	"create aggregate corr(e1 double, e2 double) returns double\n external name ""aggr"".""corr"";"	"aggr"	1	3	false	false	false	2000
-6617	"stddev_samp"	"create aggregate stddev_samp(val hugeint) returns double\n external name ""aggr"".""stdev"";"	"aggr"	1	3	false	false	false	2000
-6621	"stddev_pop"	"create aggregate stddev_pop(val hugeint) returns double\n external name ""aggr"".""stdevp"";"	"aggr"	1	3	false	false	false	2000
-6625	"var_samp"	"create aggregate var_samp(val hugeint) returns double\n external name ""aggr"".""variance"";"	"aggr"	1	3	false	false	false	2000
-6629	"var_pop"	"create aggregate var_pop(val hugeint) returns double\n external name ""aggr"".""variancep"";"	"aggr"	1	3	false	false	false	2000
-6633	"median"	"create aggregate median(val hugeint) returns hugeint\n external name ""aggr"".""median"";"	"aggr"	1	3	false	false	false	2000
-6637	"quantile"	"create aggregate quantile(val hugeint, q double) returns hugeint\n external name ""aggr"".""quantile"";"	"aggr"	1	3	false	false	false	2000
-6642	"corr"	"create aggregate corr(e1 hugeint, e2 hugeint) returns hugeint\n external name ""aggr"".""corr"";"	"aggr"	1	3	false	false	false	2000
-6660	"mbr"	"create function mbr (g geometry) returns mbr external name geom.mbr;"	"geom"	1	1	false	false	false	2000
-6664	"mbroverlaps"	"create function mbroverlaps(a mbr, b mbr) returns boolean external name geom.""mbroverlaps"";"	"geom"	1	1	false	false	false	2000
-6669	"geomfromtext"	"create function geomfromtext(wkt string, srid smallint) returns geometry external name geom.""GeomFromText"";"	"geom"	1	1	false	false	false	2000
-6674	"pointfromtext"	"create function pointfromtext(wkt string, srid smallint) returns point external name geom.""PointFromText"";"	"geom"	1	1	false	false	false	2000
-6679	"linefromtext"	"create function linefromtext(wkt string, srid smallint) returns linestring external name geom.""LineFromText"";"	"geom"	1	1	false	false	false	2000
-6684	"polyfromtext"	"create function polyfromtext(wkt string, srid smallint) returns polygon external name geom.""PolyFromText"";"	"geom"	1	1	false	false	false	2000
-6689	"mpointfromtext"	"create function mpointfromtext(wkt string, srid smallint) returns multipoint external name geom.""MultiPointFromText"";"	"geom"	1	1	false	false	false	2000
-6694	"mlinefromtext"	"create function mlinefromtext(wkt string, srid smallint) returns multilinestring external name geom.""MultiLineFromText"";"	"geom"	1	1	false	false	false	2000
-6699	"mpolyfromtext"	"create function mpolyfromtext(wkt string, srid smallint) returns multipolygon external name geom.""MultiPolyFromText"";"	"geom"	1	1	false	false	false	2000
-6704	"geomcollectionfromtext"	"create function geomcollectionfromtext(wkt string, srid smallint) returns multipolygon external name geom.""GeomCollectionFromText"";"	"geom"	1	1	false	false	false	2000
-6709	"polygonfromtext"	"create function polygonfromtext(wkt string, srid smallint) returns polygon external name geom.""PolyFromText"";"	"geom"	1	1	false	false	false	2000
-6714	"astext"	"create function astext(g geometry) returns string external name geom.""AsText"";"	"geom"	1	1	false	false	false	2000
-6718	"x"	"create function x(g geometry) returns double external name geom.""X"";"	"geom"	1	1	false	false	false	2000
-6722	"y"	"create function y(g geometry) returns double external name geom.""Y"";"	"geom"	1	1	false	false	false	2000
-6726	"point"	"create function point(x double,y double) returns point external name geom.point;"	"geom"	1	1	false	false	false	2000
-6731	"dimension"	"create function dimension(g geometry) returns integer external name geom.""Dimension"";"	"geom"	1	1	false	false	false	2000
-6735	"geometrytypeid"	"create function geometrytypeid(g geometry) returns integer external name geom.""GeometryTypeId"";"	"geom"	1	1	false	false	false	2000
-6739	"srid"	"create function srid(g geometry) returns integer external name geom.""SRID"";"	"geom"	1	1	false	false	false	2000
-6743	"envelope"	"create function envelope(g geometry) returns geometry external name geom.""Envelope"";"	"geom"	1	1	false	false	false	2000
-6747	"isempty"	"create function isempty(g geometry) returns boolean external name geom.""IsEmpty"";"	"geom"	1	1	false	false	false	2000
-6751	"issimple"	"create function issimple(g geometry) returns boolean external name geom.""IsSimple"";"	"geom"	1	1	false	false	false	2000
-6755	"boundary"	"create function boundary(g geometry) returns geometry external name geom.""Boundary"";"	"geom"	1	1	false	false	false	2000
-6759	"equals"	"create function equals(a geometry, b geometry) returns boolean external name geom.""Equals"";"	"geom"	1	1	false	false	false	2000
-6764	"disjoint"	"create function disjoint(a geometry, b geometry) returns boolean external name geom.""Disjoint"";"	"geom"	1	1	false	false	false	2000
-6769	"Intersect"	"create function ""Intersect""(a geometry, b geometry) returns boolean external name geom.""Intersect"";"	"geom"	1	1	false	false	false	2000
-6774	"touches"	"create function touches(a geometry, b geometry) returns boolean external name geom.""Touches"";"	"geom"	1	1	false	false	false	2000
-6779	"crosses"	"create function crosses(a geometry, b geometry) returns boolean external name geom.""Crosses"";"	"geom"	1	1	false	false	false	2000
-6784	"within"	"create function within(a geometry, b geometry) returns boolean external name geom.""Within"";"	"geom"	1	1	false	false	false	2000
-6789	"contains"	"create function contains(a geometry, b geometry) returns boolean external name geom.""Contains"";"	"geom"	1	1	false	false	false	2000
-6794	"contains"	"create function contains(a geometry, x double, y double) returns boolean external name geom.""Contains"";"	"geom"	1	1	false	false	false	2000
-6800	"overlaps"	"create function overlaps(a geometry, b geometry) returns boolean external name geom.""Overlaps"";"	"geom"	1	1	false	false	false	2000
-6805	"relate"	"create function relate(a geometry, b geometry, pattern string) returns boolean external name geom.""Relate"";"	"geom"	1	1	false	false	false	2000
-6811	"area"	"create function area(g geometry) returns float external name geom.""Area"";"	"geom"	1	1	false	false	false	2000
-6815	"length"	"create function length(g geometry) returns float external name geom.""Length"";"	"geom"	1	1	false	false	false	2000
-6819	"distance"	"create function distance(a geometry, b geometry) returns float external name geom.""Distance"";"	"geom"	1	1	false	false	false	2000
-6824	"buffer"	"create function buffer(a geometry, distance float) returns geometry external name geom.""Buffer"";"	"geom"	1	1	false	false	false	2000
-6829	"convexhull"	"create function convexhull(a geometry) returns geometry external name geom.""ConvexHull"";"	"geom"	1	1	false	false	false	2000
-6833	"intersection"	"create function intersection(a geometry, b geometry) returns geometry external name geom.""Intersection"";"	"geom"	1	1	false	false	false	2000
-6838	"Union"	"create function ""Union""(a geometry, b geometry) returns geometry external name geom.""Union"";"	"geom"	1	1	false	false	false	2000
-6843	"difference"	"create function difference(a geometry, b geometry) returns geometry external name geom.""Difference"";"	"geom"	1	1	false	false	false	2000
-6848	"symdifference"	"create function symdifference(a geometry, b geometry) returns geometry external name geom.""SymDifference"";"	"geom"	1	1	false	false	false	2000
-6855	"filter"	"create function json.filter(js json, pathexpr string)\nreturns json external name json.filter;"	"json"	1	1	false	false	false	6852
-6860	"filter"	"create function json.filter(js json, name tinyint)\nreturns json external name json.filter;"	"json"	1	1	false	false	false	6852
-6865	"filter"	"create function json.filter(js json, name integer)\nreturns json external name json.filter;"	"json"	1	1	false	false	false	6852
-6870	"filter"	"create function json.filter(js json, name bigint)\nreturns json external name json.filter;"	"json"	1	1	false	false	false	6852
-6875	"text"	"create function json.text(js json, e string)\nreturns string external name json.text;"	"json"	1	1	false	false	false	6852
-6880	"number"	"create function json.number(js json)\nreturns float external name json.number;"	"json"	1	1	false	false	false	6852
-6884	"integer"	"create function json.""integer""(js json)\nreturns bigint external name json.""integer"";"	"json"	1	1	false	false	false	6852
-6888	"isvalid"	"create function json.isvalid(js string)\nreturns bool external name json.isvalid;"	"json"	1	1	false	false	false	6852
-6892	"isobject"	"create function json.isobject(js string)\nreturns bool external name json.isobject;"	"json"	1	1	false	false	false	6852
-6896	"isarray"	"create function json.isarray(js string)\nreturns bool external name json.isarray;"	"json"	1	1	false	false	false	6852
-6900	"isvalid"	"create function json.isvalid(js json)\nreturns bool external name json.isvalid;"	"json"	1	1	false	false	false	6852
-6904	"isobject"	"create function json.isobject(js json)\nreturns bool external name json.isobject;"	"json"	1	1	false	false	false	6852
-6908	"isarray"	"create function json.isarray(js json)\nreturns bool external name json.isarray;"	"json"	1	1	false	false	false	6852
-6912	"length"	"create function json.length(js json)\nreturns integer external name json.length;"	"json"	1	1	false	false	false	6852
-6916	"keyarray"	"create function json.keyarray(js json)\nreturns json external name json.keyarray;"	"json"	1	1	false	false	false	6852
-6920	"valuearray"	"create function json.valuearray(js json)\nreturns  json external name json.valuearray;"	"json"	1	1	false	false	false	6852
-6924	"text"	"create function json.text(js json)\nreturns string external name json.text;"	"json"	1	1	false	false	false	6852
-6928	"text"	"create function json.text(js string)\nreturns string external name json.text;"	"json"	1	1	false	false	false	6852
-6932	"text"	"create function json.text(js int)\nreturns string external name json.text;"	"json"	1	1	false	false	false	6852
-6936	"output"	"create aggregate json.output(js json)\nreturns string external name json.output;"	"json"	1	3	false	false	false	6852
-6940	"tojsonarray"	"create aggregate json.tojsonarray( x string ) returns string external name aggr.jsonaggr;"	"aggr"	1	3	false	false	false	6852
-6944	"tojsonarray"	"create aggregate json.tojsonarray( x double ) returns string external name aggr.jsonaggr;"	"aggr"	1	3	false	false	false	6852
-6948	"filter"	"create function json.filter(js json, name hugeint)\nreturns json external name json.filter;"	"json"	1	1	false	false	false	6852
-6953	"md5"	"create function sys.md5(v string)\nreturns string external name clients.md5sum;"	"clients"	1	1	false	false	false	2000
-6958	"uuid"	"create function sys.uuid()\nreturns uuid external name uuid.""new"";"	"uuid"	1	1	false	false	false	2000
-6961	"isauuid"	"create function sys.isauuid(u uuid)\nreturns uuid external name uuid.""isaUUID"";"	"uuid"	1	1	false	false	false	2000
-6965	"isauuid"	"create function sys.isauuid(u string)\nreturns uuid external name uuid.""isaUUID"";"	"uuid"	1	1	false	false	false	2000
-6969	"chi2prob"	"create function sys.chi2prob(chi2 double, datapoints double)\nreturns double external name gsl.""chi2prob"";"	"gsl"	1	1	false	false	false	2000
-6975	"start"	"create procedure profiler.start() external name profiler.""start"";"	"profiler"	1	2	true	false	false	6973
-6977	"stop"	"create procedure profiler.stop() external name profiler.stop;"	"profiler"	1	2	true	false	false	6973
-6979	"setheartbeat"	"create procedure profiler.setheartbeat(beat int) external name profiler.setheartbeat;"	"profiler"	1	2	true	false	false	6973
-6982	"setpoolsize"	"create procedure profiler.setpoolsize(poolsize int) external name profiler.setpoolsize;"	"profiler"	1	2	true	false	false	6973
-6985	"setstream"	"create procedure profiler.setstream(host string, port int) external name profiler.setstream;"	"profiler"	1	2	true	false	false	6973
-7010	"listdir"	"create procedure listdir(dirname string) external name fits.listdir;"	"fits"	1	2	true	false	false	2000
-7013	"fitsattach"	"create procedure fitsattach(fname string) external name fits.attach;"	"fits"	1	2	true	false	false	2000
-7016	"fitsload"	"create procedure fitsload(tname string) external name fits.load;"	"fits"	1	2	true	false	false	2000
-7019	"listdirpat"	"create procedure listdirpat(dirname string,pat string) external name fits.listdirpattern;"	"fits"	1	2	true	false	false	2000
-7055	"netcdf_attach"	"create procedure netcdf_attach(fname varchar(256))\n external name netcdf.attach;"	"netcdf"	1	2	true	false	false	2000
-7058	"netcdf_importvar"	"create procedure netcdf_importvar(fid integer, varnname varchar(256))\n    external name netcdf.importvariable;"	"netcdf"	1	2	true	false	false	2000
-7062	"storage"	"create function sys.""storage""()\nreturns table (\n ""schema"" string,\n ""table"" string,\n ""column"" string,\n ""type"" string,\n ""mode"" string,\n location string,\n ""count"" bigint,\n typewidth int,\n columnsize bigint,\n heapsize bigint,\n hashes bigint,\n phash boolean,\n imprints bigint,\n sorted boolean\n)\nexternal name sql.""storage"";"	"sql"	1	5	false	false	false	2000
-7094	"storage"	"create function sys.""storage""( sname string)\nreturns table (\n ""schema"" string,\n ""table"" string,\n ""column"" string,\n ""type"" string,\n ""mode"" string,\n location string,\n ""count"" bigint,\n typewidth int,\n columnsize bigint,\n heapsize bigint,\n hashes bigint,\n phash boolean,\n imprints bigint,\n sorted boolean\n)\nexternal name sql.""storage"";"	"sql"	1	5	false	false	false	2000
-7111	"storage"	"create function sys.""storage""( sname string, tname string)\nreturns table (\n ""schema"" string,\n ""table"" string,\n ""column"" string,\n ""type"" string,\n ""mode"" string,\n location string,\n ""count"" bigint,\n typewidth int,\n columnsize bigint,\n heapsize bigint,\n hashes bigint,\n phash boolean,\n imprints bigint,\n sorted boolean\n)\nexternal name sql.""storage"";"	"sql"	1	5	false	false	false	2000
-7129	"storage"	"create function sys.""storage""( sname string, tname string, cname string)\nreturns table (\n ""schema"" string,\n ""table"" string,\n ""column"" string,\n ""type"" string,\n ""mode"" string,\n location string,\n ""count"" bigint,\n typewidth int,\n columnsize bigint,\n heapsize bigint,\n hashes bigint,\n phash boolean,\n imprints bigint,\n sorted boolean\n)\nexternal name sql.""storage"";"	"sql"	1	5	false	false	false	2000
-7160	"storagemodelinit"	"create procedure sys.storagemodelinit()\nbegin\n delete from sys.storagemodelinput;\n insert into sys.storagemodelinput\n select x.""schema"", x.""table"", x.""column"", x.""type"", x.typewidth, x.count, 0, x.typewidth, false, x.sorted from sys.""storage""() x;\n update sys.storagemodelinput\n set reference = true\n where concat(concat(""schema"",""table""), ""column"") in (\n select concat( concat(""fkschema"".""name"", ""fktable"".""name""), ""fkkeycol"".""name"" )\n from ""sys"".""keys"" as ""fkkey"",\n ""sys"".""objects"" as ""fkkeycol"",\n ""sys"".""tables"" as ""fktable"",\n ""sys"".""schemas"" as ""fkschema""\n where ""fktable"".""id"" = ""fkkey"".""table_id""\n and ""fkkey"".""id"" = ""fkkeycol"".""id""\n and ""fkschema"".""id"" = ""fktable"".""schema_id""\n and ""fkkey"".""rkey"" > -1);\n update sys.storagemodelinput\n set ""distinct"" = ""count"" \n where ""type"" = 'varchar' or ""type""='clob';\nend;"	"user"	2	2	true	false	false	2000
-7162	"columnsize"	"create function sys.columnsize(nme string, i bigint, d bigint)\nreturns bigint\nbegin\n case\n when nme = 'boolean' then return i;\n when nme = 'char' then return 2*i;\n when nme = 'smallint' then return 2 * i;\n when nme = 'int' then return 4 * i;\n when nme = 'bigint' then return 8 * i;\n when nme = 'hugeint' then return 16 * i;\n when nme = 'timestamp' then return 8 * i;\n when nme = 'varchar' then\n case\n when cast(d as bigint) << 8 then return i;\n when cast(d as bigint) << 16 then return 2 * i;\n when cast(d as bigint) << 32 then return 4 * i;\n else return 8 * i;\n end case;\n else return 8 * i;\n end case;\nend;"	"user"	2	1	false	false	false	2000
-7168	"heapsize"	"create function sys.heapsize(tpe string, i bigint, w int)\nreturns bigint\nbegin\n if tpe <> 'varchar' and tpe <> 'clob'\n then\n return 0;\n end if;\n return 10240 + i * w;\nend;"	"user"	2	1	false	false	false	2000
-7174	"hashsize"	"create function sys.hashsize(b boolean, i bigint)\nreturns bigint\nbegin\n \n if b = true\n then\n return 8 * i;\n end if;\n return 0;\nend;"	"user"	2	1	false	false	false	2000
-7179	"imprintsize"	"create function sys.imprintsize(i bigint, nme string)\nreturns bigint\nbegin\n if nme = 'boolean'\n or nme = 'tinyint'\n or nme = 'smallint'\n or nme = 'int'\n or nme = 'bigint'\n or nme = 'hugeint'\n or nme = 'decimal'\n or nme = 'date'\n or nme = 'timestamp'\n or nme = 'real'\n or nme = 'double'\n then\n return cast( i * 0.12 as bigint);\n end if ;\n return 0;\nend;"	"user"	2	1	false	false	false	2000
-7184	"storagemodel"	"create function sys.storagemodel()\nreturns table (\n ""schema"" string,\n ""table"" string,\n ""column"" string,\n ""type"" string,\n ""count"" bigint,\n columnsize bigint,\n heapsize bigint,\n hashes bigint,\n imprints bigint,\n sorted boolean)\nbegin\n return select i.""schema"", i.""table"", i.""column"", i.""type"", i.""count"",\n columnsize(i.""type"", i.count, i.""distinct""),\n heapsize(i.""type"", i.""distinct"", i.""atomwidth""),\n hashsize(i.""reference"", i.""count""),\n imprintsize(i.""count"",i.""type""),\n i.sorted\n from sys.storagemodelinput i;\nend;"	"user"	2	5	false	false	false	2000
-7231	"analyze"	"create procedure sys.analyze(minmax int, ""sample"" bigint)\nexternal name sql.analyze;"	"sql"	1	2	true	false	false	2000
-7235	"analyze"	"create procedure sys.analyze(minmax int, ""sample"" bigint, sch string)\nexternal name sql.analyze;"	"sql"	1	2	true	false	false	2000
-7240	"analyze"	"create procedure sys.analyze(minmax int, ""sample"" bigint, sch string, tbl string)\nexternal name sql.analyze;"	"sql"	1	2	true	false	false	2000
-7246	"analyze"	"create procedure sys.analyze(minmax int, ""sample"" bigint, sch string, tbl string, col string)\nexternal name sql.analyze;"	"sql"	1	2	true	false	false	2000
-7253	"reverse"	"create function reverse(src string)\nreturns string external name udf.reverse;"	"udf"	1	1	false	false	false	2000
-7257	"fuse"	"create function fuse(one tinyint, two tinyint)\nreturns smallint external name udf.fuse;"	"udf"	1	1	false	false	false	2000
-7262	"fuse"	"create function fuse(one smallint, two smallint)\nreturns integer external name udf.fuse;"	"udf"	1	1	false	false	false	2000
-7267	"fuse"	"create function fuse(one integer, two integer)\nreturns bigint external name udf.fuse;"	"udf"	1	1	false	false	false	2000
-7272	"fuse"	"create function fuse(one bigint, two bigint)\nreturns hugeint external name udf.fuse;"	"udf"	1	1	false	false	false	2000
-7278	"bam_loader_repos"	"create procedure bam.bam_loader_repos(bam_repos string, dbschema smallint)\nexternal name bam.bam_loader_repos;"	"bam"	1	2	true	false	false	7276
-7282	"bam_loader_files"	"create procedure bam.bam_loader_files(bam_files string, dbschema smallint)\nexternal name bam.bam_loader_files;"	"bam"	1	2	true	false	false	7276
-7286	"bam_loader_file"	"create procedure bam.bam_loader_file(bam_file string, dbschema smallint)\nexternal name bam.bam_loader_file;"	"bam"	1	2	true	false	false	7276
-7290	"bam_drop_file"	"create procedure bam.bam_drop_file(file_id bigint, dbschema smallint)\nexternal name bam.bam_drop_file;"	"bam"	1	2	true	false	false	7276
-7294	"bam_flag"	"create function bam.bam_flag(flag smallint, name string)\nreturns boolean external name bam.bam_flag;"	"bam"	1	1	false	false	false	7276
-7299	"reverse_seq"	"create function bam.reverse_seq(seq string)\nreturns string external name bam.reverse_seq;"	"bam"	1	1	false	false	false	7276
-7303	"reverse_qual"	"create function bam.reverse_qual(qual string)\nreturns string external name bam.reverse_qual;"	"bam"	1	1	false	false	false	7276
-7307	"seq_length"	"create function bam.seq_length(cigar string)\nreturns int external name bam.seq_length;"	"bam"	1	1	false	false	false	7276
-7311	"seq_char"	"create function bam.seq_char(ref_pos int, alg_seq string, alg_pos int, alg_cigar string)\nreturns char(1) external name bam.seq_char;"	"bam"	1	1	false	false	false	7276
-7318	"sam_export"	"create procedure bam.sam_export(output_path string)\nexternal name bam.sam_export;"	"bam"	1	2	true	false	false	7276
-7321	"bam_export"	"create procedure bam.bam_export(output_path string)\nexternal name bam.bam_export;"	"bam"	1	2	true	false	false	7276
-7391	"generate_series"	"create function sys.generate_series(first tinyint, last tinyint)\nreturns table (value tinyint)\nexternal name generator.series;"	"generator"	1	5	false	false	false	2000
-7396	"generate_series"	"create function sys.generate_series(first tinyint, last tinyint, stepsize tinyint)\nreturns table (value tinyint)\nexternal name generator.series;"	"generator"	1	5	false	false	false	2000
-7402	"generate_series"	"create function sys.generate_series(first smallint, last smallint)\nreturns table (value smallint)\nexternal name generator.series;"	"generator"	1	5	false	false	false	2000
-7407	"generate_series"	"create function sys.generate_series(first smallint, last smallint, stepsize smallint)\nreturns table (value smallint)\nexternal name generator.series;"	"generator"	1	5	false	false	false	2000
-7413	"generate_series"	"create function sys.generate_series(first int, last int)\nreturns table (value int)\nexternal name generator.series;"	"generator"	1	5	false	false	false	2000
-7418	"generate_series"	"create function sys.generate_series(first int, last int, stepsize int)\nreturns table (value int)\nexternal name generator.series;"	"generator"	1	5	false	false	false	2000
-7424	"generate_series"	"create function sys.generate_series(first bigint, last bigint)\nreturns table (value bigint)\nexternal name generator.series;"	"generator"	1	5	false	false	false	2000
-7429	"generate_series"	"create function sys.generate_series(first bigint, last bigint, stepsize bigint)\nreturns table (value bigint)\nexternal name generator.series;"	"generator"	1	5	false	false	false	2000
-7435	"generate_series"	"create function sys.generate_series(first real, last real, stepsize real)\nreturns table (value real)\nexternal name generator.series;"	"generator"	1	5	false	false	false	2000
-7441	"generate_series"	"create function sys.generate_series(first double, last double, stepsize double)\nreturns table (value double)\nexternal name generator.series;"	"generator"	1	5	false	false	false	2000
-7447	"generate_series"	"create function sys.generate_series(first decimal(10,2), last decimal(10,2), stepsize decimal(10,2))\nreturns table (value decimal(10,2))\nexternal name generator.series;"	"generator"	1	5	false	false	false	2000
-7453	"generate_series"	"create function sys.generate_series(first timestamp, last timestamp, stepsize interval second)\nreturns table (value timestamp)\nexternal name generator.series;"	"generator"	1	5	false	false	false	2000
-7459	"generate_series"	"create function sys.generate_series(first hugeint, last hugeint)\nreturns table (value hugeint)\nexternal name generator.series;"	"generator"	1	5	false	false	false	2000
-7464	"generate_series"	"create function sys.generate_series(first hugeint, last hugeint, stepsize hugeint)\nreturns table (value hugeint)\nexternal name generator.series;"	"generator"	1	5	false	false	false	2000
->>>>>>> b1bc2812
+7191	"mbr"	"create function mbr(geom geometry) returns mbr external name geom.""mbr"";"	"geom"	1	1	false	false	false	2000
+7195	"st_overlaps"	"create function st_overlaps(box1 mbr, box2 mbr) returns boolean external name geom.""mbrOverlaps"";"	"geom"	1	1	false	false	false	2000
+7200	"st_contains"	"create function st_contains(box1 mbr, box2 mbr) returns boolean external name geom.""mbrContains"";"	"geom"	1	1	false	false	false	2000
+7205	"st_equals"	"create function st_equals(box1 mbr, box2 mbr) returns boolean external name geom.""mbrEqual"";"	"geom"	1	1	false	false	false	2000
+7210	"st_distance"	"create function st_distance(box1 mbr, box2 mbr) returns double external name geom.""mbrDistance"";"	"geom"	1	1	false	false	false	2000
+7215	"st_wkttosql"	"create function st_wkttosql(wkt string) returns geometry external name geom.""GeomFromText"";"	"geom"	1	1	false	false	false	2000
+7219	"st_wkbtosql"	"create function st_wkbtosql(geom string) returns geometry external name geom.""FromBinary"";"	"geom"	1	1	false	false	false	2000
+7223	"st_astext"	"create function st_astext(geom geometry) returns string external name geom.""AsText"";"	"geom"	1	1	false	false	false	2000
+7227	"st_asbinary"	"create function st_asbinary(geom geometry) returns string external name geom.""AsBinary"";"	"geom"	1	1	false	false	false	2000
+7231	"st_dimension"	"create function st_dimension(geom geometry) returns integer external name geom.""Dimension"";"	"geom"	1	1	false	false	false	2000
+7235	"st_geometrytype"	"create function st_geometrytype(geom geometry) returns string external name geom.""GeometryType2"";"	"geom"	1	1	false	false	false	2000
+7239	"st_srid"	"create function st_srid(geom geometry) returns integer external name geom.""getSRID"";"	"geom"	1	1	false	false	false	2000
+7243	"st_setsrid"	"create function st_setsrid(geom geometry, srid integer) returns geometry external name geom.""setSRID"";"	"geom"	1	1	false	false	false	2000
+7248	"st_isempty"	"create function st_isempty(geom geometry) returns boolean external name geom.""IsEmpty"";"	"geom"	1	1	false	false	false	2000
+7252	"st_issimple"	"create function st_issimple(geom geometry) returns boolean external name geom.""IsSimple"";"	"geom"	1	1	false	false	false	2000
+7256	"st_boundary"	"create function st_boundary(geom geometry) returns geometry external name geom.""Boundary"";"	"geom"	1	1	false	false	false	2000
+7260	"st_envelope"	"create function st_envelope(geom geometry) returns geometry external name geom.""Envelope"";"	"geom"	1	1	false	false	false	2000
+7264	"st_equals"	"create function st_equals(geom1 geometry, geom2 geometry) returns boolean external name geom.""Equals"";"	"geom"	1	1	false	false	false	2000
+7269	"st_disjoint"	"create function st_disjoint(geom1 geometry, geom2 geometry) returns boolean external name geom.""Disjoint"";"	"geom"	1	1	false	false	false	2000
+7274	"st_intersects"	"create function st_intersects(geom1 geometry, geom2 geometry) returns boolean external name geom.""Intersects"";"	"geom"	1	1	false	false	false	2000
+7279	"st_touches"	"create function st_touches(geom1 geometry, geom2 geometry) returns boolean external name geom.""Touches"";"	"geom"	1	1	false	false	false	2000
+7284	"st_crosses"	"create function st_crosses(geom1 geometry, geom2 geometry) returns boolean external name geom.""Crosses"";"	"geom"	1	1	false	false	false	2000
+7289	"st_within"	"create function st_within(geom1 geometry, geom2 geometry) returns boolean external name geom.""Within"";"	"geom"	1	1	false	false	false	2000
+7294	"st_contains"	"create function st_contains(geom1 geometry, geom2 geometry) returns boolean external name geom.""Contains"";"	"geom"	1	1	false	false	false	2000
+7299	"st_overlaps"	"create function st_overlaps(geom1 geometry, geom2 geometry) returns boolean external name geom.""Overlaps"";"	"geom"	1	1	false	false	false	2000
+7304	"st_relate"	"create function st_relate(geom1 geometry, geom2 geometry, intersection_matrix_pattern string) returns boolean external name geom.""Relate"";"	"geom"	1	1	false	false	false	2000
+7310	"st_distance"	"create function st_distance(geom1 geometry, geom2 geometry) returns double external name geom.""Distance"";"	"geom"	1	1	false	false	false	2000
+7315	"st_intersection"	"create function st_intersection(geom1 geometry, geom2 geometry) returns geometry external name geom.""Intersection"";"	"geom"	1	1	false	false	false	2000
+7320	"st_difference"	"create function st_difference(geom1 geometry, geom2 geometry) returns geometry external name geom.""Difference"";"	"geom"	1	1	false	false	false	2000
+7325	"st_union"	"create function st_union(geom1 geometry, geom2 geometry) returns geometry external name geom.""Union"";"	"geom"	1	1	false	false	false	2000
+7330	"st_union"	"create aggregate st_union(geom geometry) returns geometry external name geom.""Union"";"	"geom"	1	3	false	false	false	2000
+7334	"st_symdifference"	"create function st_symdifference(geom1 geometry, geom2 geometry) returns geometry external name geom.""SymDifference"";"	"geom"	1	1	false	false	false	2000
+7339	"st_buffer"	"create function st_buffer(geom geometry, radius double) returns geometry external name geom.""Buffer"";"	"geom"	1	1	false	false	false	2000
+7344	"st_convexhull"	"create function st_convexhull(geom geometry) returns geometry external name geom.""ConvexHull"";"	"geom"	1	1	false	false	false	2000
+7348	"st_x"	"create function st_x(geom geometry) returns double external name geom.""X"";"	"geom"	1	1	false	false	false	2000
+7352	"st_y"	"create function st_y(geom geometry) returns double external name geom.""Y"";"	"geom"	1	1	false	false	false	2000
+7356	"st_z"	"create function st_z(geom geometry) returns double external name geom.""Z"";"	"geom"	1	1	false	false	false	2000
+7360	"st_startpoint"	"create function st_startpoint(geom geometry) returns geometry external name geom.""StartPoint"";"	"geom"	1	1	false	false	false	2000
+7364	"st_endpoint"	"create function st_endpoint(geom geometry) returns geometry external name geom.""EndPoint"";"	"geom"	1	1	false	false	false	2000
+7368	"st_isring"	"create function st_isring(geom geometry) returns boolean external name geom.""IsRing"";"	"geom"	1	1	false	false	false	2000
+7372	"st_length"	"create function st_length(geom geometry) returns double external name geom.""Length"";"	"geom"	1	1	false	false	false	2000
+7376	"st_isclosed"	"create function st_isclosed(geom geometry) returns boolean external name geom.""IsClosed"";"	"geom"	1	1	false	false	false	2000
+7380	"st_numpoints"	"create function st_numpoints(geom geometry) returns integer external name geom.""NumPoints"";"	"geom"	1	1	false	false	false	2000
+7384	"st_pointn"	"create function st_pointn(geom geometry, positionnum integer) returns geometry external name geom.""PointN"";"	"geom"	1	1	false	false	false	2000
+7389	"st_centroid"	"create function st_centroid(geom geometry) returns geometry external name geom.""Centroid"";"	"geom"	1	1	false	false	false	2000
+7393	"st_pointonsurface"	"create function st_pointonsurface(geom geometry) returns geometry external name geom.""PointOnSurface"";"	"geom"	1	1	false	false	false	2000
+7397	"st_area"	"create function st_area(geom geometry) returns double external name geom.""Area"";"	"geom"	1	1	false	false	false	2000
+7401	"st_exteriorring"	"create function st_exteriorring(geom geometry) returns geometry external name geom.""ExteriorRing"";"	"geom"	1	1	false	false	false	2000
+7405	"st_setexteriorring"	"create function st_setexteriorring(geom geometry) returns geometry external name geom.""MakePolygon"";"	"geom"	1	1	false	false	false	2000
+7409	"st_numinteriorring"	"create function st_numinteriorring(geom geometry) returns integer external name geom.""NumInteriorRings"";"	"geom"	1	1	false	false	false	2000
+7413	"st_interiorringn"	"create function st_interiorringn(geom geometry, positionnum integer) returns geometry external name geom.""InteriorRingN"";"	"geom"	1	1	false	false	false	2000
+7418	"st_interiorrings"	"create function st_interiorrings(geom geometry) returns geometrya external name geom.""InteriorRings"";"	"geom"	1	1	false	false	false	2000
+7422	"st_numgeometries"	"create function st_numgeometries(geom geometry) returns integer external name geom.""NumGeometries"";"	"geom"	1	1	false	false	false	2000
+7426	"st_geometryn"	"create function st_geometryn(geom geometry, positionnum integer) returns geometry external name geom.""GeometryN"";"	"geom"	1	1	false	false	false	2000
+7431	"st_numpatches"	"create function st_numpatches(geom geometry) returns integer \nbegin\n return select st_numgeometries(geom);\nend;"	"user"	2	1	false	false	false	2000
+7435	"st_patchn"	"create function st_patchn(geom geometry, patchnum integer) returns geometry \nbegin\n return select st_geometryn(geom, patchnum);\nend;"	"user"	2	1	false	false	false	2000
+7440	"st_geomfromtext"	"create function st_geomfromtext(wkt string, srid integer) returns geometry external name geom.""GeomFromText"";"	"geom"	1	1	false	false	false	2000
+7445	"st_pointfromtext"	"create function st_pointfromtext(wkt string, srid integer) returns geometry external name geom.""PointFromText"";"	"geom"	1	1	false	false	false	2000
+7450	"st_linefromtext"	"create function st_linefromtext(wkt string, srid integer) returns geometry external name geom.""LineFromText"";"	"geom"	1	1	false	false	false	2000
+7455	"st_polygonfromtext"	"create function st_polygonfromtext(wkt string, srid integer) returns geometry external name geom.""PolygonFromText"";"	"geom"	1	1	false	false	false	2000
+7460	"st_mpointfromtext"	"create function st_mpointfromtext(wkt string, srid integer) returns geometry external name geom.""MPointFromText"";"	"geom"	1	1	false	false	false	2000
+7465	"st_mlinefromtext"	"create function st_mlinefromtext(wkt string, srid integer) returns geometry external name geom.""MLineFromText"";"	"geom"	1	1	false	false	false	2000
+7470	"st_mpolyfromtext"	"create function st_mpolyfromtext(wkt string, srid integer) returns geometry external name geom.""MPolyFromText"";"	"geom"	1	1	false	false	false	2000
+7475	"st_geomcollfromtext"	"create function st_geomcollfromtext(wkt string, srid integer) returns geometry external name geom.""GeomCollFromText"";"	"geom"	1	1	false	false	false	2000
+7480	"st_bdpolyfromtext"	"create function st_bdpolyfromtext(wkt string, srid integer) returns geometry external name geom.""BdPolyFromText"";"	"geom"	1	1	false	false	false	2000
+7485	"st_bdmpolyfromtext"	"create function st_bdmpolyfromtext(wkt string, srid integer) returns geometry external name geom.""BdMPolyFromText"";"	"geom"	1	1	false	false	false	2000
+7490	"st_geometryfromtext"	"create function st_geometryfromtext(wkt string, srid integer) returns geometry external name geom.""GeomFromText"";"	"geom"	1	1	false	false	false	2000
+7495	"st_geomfromtext"	"create function st_geomfromtext(wkt string) returns geometry external name geom.""GeomFromText"";"	"geom"	1	1	false	false	false	2000
+7499	"st_geometryfromtext"	"create function st_geometryfromtext(wkt string) returns geometry external name geom.""GeomFromText"";"	"geom"	1	1	false	false	false	2000
+7503	"st_pointfromtext"	"create function st_pointfromtext(wkt string) returns geometry external name geom.""PointFromText"";"	"geom"	1	1	false	false	false	2000
+7507	"st_linefromtext"	"create function st_linefromtext(wkt string) returns geometry external name geom.""LineFromText"";"	"geom"	1	1	false	false	false	2000
+7511	"st_polygonfromtext"	"create function st_polygonfromtext(wkt string) returns geometry external name geom.""PolygonFromText"";"	"geom"	1	1	false	false	false	2000
+7515	"st_mpointfromtext"	"create function st_mpointfromtext(wkt string) returns geometry external name geom.""MPointFromText"";"	"geom"	1	1	false	false	false	2000
+7519	"st_mlinefromtext"	"create function st_mlinefromtext(wkt string) returns geometry external name geom.""MLineFromText"";"	"geom"	1	1	false	false	false	2000
+7523	"st_mpolyfromtext"	"create function st_mpolyfromtext(wkt string) returns geometry external name geom.""MPolyFromText"";"	"geom"	1	1	false	false	false	2000
+7527	"st_geomcollfromtext"	"create function st_geomcollfromtext(wkt string) returns geometry external name geom.""GeomCollFromText"";"	"geom"	1	1	false	false	false	2000
+7531	"st_makepoint"	"create function st_makepoint(x double, y double) returns geometry external name geom.""MakePoint"";"	"geom"	1	1	false	false	false	2000
+7536	"st_point"	"create function st_point(x double, y double) returns geometry external name geom.""MakePoint"";"	"geom"	1	1	false	false	false	2000
+7541	"st_makepoint"	"create function st_makepoint(x double, y double, z double) returns geometry external name geom.""MakePoint"";"	"geom"	1	1	false	false	false	2000
+7547	"st_makepoint"	"create function st_makepoint(x double, y double, z double, m double) returns geometry external name geom.""MakePoint"";"	"geom"	1	1	false	false	false	2000
+7554	"st_makepointm"	"create function st_makepointm(x double, y double, m double) returns geometry external name geom.""MakePointM"";"	"geom"	1	1	false	false	false	2000
+7560	"st_makeline"	"create aggregate st_makeline(geom geometry) returns geometry external name geom.""MakeLine"";"	"geom"	1	3	false	false	false	2000
+7564	"st_makeline"	"create function st_makeline(geom1 geometry, geom2 geometry) returns geometry external name geom.""MakeLine"";"	"geom"	1	1	false	false	false	2000
+7569	"st_makeenvelope"	"create function st_makeenvelope(xmin double, ymin double, xmax double, ymax double, srid integer) returns geometry external name geom.""MakeEnvelope"";"	"geom"	1	1	false	false	false	2000
+7577	"st_makeenvelope"	"create function st_makeenvelope(xmin double, ymin double, xmax double, ymax double) returns geometry external name geom.""MakeEnvelope"";"	"geom"	1	1	false	false	false	2000
+7584	"st_makepolygon"	"create function st_makepolygon(geom geometry) returns geometry external name geom.""MakePolygon"";"	"geom"	1	1	false	false	false	2000
+7588	"st_polygon"	"create function st_polygon(geom geometry, srid integer) returns geometry external name geom.""MakePolygon"";"	"geom"	1	1	false	false	false	2000
+7593	"st_makebox2d"	"create function st_makebox2d(lowleftpointgeom geometry, uprightpointgeom geometry) returns mbr external name geom.""MakeBox2D"";"	"geom"	1	1	false	false	false	2000
+7598	"geometrytype"	"create function geometrytype(geom geometry) returns string external name geom.""GeometryType1"";"	"geom"	1	1	false	false	false	2000
+7602	"st_coorddim"	"create function st_coorddim(geom geometry) returns integer external name geom.""CoordDim"";"	"geom"	1	1	false	false	false	2000
+7606	"st_isvalid"	"create function st_isvalid(geom geometry) returns boolean external name geom.""IsValid"";"	"geom"	1	1	false	false	false	2000
+7610	"st_isvalidreason"	"create function st_isvalidreason(geom geometry) returns string external name geom.""IsValidReason"";"	"geom"	1	1	false	false	false	2000
+7614	"st_npoints"	"create function st_npoints(geom geometry) returns integer external name geom.""NPoints"";"	"geom"	1	1	false	false	false	2000
+7618	"st_nrings"	"create function st_nrings(geom geometry) returns integer external name geom.""NRings"";"	"geom"	1	1	false	false	false	2000
+7622	"st_numinteriorrings"	"create function st_numinteriorrings(geom geometry) returns integer external name geom.""NumInteriorRings"";"	"geom"	1	1	false	false	false	2000
+7626	"st_xmax"	"create function st_xmax(geom geometry) returns double external name geom.""XMaxFromWKB"";"	"geom"	1	1	false	false	false	2000
+7630	"st_xmax"	"create function st_xmax(box mbr) returns double external name geom.""XMaxFromMBR"";"	"geom"	1	1	false	false	false	2000
+7634	"st_xmin"	"create function st_xmin(geom geometry) returns double external name geom.""XMinFromWKB"";"	"geom"	1	1	false	false	false	2000
+7638	"st_xmin"	"create function st_xmin(box mbr) returns double external name geom.""XMinFromMBR"";"	"geom"	1	1	false	false	false	2000
+7642	"st_ymax"	"create function st_ymax(geom geometry) returns double external name geom.""YMaxFromWKB"";"	"geom"	1	1	false	false	false	2000
+7646	"st_ymax"	"create function st_ymax(box mbr) returns double external name geom.""YMaxFromMBR"";"	"geom"	1	1	false	false	false	2000
+7650	"st_ymin"	"create function st_ymin(geom geometry) returns double external name geom.""YMinFromWKB"";"	"geom"	1	1	false	false	false	2000
+7654	"st_ymin"	"create function st_ymin(box mbr) returns double external name geom.""YMinFromMBR"";"	"geom"	1	1	false	false	false	2000
+7658	"st_force2d"	"create function st_force2d(geom geometry) returns geometry external name geom.""Force2D"";"	"geom"	1	1	false	false	false	2000
+7662	"st_force3d"	"create function st_force3d(geom geometry) returns geometry external name geom.""Force3D"";"	"geom"	1	1	false	false	false	2000
+7666	"st_segmentize"	"create function st_segmentize(geom geometry, sz double) returns geometry external name geom.""Segmentize"";"	"geom"	1	1	false	false	false	2000
+7671	"getproj4"	"create function getproj4(srid_in integer) returns string \nbegin\n return select proj4text from spatial_ref_sys where srid=srid_in; \nend;"	"user"	2	1	false	false	false	2000
+7675	"internaltransform"	"create function internaltransform(geom geometry, srid_src integer, srid_dest integer, proj4_src string, proj4_dest string) returns geometry external name geom.""Transform"";"	"geom"	1	1	false	false	false	2000
+7683	"st_transform"	"create function st_transform(geom geometry, srid integer) returns geometry\nbegin\n declare srid_src integer;\n declare proj4_src string;\n declare proj4_dest string;\n select st_srid(geom) into srid_src;\n select getproj4(srid_src) into proj4_src;\n select getproj4(srid) into proj4_dest;\n if proj4_src is null then\n return select internaltransform(geom, srid_src, srid, 'null', proj4_dest); \n else\n if proj4_dest is null then\n return select internaltransform(geom, srid_src, srid, proj4_src, 'null'); \n else\n return select internaltransform(geom, srid_src, srid, proj4_src, proj4_dest);\n end if; \n end if;\nend;"	"user"	2	1	false	false	false	2000
+7688	"st_translate"	"create function st_translate(geom geometry, dx double, dy double) returns geometry external name geom.""Translate"";"	"geom"	1	1	false	false	false	2000
+7694	"st_translate"	"create function st_translate(geom geometry, dx double, dy double, dz double) returns geometry external name geom.""Translate"";"	"geom"	1	1	false	false	false	2000
+7701	"st_asewkt"	"create function st_asewkt(geom geometry) returns string external name geom.""AsEWKT"";"	"geom"	1	1	false	false	false	2000
+7705	"st_covers"	"create function st_covers(geom1 geometry, geom2 geometry) returns boolean external name geom.""Covers"";"	"geom"	1	1	false	false	false	2000
+7710	"st_coveredby"	"create function st_coveredby(geom1 geometry, geom2 geometry) returns boolean external name geom.""CoveredBy"";"	"geom"	1	1	false	false	false	2000
+7715	"st_dwithin"	"create function st_dwithin(geom1 geometry, geom2 geometry, dst double) returns boolean external name geom.""DWithin"";"	"geom"	1	1	false	false	false	2000
+7721	"st_length2d"	"create function st_length2d(geom geometry) returns double external name geom.""Length"";"	"geom"	1	1	false	false	false	2000
+7725	"st_collect"	"create function st_collect(geom1 geometry, geom2 geometry) returns geometry external name geom.""Union"";"	"geom"	1	1	false	false	false	2000
+7730	"st_collect"	"create aggregate st_collect(geom geometry) returns geometry external name geom.""Union"";"	"geom"	1	3	false	false	false	2000
+7734	"st_delaunaytriangles"	"create function st_delaunaytriangles(geom geometry, tolerance double, flags integer) returns geometry external name geom.""DelaunayTriangles"";"	"geom"	1	1	false	false	false	2000
+7740	"st_dump"	"create function st_dump(geom geometry) returns table(id string, polygonwkb geometry) external name geom.""Dump"";"	"geom"	1	5	false	false	false	2000
+7745	"st_dumppoints"	"create function st_dumppoints(geom geometry) returns table(path string, pointg geometry) external name geom.""DumpPoints"";"	"geom"	1	5	false	false	false	2000
+7750	"contains"	"create function contains(a geometry, x double, y double) returns boolean external name geom.""Contains"";"	"geom"	1	1	false	false	false	2000
+7758	"filter"	"create function json.filter(js json, pathexpr string)\nreturns json external name json.filter;"	"json"	1	1	false	false	false	7755
+7763	"filter"	"create function json.filter(js json, name tinyint)\nreturns json external name json.filter;"	"json"	1	1	false	false	false	7755
+7768	"filter"	"create function json.filter(js json, name integer)\nreturns json external name json.filter;"	"json"	1	1	false	false	false	7755
+7773	"filter"	"create function json.filter(js json, name bigint)\nreturns json external name json.filter;"	"json"	1	1	false	false	false	7755
+7778	"text"	"create function json.text(js json, e string)\nreturns string external name json.text;"	"json"	1	1	false	false	false	7755
+7783	"number"	"create function json.number(js json)\nreturns float external name json.number;"	"json"	1	1	false	false	false	7755
+7787	"integer"	"create function json.""integer""(js json)\nreturns bigint external name json.""integer"";"	"json"	1	1	false	false	false	7755
+7791	"isvalid"	"create function json.isvalid(js string)\nreturns bool external name json.isvalid;"	"json"	1	1	false	false	false	7755
+7795	"isobject"	"create function json.isobject(js string)\nreturns bool external name json.isobject;"	"json"	1	1	false	false	false	7755
+7799	"isarray"	"create function json.isarray(js string)\nreturns bool external name json.isarray;"	"json"	1	1	false	false	false	7755
+7803	"isvalid"	"create function json.isvalid(js json)\nreturns bool external name json.isvalid;"	"json"	1	1	false	false	false	7755
+7807	"isobject"	"create function json.isobject(js json)\nreturns bool external name json.isobject;"	"json"	1	1	false	false	false	7755
+7811	"isarray"	"create function json.isarray(js json)\nreturns bool external name json.isarray;"	"json"	1	1	false	false	false	7755
+7815	"length"	"create function json.length(js json)\nreturns integer external name json.length;"	"json"	1	1	false	false	false	7755
+7819	"keyarray"	"create function json.keyarray(js json)\nreturns json external name json.keyarray;"	"json"	1	1	false	false	false	7755
+7823	"valuearray"	"create function json.valuearray(js json)\nreturns json external name json.valuearray;"	"json"	1	1	false	false	false	7755
+7827	"text"	"create function json.text(js json)\nreturns string external name json.text;"	"json"	1	1	false	false	false	7755
+7831	"text"	"create function json.text(js string)\nreturns string external name json.text;"	"json"	1	1	false	false	false	7755
+7835	"text"	"create function json.text(js int)\nreturns string external name json.text;"	"json"	1	1	false	false	false	7755
+7839	"output"	"create aggregate json.output(js json)\nreturns string external name json.output;"	"json"	1	3	false	false	false	7755
+7843	"tojsonarray"	"create aggregate json.tojsonarray( x string ) returns string external name aggr.jsonaggr;"	"aggr"	1	3	false	false	false	7755
+7847	"tojsonarray"	"create aggregate json.tojsonarray( x double ) returns string external name aggr.jsonaggr;"	"aggr"	1	3	false	false	false	7755
+7851	"filter"	"create function json.filter(js json, name hugeint)\nreturns json external name json.filter;"	"json"	1	1	false	false	false	7755
+7856	"md5"	"create function sys.md5(v string)\nreturns string external name clients.md5sum;"	"clients"	1	1	false	false	false	2000
+7861	"uuid"	"create function sys.uuid()\nreturns uuid external name uuid.""new"";"	"uuid"	1	1	false	false	false	2000
+7864	"isauuid"	"create function sys.isauuid(u uuid)\nreturns uuid external name uuid.""isaUUID"";"	"uuid"	1	1	false	false	false	2000
+7868	"isauuid"	"create function sys.isauuid(u string)\nreturns uuid external name uuid.""isaUUID"";"	"uuid"	1	1	false	false	false	2000
+7872	"chi2prob"	"create function sys.chi2prob(chi2 double, datapoints double)\nreturns double external name gsl.""chi2prob"";"	"gsl"	1	1	false	false	false	2000
+7878	"start"	"create procedure profiler.start() external name profiler.""start"";"	"profiler"	1	2	true	false	false	7876
+7880	"stop"	"create procedure profiler.stop() external name profiler.stop;"	"profiler"	1	2	true	false	false	7876
+7882	"setheartbeat"	"create procedure profiler.setheartbeat(beat int) external name profiler.setheartbeat;"	"profiler"	1	2	true	false	false	7876
+7885	"setpoolsize"	"create procedure profiler.setpoolsize(poolsize int) external name profiler.setpoolsize;"	"profiler"	1	2	true	false	false	7876
+7888	"setstream"	"create procedure profiler.setstream(host string, port int) external name profiler.setstream;"	"profiler"	1	2	true	false	false	7876
+7913	"listdir"	"create procedure listdir(dirname string) external name fits.listdir;"	"fits"	1	2	true	false	false	2000
+7916	"fitsattach"	"create procedure fitsattach(fname string) external name fits.attach;"	"fits"	1	2	true	false	false	2000
+7919	"fitsload"	"create procedure fitsload(tname string) external name fits.load;"	"fits"	1	2	true	false	false	2000
+7922	"listdirpat"	"create procedure listdirpat(dirname string,pat string) external name fits.listdirpattern;"	"fits"	1	2	true	false	false	2000
+7958	"netcdf_attach"	"create procedure netcdf_attach(fname varchar(256))\n external name netcdf.attach;"	"netcdf"	1	2	true	false	false	2000
+7961	"netcdf_importvar"	"create procedure netcdf_importvar(fid integer, varnname varchar(256))\n external name netcdf.importvariable;"	"netcdf"	1	2	true	false	false	2000
+7965	"storage"	"create function sys.""storage""()\nreturns table (\n ""schema"" string,\n ""table"" string,\n ""column"" string,\n ""type"" string,\n ""mode"" string,\n location string,\n ""count"" bigint,\n typewidth int,\n columnsize bigint,\n heapsize bigint,\n hashes bigint,\n phash boolean,\n imprints bigint,\n sorted boolean\n)\nexternal name sql.""storage"";"	"sql"	1	5	false	false	false	2000
+7997	"storage"	"create function sys.""storage""( sname string)\nreturns table (\n ""schema"" string,\n ""table"" string,\n ""column"" string,\n ""type"" string,\n ""mode"" string,\n location string,\n ""count"" bigint,\n typewidth int,\n columnsize bigint,\n heapsize bigint,\n hashes bigint,\n phash boolean,\n imprints bigint,\n sorted boolean\n)\nexternal name sql.""storage"";"	"sql"	1	5	false	false	false	2000
+8014	"storage"	"create function sys.""storage""( sname string, tname string)\nreturns table (\n ""schema"" string,\n ""table"" string,\n ""column"" string,\n ""type"" string,\n ""mode"" string,\n location string,\n ""count"" bigint,\n typewidth int,\n columnsize bigint,\n heapsize bigint,\n hashes bigint,\n phash boolean,\n imprints bigint,\n sorted boolean\n)\nexternal name sql.""storage"";"	"sql"	1	5	false	false	false	2000
+8032	"storage"	"create function sys.""storage""( sname string, tname string, cname string)\nreturns table (\n ""schema"" string,\n ""table"" string,\n ""column"" string,\n ""type"" string,\n ""mode"" string,\n location string,\n ""count"" bigint,\n typewidth int,\n columnsize bigint,\n heapsize bigint,\n hashes bigint,\n phash boolean,\n imprints bigint,\n sorted boolean\n)\nexternal name sql.""storage"";"	"sql"	1	5	false	false	false	2000
+8063	"storagemodelinit"	"create procedure sys.storagemodelinit()\nbegin\n delete from sys.storagemodelinput;\n insert into sys.storagemodelinput\n select x.""schema"", x.""table"", x.""column"", x.""type"", x.typewidth, x.count, 0, x.typewidth, false, x.sorted from sys.""storage""() x;\n update sys.storagemodelinput\n set reference = true\n where concat(concat(""schema"",""table""), ""column"") in (\n select concat( concat(""fkschema"".""name"", ""fktable"".""name""), ""fkkeycol"".""name"" )\n from ""sys"".""keys"" as ""fkkey"",\n ""sys"".""objects"" as ""fkkeycol"",\n ""sys"".""tables"" as ""fktable"",\n ""sys"".""schemas"" as ""fkschema""\n where ""fktable"".""id"" = ""fkkey"".""table_id""\n and ""fkkey"".""id"" = ""fkkeycol"".""id""\n and ""fkschema"".""id"" = ""fktable"".""schema_id""\n and ""fkkey"".""rkey"" > -1);\n update sys.storagemodelinput\n set ""distinct"" = ""count"" \n where ""type"" = 'varchar' or ""type""='clob';\nend;"	"user"	2	2	true	false	false	2000
+8065	"columnsize"	"create function sys.columnsize(nme string, i bigint, d bigint)\nreturns bigint\nbegin\n case\n when nme = 'boolean' then return i;\n when nme = 'char' then return 2*i;\n when nme = 'smallint' then return 2 * i;\n when nme = 'int' then return 4 * i;\n when nme = 'bigint' then return 8 * i;\n when nme = 'hugeint' then return 16 * i;\n when nme = 'timestamp' then return 8 * i;\n when nme = 'varchar' then\n case\n when cast(d as bigint) << 8 then return i;\n when cast(d as bigint) << 16 then return 2 * i;\n when cast(d as bigint) << 32 then return 4 * i;\n else return 8 * i;\n end case;\n else return 8 * i;\n end case;\nend;"	"user"	2	1	false	false	false	2000
+8071	"heapsize"	"create function sys.heapsize(tpe string, i bigint, w int)\nreturns bigint\nbegin\n if tpe <> 'varchar' and tpe <> 'clob'\n then\n return 0;\n end if;\n return 10240 + i * w;\nend;"	"user"	2	1	false	false	false	2000
+8077	"hashsize"	"create function sys.hashsize(b boolean, i bigint)\nreturns bigint\nbegin\n \n if b = true\n then\n return 8 * i;\n end if;\n return 0;\nend;"	"user"	2	1	false	false	false	2000
+8082	"imprintsize"	"create function sys.imprintsize(i bigint, nme string)\nreturns bigint\nbegin\n if nme = 'boolean'\n or nme = 'tinyint'\n or nme = 'smallint'\n or nme = 'int'\n or nme = 'bigint'\n or nme = 'hugeint'\n or nme = 'decimal'\n or nme = 'date'\n or nme = 'timestamp'\n or nme = 'real'\n or nme = 'double'\n then\n return cast( i * 0.12 as bigint);\n end if ;\n return 0;\nend;"	"user"	2	1	false	false	false	2000
+8087	"storagemodel"	"create function sys.storagemodel()\nreturns table (\n ""schema"" string,\n ""table"" string,\n ""column"" string,\n ""type"" string,\n ""count"" bigint,\n columnsize bigint,\n heapsize bigint,\n hashes bigint,\n imprints bigint,\n sorted boolean)\nbegin\n return select i.""schema"", i.""table"", i.""column"", i.""type"", i.""count"",\n columnsize(i.""type"", i.count, i.""distinct""),\n heapsize(i.""type"", i.""distinct"", i.""atomwidth""),\n hashsize(i.""reference"", i.""count""),\n imprintsize(i.""count"",i.""type""),\n i.sorted\n from sys.storagemodelinput i;\nend;"	"user"	2	5	false	false	false	2000
+8134	"analyze"	"create procedure sys.analyze(minmax int, ""sample"" bigint)\nexternal name sql.analyze;"	"sql"	1	2	true	false	false	2000
+8138	"analyze"	"create procedure sys.analyze(minmax int, ""sample"" bigint, sch string)\nexternal name sql.analyze;"	"sql"	1	2	true	false	false	2000
+8143	"analyze"	"create procedure sys.analyze(minmax int, ""sample"" bigint, sch string, tbl string)\nexternal name sql.analyze;"	"sql"	1	2	true	false	false	2000
+8149	"analyze"	"create procedure sys.analyze(minmax int, ""sample"" bigint, sch string, tbl string, col string)\nexternal name sql.analyze;"	"sql"	1	2	true	false	false	2000
+8156	"reverse"	"create function reverse(src string)\nreturns string external name udf.reverse;"	"udf"	1	1	false	false	false	2000
+8160	"fuse"	"create function fuse(one tinyint, two tinyint)\nreturns smallint external name udf.fuse;"	"udf"	1	1	false	false	false	2000
+8165	"fuse"	"create function fuse(one smallint, two smallint)\nreturns integer external name udf.fuse;"	"udf"	1	1	false	false	false	2000
+8170	"fuse"	"create function fuse(one integer, two integer)\nreturns bigint external name udf.fuse;"	"udf"	1	1	false	false	false	2000
+8175	"fuse"	"create function fuse(one bigint, two bigint)\nreturns hugeint external name udf.fuse;"	"udf"	1	1	false	false	false	2000
+8181	"bam_loader_repos"	"create procedure bam.bam_loader_repos(bam_repos string, dbschema smallint)\nexternal name bam.bam_loader_repos;"	"bam"	1	2	true	false	false	8179
+8185	"bam_loader_files"	"create procedure bam.bam_loader_files(bam_files string, dbschema smallint)\nexternal name bam.bam_loader_files;"	"bam"	1	2	true	false	false	8179
+8189	"bam_loader_file"	"create procedure bam.bam_loader_file(bam_file string, dbschema smallint)\nexternal name bam.bam_loader_file;"	"bam"	1	2	true	false	false	8179
+8193	"bam_drop_file"	"create procedure bam.bam_drop_file(file_id bigint, dbschema smallint)\nexternal name bam.bam_drop_file;"	"bam"	1	2	true	false	false	8179
+8197	"bam_flag"	"create function bam.bam_flag(flag smallint, name string)\nreturns boolean external name bam.bam_flag;"	"bam"	1	1	false	false	false	8179
+8202	"reverse_seq"	"create function bam.reverse_seq(seq string)\nreturns string external name bam.reverse_seq;"	"bam"	1	1	false	false	false	8179
+8206	"reverse_qual"	"create function bam.reverse_qual(qual string)\nreturns string external name bam.reverse_qual;"	"bam"	1	1	false	false	false	8179
+8210	"seq_length"	"create function bam.seq_length(cigar string)\nreturns int external name bam.seq_length;"	"bam"	1	1	false	false	false	8179
+8214	"seq_char"	"create function bam.seq_char(ref_pos int, alg_seq string, alg_pos int, alg_cigar string)\nreturns char(1) external name bam.seq_char;"	"bam"	1	1	false	false	false	8179
+8221	"sam_export"	"create procedure bam.sam_export(output_path string)\nexternal name bam.sam_export;"	"bam"	1	2	true	false	false	8179
+8224	"bam_export"	"create procedure bam.bam_export(output_path string)\nexternal name bam.bam_export;"	"bam"	1	2	true	false	false	8179
+8294	"generate_series"	"create function sys.generate_series(first tinyint, last tinyint)\nreturns table (value tinyint)\nexternal name generator.series;"	"generator"	1	5	false	false	false	2000
+8299	"generate_series"	"create function sys.generate_series(first tinyint, last tinyint, stepsize tinyint)\nreturns table (value tinyint)\nexternal name generator.series;"	"generator"	1	5	false	false	false	2000
+8305	"generate_series"	"create function sys.generate_series(first smallint, last smallint)\nreturns table (value smallint)\nexternal name generator.series;"	"generator"	1	5	false	false	false	2000
+8310	"generate_series"	"create function sys.generate_series(first smallint, last smallint, stepsize smallint)\nreturns table (value smallint)\nexternal name generator.series;"	"generator"	1	5	false	false	false	2000
+8316	"generate_series"	"create function sys.generate_series(first int, last int)\nreturns table (value int)\nexternal name generator.series;"	"generator"	1	5	false	false	false	2000
+8321	"generate_series"	"create function sys.generate_series(first int, last int, stepsize int)\nreturns table (value int)\nexternal name generator.series;"	"generator"	1	5	false	false	false	2000
+8327	"generate_series"	"create function sys.generate_series(first bigint, last bigint)\nreturns table (value bigint)\nexternal name generator.series;"	"generator"	1	5	false	false	false	2000
+8332	"generate_series"	"create function sys.generate_series(first bigint, last bigint, stepsize bigint)\nreturns table (value bigint)\nexternal name generator.series;"	"generator"	1	5	false	false	false	2000
+8338	"generate_series"	"create function sys.generate_series(first real, last real, stepsize real)\nreturns table (value real)\nexternal name generator.series;"	"generator"	1	5	false	false	false	2000
+8344	"generate_series"	"create function sys.generate_series(first double, last double, stepsize double)\nreturns table (value double)\nexternal name generator.series;"	"generator"	1	5	false	false	false	2000
+8350	"generate_series"	"create function sys.generate_series(first decimal(10,2), last decimal(10,2), stepsize decimal(10,2))\nreturns table (value decimal(10,2))\nexternal name generator.series;"	"generator"	1	5	false	false	false	2000
+8356	"generate_series"	"create function sys.generate_series(first timestamp, last timestamp, stepsize interval second)\nreturns table (value timestamp)\nexternal name generator.series;"	"generator"	1	5	false	false	false	2000
+8362	"generate_series"	"create function sys.generate_series(first hugeint, last hugeint)\nreturns table (value hugeint)\nexternal name generator.series;"	"generator"	1	5	false	false	false	2000
+8367	"generate_series"	"create function sys.generate_series(first hugeint, last hugeint, stepsize hugeint)\nreturns table (value hugeint)\nexternal name generator.series;"	"generator"	1	5	false	false	false	2000
 COMMIT;
 START TRANSACTION;
 CREATE TABLE "sys"."idxs" (
@@ -13125,36 +8997,20 @@
 	"type"     INTEGER,
 	"name"     VARCHAR(1024)
 );
-<<<<<<< HEAD
 COPY 13 RECORDS INTO "sys"."idxs" FROM stdin USING DELIMITERS '\t','\n','"';
 7175	7180	0	"spatial_ref_sys_srid_pkey"
-7895	7896	0	"keywords_keyword_pkey"
-7900	7904	0	"table_types_table_type_id_pkey"
-7903	7904	0	"table_types_table_type_name_unique"
-7908	7912	0	"dependency_types_dependency_type_id_pkey"
-7911	7912	0	"dependency_types_dependency_type_name_unique"
-8187	8188	0	"files_pkey_file_id"
-8198	8201	0	"sq_pkey_sn_file_id"
-8200	8201	1	"sq_fkey_file_id"
-8217	8220	0	"rg_pkey_id_file_id"
-8219	8220	1	"rg_fkey_file_id"
-8229	8232	0	"pg_pkey_id_file_id"
-8231	8232	1	"pg_fkey_file_id"
-=======
-COPY 12 RECORDS INTO "sys"."idxs" FROM stdin USING DELIMITERS '\t','\n','"';
-6991	6992	0	"keywords_keyword_pkey"
-6996	7000	0	"table_types_table_type_id_pkey"
-6999	7000	0	"table_types_table_type_name_unique"
-7004	7008	0	"dependency_types_dependency_type_id_pkey"
-7007	7008	0	"dependency_types_dependency_type_name_unique"
-7331	7332	0	"files_pkey_file_id"
-7342	7345	0	"sq_pkey_sn_file_id"
-7344	7345	1	"sq_fkey_file_id"
-7361	7364	0	"rg_pkey_id_file_id"
-7363	7364	1	"rg_fkey_file_id"
-7373	7376	0	"pg_pkey_id_file_id"
-7375	7376	1	"pg_fkey_file_id"
->>>>>>> b1bc2812
+7894	7895	0	"keywords_keyword_pkey"
+7899	7903	0	"table_types_table_type_id_pkey"
+7902	7903	0	"table_types_table_type_name_unique"
+7907	7911	0	"dependency_types_dependency_type_id_pkey"
+7910	7911	0	"dependency_types_dependency_type_name_unique"
+8234	8235	0	"files_pkey_file_id"
+8245	8248	0	"sq_pkey_sn_file_id"
+8247	8248	1	"sq_fkey_file_id"
+8264	8267	0	"rg_pkey_id_file_id"
+8266	8267	1	"rg_fkey_file_id"
+8276	8279	0	"pg_pkey_id_file_id"
+8278	8279	1	"pg_fkey_file_id"
 COMMIT;
 START TRANSACTION;
 CREATE TABLE "sys"."keys" (
@@ -13165,36 +9021,20 @@
 	"rkey"     INTEGER,
 	"action"   INTEGER
 );
-<<<<<<< HEAD
 COPY 13 RECORDS INTO "sys"."keys" FROM stdin USING DELIMITERS '\t','\n','"';
 7174	7180	0	"spatial_ref_sys_srid_pkey"	-1	-1
-7894	7896	0	"keywords_keyword_pkey"	-1	-1
-7899	7904	0	"table_types_table_type_id_pkey"	-1	-1
-7902	7904	1	"table_types_table_type_name_unique"	-1	-1
-7907	7912	0	"dependency_types_dependency_type_id_pkey"	-1	-1
-7910	7912	1	"dependency_types_dependency_type_name_unique"	-1	-1
-8186	8188	0	"files_pkey_file_id"	-1	-1
-8197	8201	0	"sq_pkey_sn_file_id"	-1	-1
-8199	8201	2	"sq_fkey_file_id"	8186	514
-8216	8220	0	"rg_pkey_id_file_id"	-1	-1
-8218	8220	2	"rg_fkey_file_id"	8186	514
-8228	8232	0	"pg_pkey_id_file_id"	-1	-1
-8230	8232	2	"pg_fkey_file_id"	8186	514
-=======
-COPY 12 RECORDS INTO "sys"."keys" FROM stdin USING DELIMITERS '\t','\n','"';
-6990	6992	0	"keywords_keyword_pkey"	-1	-1
-6995	7000	0	"table_types_table_type_id_pkey"	-1	-1
-6998	7000	1	"table_types_table_type_name_unique"	-1	-1
-7003	7008	0	"dependency_types_dependency_type_id_pkey"	-1	-1
-7006	7008	1	"dependency_types_dependency_type_name_unique"	-1	-1
-7330	7332	0	"files_pkey_file_id"	-1	-1
-7341	7345	0	"sq_pkey_sn_file_id"	-1	-1
-7343	7345	2	"sq_fkey_file_id"	7330	514
-7360	7364	0	"rg_pkey_id_file_id"	-1	-1
-7362	7364	2	"rg_fkey_file_id"	7330	514
-7372	7376	0	"pg_pkey_id_file_id"	-1	-1
-7374	7376	2	"pg_fkey_file_id"	7330	514
->>>>>>> b1bc2812
+7893	7895	0	"keywords_keyword_pkey"	-1	-1
+7898	7903	0	"table_types_table_type_id_pkey"	-1	-1
+7901	7903	1	"table_types_table_type_name_unique"	-1	-1
+7906	7911	0	"dependency_types_dependency_type_id_pkey"	-1	-1
+7909	7911	1	"dependency_types_dependency_type_name_unique"	-1	-1
+8233	8235	0	"files_pkey_file_id"	-1	-1
+8244	8248	0	"sq_pkey_sn_file_id"	-1	-1
+8246	8248	2	"sq_fkey_file_id"	8233	514
+8263	8267	0	"rg_pkey_id_file_id"	-1	-1
+8265	8267	2	"rg_fkey_file_id"	8233	514
+8275	8279	0	"pg_pkey_id_file_id"	-1	-1
+8277	8279	2	"pg_fkey_file_id"	8233	514
 COMMIT;
 START TRANSACTION;
 CREATE TABLE "sys"."objects" (
@@ -13202,73 +9042,39 @@
 	"name" VARCHAR(1024),
 	"nr"   INTEGER
 );
-<<<<<<< HEAD
 COPY 32 RECORDS INTO "sys"."objects" FROM stdin USING DELIMITERS '\t','\n','"';
 7175	"srid"	0
 7174	"srid"	0
-7895	"keyword"	0
 7894	"keyword"	0
-7900	"table_type_id"	0
-7903	"table_type_name"	0
+7893	"keyword"	0
 7899	"table_type_id"	0
 7902	"table_type_name"	0
-7908	"dependency_type_id"	0
-7911	"dependency_type_name"	0
+7898	"table_type_id"	0
+7901	"table_type_name"	0
 7907	"dependency_type_id"	0
 7910	"dependency_type_name"	0
-8187	"file_id"	0
-8186	"file_id"	0
-8198	"sn"	0
-8198	"file_id"	1
-8200	"file_id"	0
-8197	"sn"	0
-8197	"file_id"	1
-8199	"file_id"	0
-8217	"id"	0
-8217	"file_id"	1
-8219	"file_id"	0
-8216	"id"	0
-8216	"file_id"	1
-8218	"file_id"	0
-8229	"id"	0
-8229	"file_id"	1
-8231	"file_id"	0
-8228	"id"	0
-8228	"file_id"	1
-8230	"file_id"	0
-=======
-COPY 30 RECORDS INTO "sys"."objects" FROM stdin USING DELIMITERS '\t','\n','"';
-6991	"keyword"	0
-6990	"keyword"	0
-6996	"table_type_id"	0
-6999	"table_type_name"	0
-6995	"table_type_id"	0
-6998	"table_type_name"	0
-7004	"dependency_type_id"	0
-7007	"dependency_type_name"	0
-7003	"dependency_type_id"	0
-7006	"dependency_type_name"	0
-7331	"file_id"	0
-7330	"file_id"	0
-7342	"sn"	0
-7342	"file_id"	1
-7344	"file_id"	0
-7341	"sn"	0
-7341	"file_id"	1
-7343	"file_id"	0
-7361	"id"	0
-7361	"file_id"	1
-7363	"file_id"	0
-7360	"id"	0
-7360	"file_id"	1
-7362	"file_id"	0
-7373	"id"	0
-7373	"file_id"	1
-7375	"file_id"	0
-7372	"id"	0
-7372	"file_id"	1
-7374	"file_id"	0
->>>>>>> b1bc2812
+7906	"dependency_type_id"	0
+7909	"dependency_type_name"	0
+8234	"file_id"	0
+8233	"file_id"	0
+8245	"sn"	0
+8245	"file_id"	1
+8247	"file_id"	0
+8244	"sn"	0
+8244	"file_id"	1
+8246	"file_id"	0
+8264	"id"	0
+8264	"file_id"	1
+8266	"file_id"	0
+8263	"id"	0
+8263	"file_id"	1
+8265	"file_id"	0
+8276	"id"	0
+8276	"file_id"	1
+8278	"file_id"	0
+8275	"id"	0
+8275	"file_id"	1
+8277	"file_id"	0
 COMMIT;
 START TRANSACTION;
 CREATE TABLE "sys"."privileges" (
@@ -13292,7 +9098,6 @@
 2086	1	1	0	0
 2091	1	1	0	0
 2102	1	1	0	0
-<<<<<<< HEAD
 6200	1	1	0	0
 6210	1	1	0	0
 6236	1	1	0	0
@@ -13324,43 +9129,8 @@
 6719	1	16	3	0
 6723	1	16	3	0
 6822	1	16	3	0
-7857	1	16	3	0
-8327	1	1	3	0
-=======
-5687	1	1	0	0
-5697	1	1	0	0
-5723	1	1	0	0
-5726	1	1	0	0
-5730	1	1	0	0
-5737	1	16	3	0
-5742	1	16	3	0
-5747	1	16	3	0
-5751	1	16	3	0
-5755	1	16	3	0
-5759	1	16	3	0
-5763	1	16	3	0
-5835	1	16	3	0
-5840	1	16	3	0
-5845	1	16	3	0
-5850	1	16	3	0
-5855	1	16	3	0
-5860	1	16	3	0
-6022	1	16	3	0
-6026	1	16	3	0
-6030	1	16	3	0
-6034	1	16	3	0
-6172	1	16	3	0
-6179	1	16	3	0
-6184	1	16	3	0
-6190	1	16	3	0
-6196	1	16	3	0
-6201	1	16	3	0
-6206	1	16	3	0
-6210	1	16	3	0
-6309	1	16	3	0
-6953	1	16	3	0
-7471	1	1	3	0
->>>>>>> b1bc2812
+7856	1	16	3	0
+8374	1	1	3	0
 COMMIT;
 START TRANSACTION;
 CREATE TABLE "sys"."schemas" (
@@ -13373,15 +9143,9 @@
 COPY 5 RECORDS INTO "sys"."schemas" FROM stdin USING DELIMITERS '\t','\n','"';
 2000	"sys"	2	3	true
 2106	"tmp"	2	3	true
-<<<<<<< HEAD
-7756	"json"	3	3	true
-7877	"profiler"	3	3	true
-8132	"bam"	3	3	true
-=======
-6852	"json"	3	3	true
-6973	"profiler"	3	3	true
-7276	"bam"	3	3	true
->>>>>>> b1bc2812
+7755	"json"	3	3	true
+7876	"profiler"	3	3	true
+8179	"bam"	3	3	true
 COMMIT;
 START TRANSACTION;
 CREATE TABLE "sys"."sequences" (
@@ -13429,13 +9193,7 @@
 CREATE TABLE "sys"."systemfunctions" (
 	"function_id" INTEGER
 );
-<<<<<<< HEAD
-COPY 1803 RECORDS INTO "sys"."systemfunctions" FROM stdin USING DELIMITERS '\t','\n','"';
-=======
-COPY 1549 RECORDS INTO "sys"."systemfunctions" FROM stdin USING DELIMITERS '\t','\n','"';
-30
-31
->>>>>>> b1bc2812
+COPY 1804 RECORDS INTO "sys"."systemfunctions" FROM stdin USING DELIMITERS '\t','\n','"';
 32
 33
 34
@@ -15011,7 +10769,6 @@
 7045
 7050
 7055
-<<<<<<< HEAD
 7060
 7065
 7070
@@ -15036,257 +10793,211 @@
 7160
 7164
 7168
-7192
-7196
-7201
-7206
-7211
-7216
-7220
-7224
-7228
-7232
-7236
-7240
-7244
-7249
-7253
-7257
-7261
-7265
-7270
-7275
-7280
-7285
-7290
-7295
-7300
-7305
-7311
-7316
-7321
-7326
-7331
-7335
-7340
-7345
-7349
-7353
-7357
-7361
-7365
-7369
-7373
-7377
-7381
-7385
-7390
-7394
-7398
-7402
-7406
-7410
-7414
-7419
-7423
-7427
-7432
-7436
-7441
-7446
-7451
-7456
-7461
-7466
-7471
-7476
-7481
-7486
-7491
-7496
-7500
-7504
-7508
-7512
-7516
-7520
-7524
-7528
-7532
-7537
-7542
-7548
-7555
-7561
-7565
-7570
-7578
-7585
-7589
-7594
-7599
-7603
-7607
-7611
-7615
-7619
-7623
-7627
-7631
-7635
-7639
-7643
-7647
-7651
-7655
-7659
-7663
-7667
-7672
-7676
-7684
-7689
-7695
-7702
-7706
-7711
-7716
-7722
-7726
-7731
-7735
-7741
-7746
-7751
-7759
-7764
-7769
-7774
-7779
-7784
-7788
-7792
-7796
-7800
-7804
-7808
-7812
-7816
-7820
-7824
-7828
-7832
-7836
-7840
-7844
-7848
-7852
-7857
-7862
-7865
-7869
-7873
-7879
-7881
-7883
-7886
-7889
-7914
-7917
-7920
-7923
-7959
-7962
-7966
-7969
-7972
-8016
-8018
-8024
-8030
-8035
-8040
+7191
+7195
+7200
+7205
+7210
+7215
+7219
+7223
+7227
+7231
+7235
+7239
+7243
+7248
+7252
+7256
+7260
+7264
+7269
+7274
+7279
+7284
+7289
+7294
+7299
+7304
+7310
+7315
+7320
+7325
+7330
+7334
+7339
+7344
+7348
+7352
+7356
+7360
+7364
+7368
+7372
+7376
+7380
+7384
+7389
+7393
+7397
+7401
+7405
+7409
+7413
+7418
+7422
+7426
+7431
+7435
+7440
+7445
+7450
+7455
+7460
+7465
+7470
+7475
+7480
+7485
+7490
+7495
+7499
+7503
+7507
+7511
+7515
+7519
+7523
+7527
+7531
+7536
+7541
+7547
+7554
+7560
+7564
+7569
+7577
+7584
+7588
+7593
+7598
+7602
+7606
+7610
+7614
+7618
+7622
+7626
+7630
+7634
+7638
+7642
+7646
+7650
+7654
+7658
+7662
+7666
+7671
+7675
+7683
+7688
+7694
+7701
+7705
+7710
+7715
+7721
+7725
+7730
+7734
+7740
+7745
+7750
+7758
+7763
+7768
+7773
+7778
+7783
+7787
+7791
+7795
+7799
+7803
+7807
+7811
+7815
+7819
+7823
+7827
+7831
+7835
+7839
+7843
+7847
+7851
+7856
+7861
+7864
+7868
+7872
+7878
+7880
+7882
+7885
+7888
+7913
+7916
+7919
+7922
+7958
+7961
+7965
+7997
+8014
+8032
+8063
+8065
+8071
+8077
+8082
 8087
-8091
-8096
-8102
-8109
-8113
-8118
-8123
-8128
 8134
 8138
-8142
-8146
-8150
-8155
-8159
-8163
-8167
-8174
-8177
-8247
-8252
-8258
-8263
-8269
-8274
-8280
-8285
-8291
-8297
-8303
-8309
-8315
-8320
-=======
-7058
-7062
-7094
-7111
-7129
-7160
-7162
-7168
-7174
-7179
-7184
-7231
-7235
-7240
-7246
-7253
-7257
-7262
-7267
-7272
-7278
-7282
-7286
-7290
-7294
-7299
-7303
-7307
-7311
-7318
-7321
-7391
-7396
-7402
-7407
-7413
-7418
-7424
-7429
-7435
-7441
-7447
-7453
-7459
-7464
->>>>>>> b1bc2812
+8143
+8149
+8156
+8160
+8165
+8170
+8175
+8181
+8185
+8189
+8193
+8197
+8202
+8206
+8210
+8214
+8221
+8224
+8294
+8299
+8305
+8310
+8316
+8321
+8327
+8332
+8338
+8344
+8350
+8356
+8362
+8367
 COMMIT;
 START TRANSACTION;
 CREATE TABLE "sys"."triggers" (
@@ -15313,7 +11024,7 @@
 	"eclass"     INTEGER,
 	"schema_id"  INTEGER
 );
-COPY 37 RECORDS INTO "sys"."types" FROM stdin USING DELIMITERS '\t','\n','"';
+COPY 36 RECORDS INTO "sys"."types" FROM stdin USING DELIMITERS '\t','\n','"';
 0	"void"	"any"	0	0	0	0	0
 1	"bat"	"table"	0	0	0	1	0
 2	"ptr"	"ptr"	0	0	0	1	0
@@ -15348,9 +11059,8 @@
 31	"mbr"	"mbr"	0	0	0	16	0
 6277	"url"	"url"	0	0	0	16	2000
 6377	"inet"	"inet"	0	0	0	16	2000
-7190	"mbr"	"mbr"	0	0	0	16	2000
-7757	"json"	"json"	0	0	0	16	2000
-7860	"uuid"	"uuid"	0	0	0	16	2000
+7756	"json"	"json"	0	0	0	16	2000
+7859	"uuid"	"uuid"	0	0	0	16	2000
 COMMIT;
 START TRANSACTION;
 CREATE TABLE "sys"."user_role" (
