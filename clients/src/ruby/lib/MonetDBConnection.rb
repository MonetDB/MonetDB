--- conflicted
+++ resolved
@@ -39,12 +39,8 @@
 MSG_TUPLE             = '['
 MSG_PROMPT            =  ""
 
-<<<<<<< HEAD
-REPLY_SIZE            = '250'
-=======
 
 REPLY_SIZE            = '-1'
->>>>>>> 738f3609
 
 MAX_AUTH_ITERATION    = 10  # maximum number of atuh iterations (thorough merovingian) allowed
  
