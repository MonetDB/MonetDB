/*
 * The contents of this file are subject to the MonetDB Public License
 * Version 1.1 (the "License"); you may not use this file except in
 * compliance with the License. You may obtain a copy of the License at
 * http://monetdb.cwi.nl/Legal/MonetDBLicense-1.1.html
 *
 * Software distributed under the License is distributed on an "AS IS"
 * basis, WITHOUT WARRANTY OF ANY KIND, either express or implied. See the
 * License for the specific language governing rights and limitations
 * under the License.
 *
 * The Original Code is the MonetDB Database System.
 *
 * The Initial Developer of the Original Code is CWI.
 * Portions created by CWI are Copyright (C) 1997-July 2008 CWI.
 * Copyright August 2008-2009 MonetDB B.V.
 * All Rights Reserved.
 */

#include "clients_config.h"
#include "monet_utils.h"
#ifndef HAVE_GETOPT_LONG
#  include "monet_getopt.h"
#else
# ifdef HAVE_GETOPT_H
#  include "getopt.h"
# endif
#endif
#include "mapilib/Mapi.h"
#include <unistd.h>
#include <stdlib.h>
#include <string.h>
#include "stream.h"
#include "msqldump.h"
#include "mprompt.h"

<<<<<<< HEAD
#ifndef HAVE_GETLOGIN
#define getlogin() "win32"
=======
#ifdef NATIVE_WIN32
#define strdup _strdup
>>>>>>> 5939c703
#endif

static void
usage(const char *prog)
{
	fprintf(stderr, "Usage: %s [ options ]\n", prog);
	fprintf(stderr, "Options are:\n");
	fprintf(stderr, " -h hostname | --host=hostname  /* host to connect to */\n");
	fprintf(stderr, " -P passwd   | --passwd=passwd  /* password */\n");
	fprintf(stderr, " -p portnr   | --port=portnr    /* port to connect to */\n");
	fprintf(stderr, " -d database | --database=database /* database to connect to */\n");
	fprintf(stderr, " -f          | --functions      /* dump functions */\n");
	fprintf(stderr, " -D          | --describe       /* describe database */\n");
	fprintf(stderr, " -q          | --quiet          /* don't print welcome message */\n");
	fprintf(stderr, " -t          | --trace          /* trace mapi network interaction */\n");
	fprintf(stderr, " -u user     | --user=user      /* user id */\n");
	fprintf(stderr, " -?          | --help           /* show this usage message */\n");
	exit(-1);
}

/* hardwired defaults, only used if monet environment cannot be found */
#define DEFAULTPORT 50000	

int
main(int argc, char **argv)
{
	int port = 0;
	char *user = NULL;
	char *passwd = NULL;
	char *host = NULL;
	char *dbname = NULL;
	int trace = 0;
	int guest = 1;
	int describe = 0;
	int functions = 0;
	int c;
	Mapi mid;
	int quiet = 0;
	stream *out;
	static struct option long_options[] = {
		{"host", 1, 0, 'h'},
		{"passwd", 2, 0, 'P'},
		{"port", 1, 0, 'p'},
		{"database", 1, 0, 'd'},
		{"describe", 0, 0, 'D'},
		{"functions", 0, 0, 'f'},
		{"trace", 2, 0, 't'},
		{"user", 2, 0, 'u'},
		{"quiet", 0, 0, 'q'},
		{"help", 0, 0, '?'},
		{0, 0, 0, 0}
	};

<<<<<<< HEAD
=======
	if (getenv("DOTMONETDBFILE") == NULL) {
		if (stat(".monetdb", &statb) == 0) {
			config = open_rastream(".monetdb");
		} else if (getenv("HOME") != NULL) {
			char buf[1024];
			snprintf(buf, sizeof(buf), "%s/.monetdb", getenv("HOME"));
			if (stat(buf, &statb) == 0) {
				config = open_rastream(buf);
			}
		}
	} else {
		char *cfile = getenv("DOTMONETDBFILE");
		if (strcmp(cfile, "") != 0) {
			if (stat(cfile, &statb) == 0) {
				config = open_rastream(cfile);
			} else {
				fprintf(stderr, "failed to open file '%s': %s\n",
						cfile, strerror(errno));
			}
		}
	}

	if (config != NULL) {
		char buf[1024];
		char *q;
		ssize_t len;
		int line = 0;
		while ((len = stream_readline(config, buf, sizeof(buf) - 1)) > 0) {
			line++;
			buf[len - 1] = '\0'; /* drop newline */
			if (buf[0] == '#' || buf[0] == '\0')
				continue;
			if ((q = strchr(buf, '=')) == NULL) {
				fprintf(stderr, "%s:%d: syntax error: %s\n",
						stream_name(config), line, buf);
				continue;
			}
			*q++ = '\0';
			/* this basically sucks big time, as I can't easily set
			 * a default, hence I only do things I think are useful
			 * for now, needs a better solution */
			if (strcmp(buf, "user") == 0) {
				user = strdup(q); /* leak */
				q = NULL;
			} else if (strcmp(buf, "password") == 0 ||
					strcmp(buf, "passwd") == 0)
			{
				passwd = strdup(q); /* leak */
				q = NULL;
			} else if (strcmp(buf, "language") == 0) {
				/* make sure we don't barf about this as unknown
				 * property, it's supported by mclient */
				q = NULL;
			}
			if (q != NULL)
				fprintf(stderr, "%s:%d: unknown property: %s\n",
						stream_name(config), line, buf);
		}
		stream_destroy(config);
	}

>>>>>>> 5939c703
	while ((c = getopt_long(argc, argv, "u::p:P::d:Dfqh:t::?", long_options, NULL)) != -1) {
		switch (c) {
		case 'u':
			guest = 0;
			user = optarg; /* can be NULL */
			break;
		case 'P':
			guest = 0;
			passwd = optarg; /* can be NULL */
			break;
		case 'h':
			host = optarg;
			break;
		case 'p':
			port = atoi(optarg);
			break;
		case 'd':
			dbname = optarg;
			break;
		case 'D':
			describe = 1;
			break;
		case 'f':
			functions = 1;
			break;
		case 'q':
			quiet = 1;
			break;
		case 't':
			trace = MAPI_TRACE;
			break;
		case '?':
			usage(argv[0]);
		default:
			usage(argv[0]);
		}
	}

<<<<<<< HEAD
	/* default to administrator account (eeks) when being called without
	 * any arguments, default to the current user if -u flag is given */
	if (guest) {
		user = "monetdb";
		passwd = "monetdb";
	} else {
		if (user == NULL)
			user = simple_prompt("User ", BUFSIZ, 1, getlogin());
		if (passwd == NULL)
			passwd = simple_prompt("Password", BUFSIZ, 0, NULL);
=======
	/* when config file would provide defaults */
	if (user_set_as_flag && !passwd_set_as_flag) {
		passwd = NULL;
	} else if (passwd_set_as_flag && !user_set_as_flag) {
		user = NULL;
	}

	if (user == NULL) {
		user = simple_prompt("user", BUFSIZ, 1, prompt_getlogin());
	}
	if (passwd == NULL) {
		passwd = simple_prompt("password", BUFSIZ, 0, NULL);
>>>>>>> 5939c703
	}

	mid = mapi_connect(host, port, user, passwd, "sql", dbname);
	if (mid == NULL) {
		fprintf(stderr, "failed to allocate Mapi structure\n");
		exit(2);
	}
	if (mapi_error(mid)) {
		mapi_explain(mid, stderr);
		exit(2);
	}
	if (!quiet) {
		char *motd = mapi_get_motd(mid);

		if (motd)
			fprintf(stderr, "%s", motd);
	}
	mapi_trace(mid, trace);
	mapi_cache_limit(mid, 10000);

	out = file_wastream(stdout, "stdout");
	if (functions)
		c = dump_functions(mid, out, NULL);
	else
		c = dump_tables(mid, out, describe);
	stream_flush(out);

	mapi_disconnect(mid);
	if (stream_errnr(out)) {
		fprintf(stderr, "%s: %s", argv[0], stream_error(out));
		return 1;
	}

	return c;

}<|MERGE_RESOLUTION|>--- conflicted
+++ resolved
@@ -29,35 +29,31 @@
 #include "mapilib/Mapi.h"
 #include <unistd.h>
 #include <stdlib.h>
+#include <sys/stat.h>
 #include <string.h>
 #include "stream.h"
 #include "msqldump.h"
 #include "mprompt.h"
 
-<<<<<<< HEAD
-#ifndef HAVE_GETLOGIN
-#define getlogin() "win32"
-=======
 #ifdef NATIVE_WIN32
 #define strdup _strdup
->>>>>>> 5939c703
 #endif
 
 static void
 usage(const char *prog)
 {
 	fprintf(stderr, "Usage: %s [ options ]\n", prog);
-	fprintf(stderr, "Options are:\n");
-	fprintf(stderr, " -h hostname | --host=hostname  /* host to connect to */\n");
-	fprintf(stderr, " -P passwd   | --passwd=passwd  /* password */\n");
-	fprintf(stderr, " -p portnr   | --port=portnr    /* port to connect to */\n");
-	fprintf(stderr, " -d database | --database=database /* database to connect to */\n");
-	fprintf(stderr, " -f          | --functions      /* dump functions */\n");
-	fprintf(stderr, " -D          | --describe       /* describe database */\n");
-	fprintf(stderr, " -q          | --quiet          /* don't print welcome message */\n");
-	fprintf(stderr, " -t          | --trace          /* trace mapi network interaction */\n");
-	fprintf(stderr, " -u user     | --user=user      /* user id */\n");
-	fprintf(stderr, " -?          | --help           /* show this usage message */\n");
+	fprintf(stderr, "\nOptions are:\n");
+	fprintf(stderr, " -h hostname | --host=hostname    host to connect to\n");
+	fprintf(stderr, " -p portnr   | --port=portnr      port to connect to\n");
+	fprintf(stderr, " -u user     | --user=user        user id (if flag not given, ask for one)\n");
+	fprintf(stderr, " -P[passwd]  | --passwd[=passwd]  password (if no passwd given, ask for one)\n");
+	fprintf(stderr, " -d database | --database=database  database to connect to\n");
+	fprintf(stderr, " -f          | --functions      dump functions\n");
+	fprintf(stderr, " -D          | --describe       describe database\n");
+	fprintf(stderr, " -q          | --quiet          don't print welcome message\n");
+	fprintf(stderr, " -t          | --trace          trace mapi network interaction\n");
+	fprintf(stderr, " -?          | --help           show this usage message\n");
 	exit(-1);
 }
 
@@ -73,13 +69,16 @@
 	char *host = NULL;
 	char *dbname = NULL;
 	int trace = 0;
-	int guest = 1;
 	int describe = 0;
 	int functions = 0;
 	int c;
 	Mapi mid;
 	int quiet = 0;
 	stream *out;
+	struct stat statb;
+	stream *config = NULL;
+	char user_set_as_flag = 0;
+	char passwd_set_as_flag = 0;
 	static struct option long_options[] = {
 		{"host", 1, 0, 'h'},
 		{"passwd", 2, 0, 'P'},
@@ -94,8 +93,6 @@
 		{0, 0, 0, 0}
 	};
 
-<<<<<<< HEAD
-=======
 	if (getenv("DOTMONETDBFILE") == NULL) {
 		if (stat(".monetdb", &statb) == 0) {
 			config = open_rastream(".monetdb");
@@ -157,16 +154,15 @@
 		stream_destroy(config);
 	}
 
->>>>>>> 5939c703
 	while ((c = getopt_long(argc, argv, "u::p:P::d:Dfqh:t::?", long_options, NULL)) != -1) {
 		switch (c) {
 		case 'u':
-			guest = 0;
-			user = optarg; /* can be NULL */
+			user = optarg;
+			user_set_as_flag = 1;
 			break;
 		case 'P':
-			guest = 0;
-			passwd = optarg; /* can be NULL */
+			passwd = optarg;	/* can be NULL */
+			passwd_set_as_flag = 1;
 			break;
 		case 'h':
 			host = optarg;
@@ -196,18 +192,6 @@
 		}
 	}
 
-<<<<<<< HEAD
-	/* default to administrator account (eeks) when being called without
-	 * any arguments, default to the current user if -u flag is given */
-	if (guest) {
-		user = "monetdb";
-		passwd = "monetdb";
-	} else {
-		if (user == NULL)
-			user = simple_prompt("User ", BUFSIZ, 1, getlogin());
-		if (passwd == NULL)
-			passwd = simple_prompt("Password", BUFSIZ, 0, NULL);
-=======
 	/* when config file would provide defaults */
 	if (user_set_as_flag && !passwd_set_as_flag) {
 		passwd = NULL;
@@ -220,7 +204,6 @@
 	}
 	if (passwd == NULL) {
 		passwd = simple_prompt("password", BUFSIZ, 0, NULL);
->>>>>>> 5939c703
 	}
 
 	mid = mapi_connect(host, port, user, passwd, "sql", dbname);
