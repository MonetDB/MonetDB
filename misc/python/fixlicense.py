--- conflicted
+++ resolved
@@ -74,14 +74,13 @@
             func(filename[:-1], pre=opts.pre, post=opts.post, start=opts.start, end=opts.end, verbose=opts.verbose)
 
 suffixrules = {
-<<<<<<< HEAD
     # suffix: (pre,     post,  start,  end, nl)
     # pre: line before license text
     # post: line after license text
     # start: at start of each line of license text
     # end: at end of each line of license text
     # nl: whether a blank line should be added after license text
-    '.1':     ('',      '',    '.\\" ','',  False), # manual page source
+    '.1':     ('',      '.\\"','.\\" ','', False), # manual page source
     '.bash':  ('',      '',    '# ',   '',  True),  # shell script
     '.bat':   ('',      '',    '@REM ','',  True),  # Windows cmd batch script
     '.c':     ('/*',    ' */', ' * ',  '',  True),  # C source
@@ -111,39 +110,6 @@
     '.te':    ('',      '',    '# ',   '',  True),  # SELinux
     '.xml':   ('<!--',  '-->', '',     '',  True),  # XML source
     '.y':     ('/*',    ' */', ' * ',  '',  True),  # yacc (bison) source
-=======
-    # suffix: (pre,     post,  start,  end, addline)
-    '.1':     ('',      '.\\"','.\\" ','', False), # Man page
-    '.bash':  ('',      '',    '# ',   '', True ), # shell script
-    '.bat':   ('',      '',    '@REM ','', True ), # Windows cmd batch script
-    '.c':     ('/*',    ' */', ' * ',  '', True ), # C source
-    '.cc':    ('',      '',    '// ',  '', True ), # C++ source
-    '.cmake': ('#[[',   '#]]', '# ',   '', True ), # CMake source
-    '.cpp':   ('',      '',    '// ',  '', True ), # C++ source
-    '.el':    ('',      '',    '; ',   '', True ), # Emacs Lisp
-    '.fc':    ('',      '',    '# ',   '', True ), # SELinux file context
-    '.h':     ('/*',    ' */', ' * ',  '', True ), # C header file
-    '.hs':    ('',      '',    '-- ',  '', True ), # Haskell source
-    '.html':  ('<!--',  '-->', '',     '', True ), # HTML source
-    '.java':  ('/*',    ' */', ' * ',  '', True ), # Java source
-    '.l':     ('/*',    ' */', ' * ',  '', True ), # (f)lex source
-    '.mal':   ('',      '',    '# ',   '', True ), # MonetDB Assembly Language
-    '.php':   ('<?php', '?>',  '# ',   '', True ), # PHP source
-    '.pl':    ('',      '',    '# ',   '', True ), # Perl source
-    '.pm':    ('',      '',    '# ',   '', True ), # Perl module source
-    '.py':    ('',      '',    '# ',   '', True ), # Python source
-    '.R':     ('',      '',    '# ',   '', True ), # R source
-    '.rb':    ('',      '',    '# ',   '', True ), # Ruby source
-    '.rc':    ('',      '',    '// ',  '', True ), # Windows resource file
-    '.rst':   ('',      '',    '.. ',  '', True ), # reStructured Text
-    '.sh':    ('',      '',    '# ',   '', True ), # shell script
-    '.spec':  ('',      '',    '# ',   '', True ), # RPM specification
-    '.sql':   ('',      '',    '-- ',  '', True ), # SQL source
-    '.t':     ('',      '',    '# ',   '', True ), # Perl test
-    '.te':    ('',      '',    '# ',   '', True ), # SELinux
-    '.xml':   ('<!--',  '-->', '',     '', True ), # XML source
-    '.y':     ('/*',    ' */', ' * ',  '', True ), # yacc (bison) source
->>>>>>> 4aa54648
     # we also match some complete filenames
     'CMakeLists.txt': ('#[[', '#]]', '# ', '', True),
     'Makefile': ('', '', '# ', '', True),
@@ -154,7 +120,6 @@
 
 def getcomments(file, pre=None, post=None, start=None, end=None, nl=True):
     ext = ''
-    addln = True
     if pre is None and post is None and start is None and end is None:
         if file.endswith('.in') and os.path.basename(file[:-3]) in suffixrules:
             ext = os.path.basename(file[:-3])
@@ -174,15 +139,9 @@
                 if line[:2] == '#!':
                     ext = '.sh'
                 else:
-<<<<<<< HEAD
                     return '', '', '', '', '', True
         pre, post, start, end, nl = suffixrules[ext]
     if pre is None:
-=======
-                    return '', '', '', '', ''
-        pre, post, start, end, addln = suffixrules[ext]
-    if not pre:
->>>>>>> 4aa54648
         pre = ''
     if post is None:
         post = ''
@@ -190,11 +149,7 @@
         start = ''
     if end is None:
         end = ''
-<<<<<<< HEAD
     return ext, pre, post, start, end, nl
-=======
-    return ext, pre, post, start, end, addln
->>>>>>> 4aa54648
 
 PERL_COPYRIGHT = 'COPYRIGHT AND LICENCE\n\n'
 COPYRIGHT_NOTICE = 'Copyright Notice\n================\n\n'
@@ -230,11 +185,7 @@
         g.write(data[pos:])
     else:
         try:
-<<<<<<< HEAD
             ext, pre, post, start, end, nl = getcomments(file, pre, post, start, end)
-=======
-            ext, pre, post, start, end, addln = getcomments(file, pre, post, start, end)
->>>>>>> 4aa54648
             if not ext:
                 return
         except IOError:
@@ -281,11 +232,7 @@
         if post:
             g.write(post + '\n')
         # add empty line after license
-<<<<<<< HEAD
         if line and nl:
-=======
-        if addln and line:
->>>>>>> 4aa54648
             g.write('\n')
         # but only one, so skip empty line from file, if any
         if line and line != '\n':
@@ -359,11 +306,7 @@
         g.write(data[pos:])
     else:
         try:
-<<<<<<< HEAD
             ext, pre, post, start, end, nl = getcomments(file, pre, post, start, end)
-=======
-            ext, pre, post, start, end, addln = getcomments(file, pre, post, start, end)
->>>>>>> 4aa54648
             if not ext:
                 return
         except IOError:
@@ -492,11 +435,7 @@
             pos += len(l) + 1
     else:
         try:
-<<<<<<< HEAD
             ext, pre, post, start, end, nl = getcomments(file, pre, post, start, end)
-=======
-            ext, pre, post, start, end, addln = getcomments(file, pre, post, start, end)
->>>>>>> 4aa54648
             if not ext:
                 return
         except IOError:
